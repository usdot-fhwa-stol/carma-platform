# Copyright (C) 2021-2022 LEIDOS.
#
# Licensed under the Apache License, Version 2.0 (the "License");
# you may not use this file except in compliance with the License.
# You may obtain a copy of the License at
#
#     http://www.apache.org/licenses/LICENSE-2.0
#
# Unless required by applicable law or agreed to in writing, software
# distributed under the License is distributed on an "AS IS" BASIS,
# WITHOUT WARRANTIES OR CONDITIONS OF ANY KIND, either express or implied.
# See the License for the specific language governing permissions and
# limitations under the License.

from ament_index_python import get_package_share_directory
from launch.actions import Shutdown
from launch import LaunchDescription
from launch_ros.actions import Node
from launch.actions import IncludeLaunchDescription
from launch.launch_description_sources import PythonLaunchDescriptionSource
from launch.substitutions import ThisLaunchFileDir
from launch.substitutions import EnvironmentVariable
from launch.actions import GroupAction
from launch_ros.actions import PushRosNamespace
from carma_ros2_utils.launch.get_log_level import GetLogLevel
from launch.substitutions import LaunchConfiguration
from launch.actions import DeclareLaunchArgument

import os

def generate_launch_description():
    """
    Launch CARMA System.
    """

    system_controller_param_file = os.path.join(
        get_package_share_directory('system_controller'), 'config/config.yaml')

    env_log_levels = EnvironmentVariable('CARMA_ROS_LOGGING_CONFIG', default_value='{ "default_level" : "WARN" }')

    vehicle_calibration_dir = LaunchConfiguration('vehicle_calibration_dir')

    vehicle_config_dir = LaunchConfiguration('vehicle_config_dir')

    # Declare the vehicle_calibration_dir launch argument
    vehicle_characteristics_param_file = LaunchConfiguration('vehicle_characteristics_param_file')
    declare_vehicle_characteristics_param_file_arg = DeclareLaunchArgument(
        name = 'vehicle_characteristics_param_file', 
        default_value = [vehicle_calibration_dir, "/identifiers/UniqueVehicleParams.yaml"],
        description = "Path to file containing unique vehicle characteristics"
    )

    # Declare the vehicle_config_param_file launch argument
    vehicle_config_param_file = LaunchConfiguration('vehicle_config_param_file')
    declare_vehicle_config_param_file_arg = DeclareLaunchArgument(
        name = 'vehicle_config_param_file',
        default_value = [vehicle_config_dir, "/VehicleConfigParams.yaml"],
        description = "Path to file contain vehicle configuration parameters"
    )

    # Nodes

    transform_group = GroupAction(
        actions=[
            PushRosNamespace(EnvironmentVariable('CARMA_TF_NS', default_value='/')),
            IncludeLaunchDescription(
                PythonLaunchDescriptionSource([ThisLaunchFileDir(), '/transforms.launch.py'])
            ),
        ]
    )

    environment_group = GroupAction(
        actions=[
            PushRosNamespace(EnvironmentVariable('CARMA_ENV_NS', default_value='environment')),
            IncludeLaunchDescription(
                PythonLaunchDescriptionSource([ThisLaunchFileDir(), '/environment.launch.py'])
            ),
        ]
    )

    v2x_group = GroupAction(
        actions=[
            PushRosNamespace(EnvironmentVariable('CARMA_MSG_NS', default_value='message')),
            IncludeLaunchDescription(
                PythonLaunchDescriptionSource([ThisLaunchFileDir(), '/message.launch.py']),
                launch_arguments = { 
                    'vehicle_characteristics_param_file' : vehicle_characteristics_param_file,
                    'vehicle_config_param_file' : vehicle_config_param_file
                    }.items()
            ),
        ]
    )

    system_controller = Node(
        package='system_controller',
        name='system_controller',
        executable='system_controller',
        parameters=[ system_controller_param_file ],
        on_exit = Shutdown(), # Mark the subsystem controller as required for segfaults
        arguments=['--ros-args', '--log-level', GetLogLevel('system_controller', env_log_levels)]
    )

    return LaunchDescription([
<<<<<<< HEAD
        transform_group,
=======
        declare_vehicle_characteristics_param_file_arg,
        declare_vehicle_config_param_file_arg,
>>>>>>> dee3e1ac
        environment_group,
        v2x_group,
        system_controller
    ])<|MERGE_RESOLUTION|>--- conflicted
+++ resolved
@@ -101,12 +101,9 @@
     )
 
     return LaunchDescription([
-<<<<<<< HEAD
-        transform_group,
-=======
         declare_vehicle_characteristics_param_file_arg,
         declare_vehicle_config_param_file_arg,
->>>>>>> dee3e1ac
+        transform_group,
         environment_group,
         v2x_group,
         system_controller
