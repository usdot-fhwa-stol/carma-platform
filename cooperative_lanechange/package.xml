--- conflicted
+++ resolved
@@ -17,10 +17,7 @@
   <depend>unobstructed_lanechange</depend>  
   <depend>roslib</depend>
   <depend>lanelet2_extension</depend>
-<<<<<<< HEAD
-=======
   <depend>basic_autonomy</depend>
->>>>>>> 92b3418e
 </package>
 
   