<?xml version="1.0"?>
<!--
  Copyright (C) 2018-2021 LEIDOS.

  Licensed under the Apache License, Version 2.0 (the "License"); you may not
  use this file except in compliance with the License. You may obtain a copy of
  the License at

  http://www.apache.org/licenses/LICENSE-2.0

  Unless required by applicable law or agreed to in writing, software
  distributed under the License is distributed on an "AS IS" BASIS, WITHOUT
  WARRANTIES OR CONDITIONS OF ANY KIND, either express or implied. See the
  License for the specific language governing permissions and limitations under
  the License.
-->
<!--
	Launch file for launching the nodes in the CARMA guidance stack
-->
<launch>


  <!-- Arguments -->
  <arg name="route_file_folder" default="$(find carma)/routes" doc="Path of folder containing routes to load"/>
  <arg name="vehicle_calibration_dir" default="$(find carma)../../CARMAVehicleCalibration/development/vehicle" doc="The directory continaing vehicle calibration type parameters"/>
  
  
  <!-- Remap topics from external packages -->
  <remap from="bsm" to="$(optenv CARMA_MSG_NS)/outgoing_bsm"/>
  <remap from="incoming_map" to="$(optenv CARMA_MSG_NS)/incoming_map"/>
  <remap from="incoming_spat" to="$(optenv CARMA_MSG_NS)/incoming_spat"/>
  <remap from="outgoing_mobility_operation" to="$(optenv CARMA_MSG_NS)/outgoing_mobility_operation"/>
  <remap from="outgoing_mobility_request" to="$(optenv CARMA_MSG_NS)/outgoing_mobility_request"/>
  <remap from="outgoing_mobility_response" to="$(optenv CARMA_MSG_NS)/outgoing_mobility_response"/>

  <remap from="heading" to="$(optenv CARMA_INTR_NS)/gnss/heading_raw"/>
  <remap from="nav_sat_fix" to="$(optenv CARMA_INTR_NS)/gnss/fix_raw"/>
  <remap from="velocity" to="$(optenv CARMA_INTR_NS)/gnss/vel_raw"/>
  
  <remap from="/republish/cmd_lateral" to="$(optenv CARMA_INTR_NS)/controller/cmd_lateral"/>
  <remap from="/republish/cmd_longitudinal_effort" to="$(optenv CARMA_INTR_NS)/controller/cmd_longitudinal_effort"/>
  <remap from="/republish/cmd_speed" to="$(optenv CARMA_INTR_NS)/controller/cmd_speed"/>
  <remap from="robot_enabled" to="$(optenv CARMA_INTR_NS)/controller/robot_enabled"/>
  <remap from="robot_status" to="$(optenv CARMA_INTR_NS)/controller/robot_status"/>
  <remap from="/controller/cmd_lateral" to="$(optenv CARMA_INTR_NS)/controller/cmd_lateral"/>
  <remap from="/controller/cmd_longitudinal_effort" to="$(optenv CARMA_INTR_NS)/controller/cmd_longitudinal_effort"/>
  <remap from="/controller/cmd_speed" to="$(optenv CARMA_INTR_NS)/controller/cmd_speed"/>
  <remap from="enable_robotic" to="$(optenv CARMA_INTR_NS)/controller/enable_robotic"/>
  <remap from="vehicle_status" to="$(optenv CARMA_INTR_NS)/vehicle_status"/>

  <remap from="ui_instructions" to="$(optenv CARMA_UI_NS)/ui_instructions"/>

  <remap from="get_transform" to="$(optenv CARMA_TF_NS)/get_transform"/>

  <!-- TODO Look into if there is a better way for handling global prameters -->
  <remap from="~vehicle_id" to="/vehicle_id"/> 
  <remap from="vehicle_state_machine_type" to="/vehicle_state_machine_type"/> 
  <remap from="vehicle_length" to="/vehicle_length"/> 
  <remap from="vehicle_width" to="/vehicle_width"/> 

  <remap from="system_alert" to="/system_alert"/>

  <remap from="/base/lane_waypoints_raw" to="base/lane_waypoints_raw"/> 
  <remap from="/based/lane_waypoints_raw" to="base/lane_waypoints_raw"/>      
  <remap from="/lane_waypoints_array" to="lane_waypoints_array"/>
  <remap from="/traffic_waypoints_array" to="traffic_waypoints_array"/>
  <remap from="/red_waypoints_array" to="red_waypoints_array"/>
  <remap from="/green_waypoints_array" to="green_waypoints_array"/>
  <remap from="trajectory" to="plan_trajectory"/>

  <remap from="current_pose" to="$(optenv CARMA_LOCZ_NS)/current_pose"/>
  <remap from="current_velocity" to="$(optenv CARMA_INTR_NS)/vehicle/twist"/>
  <remap from="controller/enable_robotic" to="$(optenv CARMA_INTR_NS)/controller/enable_robotic"/>

  <remap from="guidance_state" to="$(optenv CARMA_GUIDE_NS)/state"/>
  <remap from="maneuver_plan" to="$(optenv CARMA_GUIDE_NS)/arbitrator/final_maneuver_plan"/>

  <remap from="semantic_map" to="$(optenv CARMA_ENV_NS)/semantic_map"/>
  <remap from="map_update" to="$(optenv CARMA_ENV_NS)/map_update"/>
  <remap from="roadway_objects" to="$(optenv CARMA_ENV_NS)/roadway_objects"/>

  <!-- Launch Guidance Main -->
  <include file="$(find guidance)/launch/guidance_main.launch"/>

  <!-- Launch Arbitrator -->
  <include file="$(find arbitrator)/launch/arbitrator.launch"/>

  <!-- Launch Plan Delegator -->
  <include file="$(find plan_delegator)/launch/plan_delegator.launch"/>

  <!-- TODO Check topic remapping-->

  <!-- Trajectory Executor -->
  <include file="$(find trajectory_executor)/launch/trajectory_executor.launch" />


  <remap from="/vehicle_status" to="$(optenv CARMA_INTR_NS)/vehicle_status"/>
  <remap from="/current_pose" to="$(optenv CARMA_LOCZ_NS)/current_pose"/>  

  <!-- Pure Pursuit Wrapper -->
  <include file="$(find pure_pursuit_wrapper)/launch/pure_pursuit_wrapper.launch">
	  <arg name="vehicle_calibration_dir" value="$(arg vehicle_calibration_dir)"/>
  </include>
  
<<<<<<< HEAD
  <include file="$(find pure_pursuit_wrapper)/launch/pure_pursuit_wrapper.launch" />
  
=======
>>>>>>> 2375ae86
  <!-- Pure Pursuit Jerk Wrapper -->
  <include file="$(find pure_pursuit_jerk_wrapper)/launch/pure_pursuit_jerk_wrapper.launch" />

    <!-- Route Following Plugin -->
  <include file="$(find route_following_plugin)/launch/route_following_plugin.launch" />
  
  <!-- Twist Filter -->
  <group>
    <remap from="/accel_cmd" to="accel_cmd"/>
    <remap from="/brake_cmd" to="brake_cmd"/>
    <remap from="/ctrl_cmd" to="ctrl_cmd"/>
    <remap from="/decision_maker/state" to="decision_maker/state"/>
    <remap from="/gear_cmd" to="gear_cmd"/>
    <remap from="/twist_cmd" to="twist_cmd"/>
    <remap from="/lamp_cmd" to="lamp_cmd"/>
    <remap from="/mode_cmd" to="mode_cmd"/>
    <remap from="/remote_cmd" to="remote_cmd"/>
    <remap from="/steer_cmd" to="steer_cmd"/>
    <remap from="/ctrl_mode" to="ctrl_mode"/>
    <remap from="/emergency_stop" to="emergency_stop"/>
    <remap from="/state_cmd" to="state_cmd"/>
    <remap from="/vehicle_cmd" to="$(optenv CARMA_INTR_NS)/vehicle_cmd"/>
    <!-- Parameter Remapping -->
    <remap from="vehicle_model_wheelbase" to="/vehicle_wheel_base"/>
    <remap from="~lateral_accel_limit" to="/vehicle_lateral_accel_limit"/>
    <remap from="~lateral_jerk_limit" to="/vehicle_lateral_jerk_limit"/>
    <remap from="~longitudinal_velocity_limit" to="/config_speed_limit"/>
    <remap from="~longitudinal_accel_limit" to="/vehicle_acceleration_limit"/>

    <include file="$(find twist_filter)/launch/twist_filter.launch">
        <arg name="lowpass_gain_linear_x" value="0.1"/>
        <arg name="lowpass_gain_steering_angle" value="0.1"/>
    </include>
  </group>

  <!-- Planning Stack -->
  
  <!-- Inlanecruising Plugin -->
  <group>
    <remap from="final_waypoints" to="base_waypoints"/>
    <include file="$(find inlanecruising_plugin)/launch/inlanecruising_plugin.launch" />
  </group>
  
    <!-- StopandWait Plugin -->
  <group>
    <remap from="final_waypoints" to="base_waypoints"/>
    <include file="$(find stop_and_wait_plugin)/launch/stop_and_wait_plugin.launch" />
  </group>

  <!-- unobstructed lanechange -->
  <group>
    <remap from="final_waypoints" to="base_waypoints"/>
    <include file="$(find unobstructed_lanechange)/launch/unobstructed_lanechange.launch" />
  </group>

  <!-- Route Node -->
  <include file="$(find route)/launch/route.launch">
  <!-- Mobility Path Publisher -->
  <include file="$(find mobilitypath_publisher)/launch/mobilitypath_publisher.launch" />
    <arg name="route_file_folder" value="$(arg route_file_folder)"/>
  </include>

  <!-- Trajectory Plan Speed Visualizer -->
  <group>
    <include file="$(find trajectory_visualizer)/launch/trajectory_visualizer.launch" />
  </group>

</launch><|MERGE_RESOLUTION|>--- conflicted
+++ resolved
@@ -102,11 +102,6 @@
 	  <arg name="vehicle_calibration_dir" value="$(arg vehicle_calibration_dir)"/>
   </include>
   
-<<<<<<< HEAD
-  <include file="$(find pure_pursuit_wrapper)/launch/pure_pursuit_wrapper.launch" />
-  
-=======
->>>>>>> 2375ae86
   <!-- Pure Pursuit Jerk Wrapper -->
   <include file="$(find pure_pursuit_jerk_wrapper)/launch/pure_pursuit_jerk_wrapper.launch" />
 
