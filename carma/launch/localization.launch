--- conflicted
+++ resolved
@@ -129,18 +129,6 @@
     </include>
   </group>
 
-<<<<<<< HEAD
-  <!-- GNSS/NDT selection localizer-->
-  <group>
-    <remap from="selected_pose" to="old_selected_pose"/>
-    <include file="$(find localization_manager)/launch/localization_manager.launch"/>
-  </group>
-
-  <!-- TEMP OFFSET NODE -->
-  <node pkg="carma" type="pose_offset_node.py" name="pose_offset_node"/>
-
-=======
->>>>>>> 95edd889
   <!-- Deadreckoner -->
   <include file="$(find deadreckoner)/launch/deadreckoner.launch">
     <arg name="current_twist" value="$(optenv CARMA_INTR_NS)/vehicle/twist" />
