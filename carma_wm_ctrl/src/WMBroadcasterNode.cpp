/*
 * Copyright (C) 2020-2021 LEIDOS.
 *
 * Licensed under the Apache License, Version 2.0 (the "License"); you may not
 * use this file except in compliance with the License. You may obtain a copy of
 * the License at
 *
 * http://www.apache.org/licenses/LICENSE-2.0
 *
 * Unless required by applicable law or agreed to in writing, software
 * distributed under the License is distributed on an "AS IS" BASIS, WITHOUT
 * WARRANTIES OR CONDITIONS OF ANY KIND, either express or implied. See the
 * License for the specific language governing permissions and limitations under
 * the License.
 */

#include <carma_wm_ctrl/WMBroadcaster.h>
#include <carma_utils/timers/ROSTimerFactory.h>
#include <carma_wm_ctrl/WMBroadcasterNode.h>

namespace carma_wm_ctrl
{
  // @SONAR_STOP@

using std::placeholders::_1;

void WMBroadcasterNode::publishMap(const autoware_lanelet2_msgs::MapBin& map_msg)
{
  map_pub_.publish(map_msg);
}

void WMBroadcasterNode::publishMapUpdate(const autoware_lanelet2_msgs::MapBin& geofence_msg) const
{
  map_update_pub_.publish(geofence_msg);
}

  
void WMBroadcasterNode::publishCtrlReq(const cav_msgs::TrafficControlRequest& ctrlreq_msg) const
{
  control_msg_pub_.publish(ctrlreq_msg);
}

void WMBroadcasterNode::publishActiveGeofence(const cav_msgs::CheckActiveGeofence& active_geof_msg)
{
  active_pub_.publish(active_geof_msg);
}


WMBroadcasterNode::WMBroadcasterNode()
  : wmb_(std::bind(&WMBroadcasterNode::publishMap, this, _1), std::bind(&WMBroadcasterNode::publishMapUpdate, this, _1), 
  std::bind(&WMBroadcasterNode::publishCtrlReq, this, _1), std::bind(&WMBroadcasterNode::publishActiveGeofence, this, _1),
    std::make_unique<carma_utils::timers::ROSTimerFactory>()){};

int WMBroadcasterNode::run()
{
  // Map Publisher
  map_pub_ = cnh_.advertise<autoware_lanelet2_msgs::MapBin>("semantic_map", 1, true);
  // Map Update Publisher
  // When a new node connects to this topic that node should be provided with all previous updates for the current map version
  map_update_pub_ = cnh_.advertise<autoware_lanelet2_msgs::MapBin>("map_update", 200, [this](auto& pub){ wmb_.newUpdateSubscriber(pub); });
  //Route Message Publisher
  control_msg_pub_= cnh_.advertise<cav_msgs::TrafficControlRequest>("outgoing_geofence_request", 1, true);
  //Check Active Geofence Publisher
  active_pub_ = cnh_.advertise<cav_msgs::CheckActiveGeofence>("active_geofence", 200, true);
  // Base Map Sub
  base_map_sub_ = cnh_.subscribe("base_map", 1, &WMBroadcaster::baseMapCallback, &wmb_);
  // Base Map Georeference Sub
  georef_sub_ = cnh_.subscribe("georeference", 1, &WMBroadcaster::geoReferenceCallback, &wmb_);
  // Geofence Sub
  geofence_sub_ = cnh_.subscribe("geofence", 200, &WMBroadcaster::geofenceCallback, &wmb_);
  //Route Message Sub
  route_callmsg_sub_ = cnh_.subscribe("route", 1, &WMBroadcaster::routeCallbackMessage, &wmb_);
  //Current Location Sub
  curr_location_sub_ = cnh_.subscribe("current_pose", 1,&WMBroadcaster::currentLocationCallback, &wmb_);
  //TCM Visualizer pub
  tcm_visualizer_pub_= cnh_.advertise<visualization_msgs::MarkerArray>("tcm_visualizer",1,true);
  //TCR Visualizer pub (visualized on UI)
  tcr_visualizer_pub_ = cnh_.advertise<cav_msgs::TrafficControlRequestPolygon>("tcr_bounding_points",1,true);
  //Upcoming intersection and group id of traffic light 
  upcoming_intersection_ids_pub_ = cnh_.advertise<std_msgs::Int64MultiArray>("intersection_signal_group_ids", 1, true);

  double config_limit;
  double lane_max_width;
  pnh_.getParam("max_lane_width", lane_max_width);
  wmb_.setMaxLaneWidth(lane_max_width);

  pnh2_.getParam("/config_speed_limit", config_limit);
  wmb_.setConfigSpeedLimit(config_limit);
<<<<<<< HEAD
=======

  std::string participant;
  pnh2_.getParam("/vehicle_participant_type", participant);
  wmb_.setVehicleParticipationType(participant);
>>>>>>> 21d225ef
  
    timer = cnh_.createTimer(ros::Duration(10.0), [this](auto){
      tcm_visualizer_pub_.publish(wmb_.tcm_marker_array_);
      tcr_visualizer_pub_.publish(wmb_.tcr_polygon_);
      wmb_.publishLightId();
      if (wmb_.upcoming_intersection_ids_.data.size() > 0)
        upcoming_intersection_ids_pub_.publish(wmb_.upcoming_intersection_ids_);
      if(wmb_.getRoute().route_path_lanelet_ids.size() > 0)
        wmb_.routeCallbackMessage(wmb_.getRoute());
      }, false);
      
  // Spin
  cnh_.spin();
  return 0;
}


// @SONAR_START@

}  // namespace carma_wm_ctrl<|MERGE_RESOLUTION|>--- conflicted
+++ resolved
@@ -86,13 +86,13 @@
 
   pnh2_.getParam("/config_speed_limit", config_limit);
   wmb_.setConfigSpeedLimit(config_limit);
-<<<<<<< HEAD
-=======
+
+
 
   std::string participant;
   pnh2_.getParam("/vehicle_participant_type", participant);
   wmb_.setVehicleParticipationType(participant);
->>>>>>> 21d225ef
+
   
     timer = cnh_.createTimer(ros::Duration(10.0), [this](auto){
       tcm_visualizer_pub_.publish(wmb_.tcm_marker_array_);
