/*
 * Copyright (C) 2014 rush.
 *
 * Licensed under the Apache License, Version 2.0 (the "License"); you may not
 * use this file except in compliance with the License. You may obtain a copy of
 * the License at
 *
 * http://www.apache.org/licenses/LICENSE-2.0
 *
 * Unless required by applicable law or agreed to in writing, software
 * distributed under the License is distributed on an "AS IS" BASIS, WITHOUT
 * WARRANTIES OR CONDITIONS OF ANY KIND, either express or implied. See the
 * License for the specific language governing permissions and limitations under
 * the License.
 */

/* This plugin is necessary for creating installApp tasks (i.e. executables) */
apply plugin: 'application'
mainClassName = 'org.ros.RosRun'

/*
 Examples of
   1) dependencies from another project in this gradle stack.
   2,3) open ranged dependencies from a maven repository.

   Dependencies can be on external maven artifacts (such as rosjava_core
   here) or on sibling subprojects. For rosjava maven artifact dependencies
   it is a good idea to use open ranges on to
   save continually updating these references, but it is recommended
   to restrict this to the patch version number (e.g. [0.3,0.4) will
   get the latest 0.3.x version) to avoid unknowingly
   having api breaking changes usually associated with minor and major
   version number changes.
*/

dependencies {
  /* An external maven artifact dependency */
  compile 'org.ros.rosjava_core:rosjava:[0.3,0.4)'
  compile 'org.ros.rosjava_messages:cav_msgs:0.1.0'
  compile 'org.ros.rosjava_messages:cav_srvs:0.1.0'
<<<<<<< HEAD
  /* Example of a local subproject dependency */
  /* compile project(':sibling_gradle_project') */
    compile 'org.junit:4.12'
=======
  /* Local subproject dependency */
  compile project(':rosutils')
>>>>>>> 3d4173b3
}

installApp {
    doLast {
        delete 'build/scripts'
    }
}
<|MERGE_RESOLUTION|>--- conflicted
+++ resolved
@@ -38,14 +38,11 @@
   compile 'org.ros.rosjava_core:rosjava:[0.3,0.4)'
   compile 'org.ros.rosjava_messages:cav_msgs:0.1.0'
   compile 'org.ros.rosjava_messages:cav_srvs:0.1.0'
-<<<<<<< HEAD
   /* Example of a local subproject dependency */
   /* compile project(':sibling_gradle_project') */
     compile 'org.junit:4.12'
-=======
   /* Local subproject dependency */
   compile project(':rosutils')
->>>>>>> 3d4173b3
 }
 
 installApp {
