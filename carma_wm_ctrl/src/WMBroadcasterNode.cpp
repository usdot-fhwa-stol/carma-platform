--- conflicted
+++ resolved
@@ -56,12 +56,7 @@
   // Map Publisher
   map_pub_ = cnh_.advertise<autoware_lanelet2_msgs::MapBin>("semantic_map", 1, true);
   // Map Update Publisher
-<<<<<<< HEAD
   map_update_pub_ = cnh_.advertise<autoware_lanelet2_msgs::MapBin>("map_update", 1);
-=======
-  // When a new node connects to this topic that node should be provided with all previous updates for the current map version
-  map_update_pub_ = cnh_.advertise<autoware_lanelet2_msgs::MapBin>("map_update", 200, [this](auto& pub){ wmb_.newUpdateSubscriber(pub); });
->>>>>>> ae84afa5
   //Route Message Publisher
   control_msg_pub_= cnh_.advertise<cav_msgs::TrafficControlRequest>("outgoing_geofence_request", 1, true);
   //Check Active Geofence Publisher
