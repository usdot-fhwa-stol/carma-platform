--- conflicted
+++ resolved
@@ -428,11 +428,7 @@
     // or near original trajectory points by generating them at a fixed time interval using the JMT polynomial equation
     const double initial_time = 0;
     double initial_accel = 0;
-<<<<<<< HEAD
-    if (last_speed_)
-=======
     if (last_speed_ && last_speed_time_)
->>>>>>> 2e10b103
     {
       initial_accel = (initial_velocity - last_speed_.value()) /
         (nh_->now() - last_speed_time_.value()).seconds();
@@ -477,10 +473,6 @@
     const auto smallest_time_step = get_smallest_time_step_of_traj(original_tp);
     int new_traj_idx = 1;
     int original_traj_idx = 1;
-<<<<<<< HEAD
-    bool is_accelerating = (initial_velocity < goal_velocity) ? true : false;
-=======
->>>>>>> 2e10b103
     while (new_traj_accumulated_downtrack < goal_pos - EPSILON && original_traj_idx < original_traj_relative_downtracks.size())
     {
       const double target_time = new_traj_idx * smallest_time_step;
