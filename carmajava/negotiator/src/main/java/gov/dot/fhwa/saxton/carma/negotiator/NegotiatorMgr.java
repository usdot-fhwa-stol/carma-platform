--- conflicted
+++ resolved
@@ -170,10 +170,7 @@
     });
   }//onStart
 
-<<<<<<< HEAD
   @Override protected void handleException(Throwable e) {
-=======
-  @Override protected void handleException(Exception e) {
     String msg = "Uncaught exception in " + this.connectedNode.getName() + " caught by handleException.";
     log.fatal(msg, e);
 
@@ -192,7 +189,6 @@
     log.info("Negotiator shutdown method called.");
     this.connectedNode.shutdown();
   }
->>>>>>> a9e75a83
 
   /**
    * Function to be used as a callback for received system alert messages
