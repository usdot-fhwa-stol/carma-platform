# Float: The minimum amount of time that an arbitrated plan must cover for the 
# system to proceed with execution
# Unit: s
min_plan_duration: 6.0

# Float: The nominal amount of time that an arbitrated plan should cover for the 
# system to operate at best performance
# Unit: s
target_plan_duration: 15.0

# Float: The planning frequency for generation for arbitrated plans
# Unit: Hz
planning_frequency: 1.0

# Integer: The width of the search beam to use for arbitrator planning, 1 = 
# greedy search, as it approaches infinity the search approaches breadth-first 
# search
# Unit: N/a
beam_width: 3

# Bool: Use fixed priority cost function over using the cost system for 
# evaluating maneuver plans
# Unit: N/a
use_fixed_costs: true

# Map: The priorities/costs associated with each plugin during the planning 
# process, values will be normalized at runtime
# Unit: N/a
<<<<<<< HEAD
plugin_priorities: {CruisingPlugin: 10.0, GlidepathPlugin: 5.0}
=======
plugin_priorities: {AutowarePlugin: 10.0, GlidepathPlugin: 5.0, RouteFollowingPlugin: 4.0}
>>>>>>> 247600d2
<|MERGE_RESOLUTION|>--- conflicted
+++ resolved
@@ -26,8 +26,4 @@
 # Map: The priorities/costs associated with each plugin during the planning 
 # process, values will be normalized at runtime
 # Unit: N/a
-<<<<<<< HEAD
-plugin_priorities: {CruisingPlugin: 10.0, GlidepathPlugin: 5.0}
-=======
-plugin_priorities: {AutowarePlugin: 10.0, GlidepathPlugin: 5.0, RouteFollowingPlugin: 4.0}
->>>>>>> 247600d2
+plugin_priorities: {CruisingPlugin: 10.0, GlidepathPlugin: 5.0, RouteFollowingPlugin: 4.0}
