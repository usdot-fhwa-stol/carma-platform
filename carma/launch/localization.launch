<?xml version="1.0"?>
<!--
  Copyright (C) 2018-2020 LEIDOS.

  Licensed under the Apache License, Version 2.0 (the "License"); you may not
  use this file except in compliance with the License. You may obtain a copy of
  the License at

  http://www.apache.org/licenses/LICENSE-2.0

  Unless required by applicable law or agreed to in writing, software
  distributed under the License is distributed on an "AS IS" BASIS, WITHOUT
  WARRANTIES OR CONDITIONS OF ANY KIND, either express or implied. See the
  License for the specific language governing permissions and limitations under
  the License.
-->
<!--
	Launch file for launching the nodes in the CARMA localization stack minus drivers
-->
<launch>

  <arg name="vehicle_calibration_dir" default="$(find carma)../../CARMAVehicleCalibration/development/vehicle" doc="The directory continaing vehicle calibration type parameters"/>
  <arg name="area" default="5x5" doc="Dimensions of the square of cells loaded at runtime using the download and arealist load types"/>
  <arg name="arealist_path" default="arealist.txt" doc="Path to the arealist.txt file which contains the paths and dimensions of each map cell to load"/>
  <arg name="load_type" default="noupdate" doc="Enum of the map loading approach to use. Can be 'download', 'noupdate', or 'arealist'"/> 
  <arg name="single_pcd_path" default="pcd_map.pcd" doc="Path to the map pcd file if using the noupdate load type"/>
  <arg name="vector_map_file" default="vector_map.osm" doc="Path to the map osm file if using the noupdate load type"/>
  <arg name="simulation_mode" default="true" doc="True if CARMA Platform is launched with CARLA Simulator"/>
  
  
  <!-- Remap any absolute topics to be relative -->
  <remap from="/vehicle/odom" to="vehicle/odom"/>
  <remap from="/estimate_twist" to="estimate_twist"/>
  <remap from="/estimated_vel" to="estimated_vel"/>
  <remap from="/estimated_vel_kmph" to="estimated_vel_kmph"/>
  <remap from="/estimated_vel_mps" to="estimated_vel_mps"/>
  <remap from="/filtered_points" to="filtered_points"/>
  <remap from="/imu_raw" to="imu_raw"/>
  <remap from="/localizer_pose" to="localizer_pose"/>
  <remap from="/ndt_pose" to="ndt_pose"/>
  <remap from="/ndt_reliability" to="ndt_reliability"/>
  <remap from="/ndt_stat" to="ndt_stat"/>
  <remap from="/pmap_stat" to="pmap_stat"/>
  <remap from="/points_downsampler_info" to="points_downsampler_info"/>
  <remap from="/points_map" to="points_map"/>
  <remap from="/predict_pose" to="predict_pose"/>
  <remap from="/predict_pose_imu" to="predict_pose_imu"/>
  <remap from="/predict_pose_imu_odom" to="predict_pose_imu_odom"/>
  <remap from="/predict_pose_odom" to="predict_pose_odom"/>
  <remap from="/time_ndt_matching" to="time_ndt_matching"/>

  <!-- Remap topics from external packages -->
  <remap from="imu_raw" to="$(optenv CARMA_INTR_NS)/imu_raw"/>

  <remap from="system_alert" to="/system_alert"/>

  <remap from="gnss_fix_fused" to="$(optenv CARMA_INTR_NS)/gnss_fix_fused"/>
  
  <!-- <arg name="current_twist" default="current_twist" doc="Remapping of the twist topic used by the deadreckoner node"/>
  <arg name="current_odom" default="current_odom" doc="Remapping of the twist topic used by the deadreckoner node"/> -->
  <!-- Localization Package -->
  <!-- Point Cloud Map file location and parameter loading process -->

  <!-- map param/tf loader -->
  <include file="$(find map_file)/launch/map_param_loader.launch">
    <arg name="file_name" value="$(arg vector_map_file)"/>
  </include>
   
  <!-- Point Cloud map file loading process> -->
  <include file="$(find map_file)/launch/map_loader.launch">
   <arg name="load_type" value="$(arg load_type)"/>
   <arg name="single_pcd_path" value="$(arg single_pcd_path)"/>
   <arg name="area" value="$(arg area)"/>
   <arg name="arealist_path" value="$(arg arealist_path)"/>
  </include>

  <!--EKF Localizer  Commend out to remove and change marked line in waypoint following.launch--> 
  <group unless="$(arg simulation_mode)">
    <remap from="initialpose" to="managed_initialpose"/>
    <remap from="ekf_pose" to="current_pose"/>

    <include file="$(find ekf_localizer)/launch/ekf_localizer.launch" >
      <arg name="show_debug_info" default="false"/>
      <arg name="enable_yaw_bias_estimation" default="True"/>
      <arg name="predict_frequency" default="50.0"/>
<<<<<<< HEAD
=======
      <arg name="tf_rate" default="50.0"/>
>>>>>>> 68abb495
      <arg name="extend_state_step" default="50"/>
      <arg name="input_twist_name" default="$(optenv CARMA_INTR_NS)/vehicle/twist"/>
      <arg name="input_pose_name" default="selected_pose"/>
      <arg name="input_pose_with_cov_name" default="selected_pose_with_covariance"/>
      <arg name="use_pose_with_covariance" default="false"/>
      <arg name="pose_additional_delay" default="0.0"/>
      <arg name="pose_measure_uncertainty_time" default="0.01"/>
      <arg name="pose_rate" default="10.0"/>
      <arg name="pose_gate_dist" default="10000.0"/>
      <arg name="pose_stddev_x" default="0.05"/>
      <arg name="pose_stddev_y" default="0.05"/>
      <arg name="pose_stddev_yaw" default="0.025"/>
      <arg name="twist_additional_delay" default="0.0"/>
      <arg name="twist_rate" default="30.0"/>
      <arg name="twist_gate_dist" default="10000.0"/>
      <arg name="twist_stddev_vx" default="0.2"/>
      <arg name="twist_stddev_wz" default="0.03"/>
      <arg name="proc_stddev_yaw_c" default="0.005"/>
      <arg name="proc_stddev_yaw_bias_c" default="0.001"/>
      <arg name="proc_stddev_vx_c" default="0.1"/>
      <arg name="proc_stddev_wz_c" default="0.05"/>
      <arg name="pose_frame_id" default="map"/>
      <arg name="child_frame_id" default="base_link"/>
    </include>
  </group>

  <!-- NDT Matching-->
  <!-- This namesapce sets the parameters which are not set by default in the ndt_matching.launch file -->
  <!-- These parameters are not in the ndt_matching node private namespace -->

  <group>
    <rosparam command="load" file="$(arg vehicle_calibration_dir)/lidar_localizer/ndt_matching/params.yaml"/>

    <remap from="/config/ndt" to="config/ndt"/>
    <remap from="filtered_points" to="random_points"/>
    <remap from="initialpose" to="managed_initialpose"/>
    <include file="$(find lidar_localizer)/launch/ndt_matching.launch">
      <arg name="get_height" value="true" />
      <arg name="use_odom" value="true" />
      <arg name="use_gnss" value="0"/>
      <arg name="gnss_reinit_fitness" value="10000.0" /> <!-- Set to unreasonably high value to ensure no reinitialization occurs as it rarely works -->
      <arg name="output_tf_frame_id" value="base_link"/>
    </include>
  </group>

  <!-- GNSS To Map Convertor -->
  <group>
    <remap from="georeference" to="map_param_loader/georeference"/>
    <include file="$(find gnss_to_map_convertor)/launch/gnss_to_map_convertor.launch"/>
  </group>

  <!-- GNSS/NDT selection localizer-->
  <group>
    <include file="$(find localization_manager)/launch/localization_manager.launch"/>
  </group>

  <!-- Deadreckoner -->
  <include file="$(find deadreckoner)/launch/deadreckoner.launch">
    <arg name="current_twist" value="$(optenv CARMA_INTR_NS)/vehicle/twist" />
    <arg name="current_odom" value="vehicle/odom" />
  </include>

    <!-- Random Sampler -->
  <group>
    <node pkg="rostopic" type="rostopic" name="config_random_filter"
      args="pub --latch config/random_filter autoware_config_msgs/ConfigRandomFilter '{
        sample_num: 700,
        measurement_range: 200
      }'"/>
    <remap from="/filtered_points" to="random_points"/>
    <include file="$(find points_downsampler)/launch/points_downsample.launch">
      <arg name="node_name" default="random_filter" />
      <arg name="points_topic" default="filtered_points" />
      <arg name="output_log" default="false" />
    </include>
  </group>



  <!-- Voxel Grid Filter -->
  <group>
    <remap from="/config/voxel_grid_filter" to="config/voxel_grid_filter"/>

    <node pkg="rostopic" type="rostopic" name="config_voxel_grid_filter"
      args="pub --latch config/voxel_grid_filter autoware_config_msgs/ConfigVoxelGridFilter '{
        voxel_leaf_size: 3.0,
        measurement_range: 200
      }'"/>

    <include file="$(find points_downsampler)/launch/points_downsample.launch">
      <arg name="node_name" default="voxel_grid_filter" />
      <arg name="points_topic" default="$(optenv CARMA_INTR_NS)/lidar/points_raw" />
      <arg name="output_log" default="false" />
    </include>
  </group>
</launch><|MERGE_RESOLUTION|>--- conflicted
+++ resolved
@@ -83,10 +83,6 @@
       <arg name="show_debug_info" default="false"/>
       <arg name="enable_yaw_bias_estimation" default="True"/>
       <arg name="predict_frequency" default="50.0"/>
-<<<<<<< HEAD
-=======
-      <arg name="tf_rate" default="50.0"/>
->>>>>>> 68abb495
       <arg name="extend_state_step" default="50"/>
       <arg name="input_twist_name" default="$(optenv CARMA_INTR_NS)/vehicle/twist"/>
       <arg name="input_pose_name" default="selected_pose"/>
