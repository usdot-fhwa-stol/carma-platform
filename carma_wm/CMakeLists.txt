--- conflicted
+++ resolved
@@ -101,11 +101,8 @@
   test/IndexedDistanceMapTest.cpp
   test/WMListenerWorkerTest.cpp
   test/GeometryTest.cpp
-<<<<<<< HEAD
   test/CollisionDetectionTest.cpp
-=======
   test/TrafficControlTest.cpp
->>>>>>> b39d3956
   WORKING_DIRECTORY ${PROJECT_SOURCE_DIR}/test # Add test directory as working directory for unit tests
 )
 
