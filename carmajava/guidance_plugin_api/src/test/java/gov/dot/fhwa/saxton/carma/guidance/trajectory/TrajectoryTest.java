/*
 * Copyright (C) 2018 LEIDOS.
 *
 * Licensed under the Apache License, Version 2.0 (the "License"); you may not
 * use this file except in compliance with the License. You may obtain a copy of
 * the License at
 *
 * http://www.apache.org/licenses/LICENSE-2.0
 *
 * Unless required by applicable law or agreed to in writing, software
 * distributed under the License is distributed on an "AS IS" BASIS, WITHOUT
 * WARRANTIES OR CONDITIONS OF ANY KIND, either express or implied. See the
 * License for the specific language governing permissions and limitations under
 * the License.
 */

package gov.dot.fhwa.saxton.carma.guidance.trajectory;

import org.junit.After;
import org.junit.Before;
import org.junit.Test;
import java.util.List;

import static org.junit.Assert.*;
import static org.mockito.Mockito.*;

import gov.dot.fhwa.saxton.carma.guidance.maneuvers.IComplexManeuver;
import gov.dot.fhwa.saxton.carma.guidance.maneuvers.IManeuver;
import gov.dot.fhwa.saxton.carma.guidance.maneuvers.ISimpleManeuver;
import gov.dot.fhwa.saxton.carma.guidance.maneuvers.LateralManeuver;
import gov.dot.fhwa.saxton.carma.guidance.maneuvers.LongitudinalManeuver;
import gov.dot.fhwa.saxton.carma.guidance.maneuvers.ManeuverType;
import gov.dot.fhwa.saxton.carma.guidance.util.ILogger;
import gov.dot.fhwa.saxton.carma.guidance.util.ILoggerFactory;
import gov.dot.fhwa.saxton.carma.guidance.util.LoggerManager;

public class TrajectoryTest {
  @Before
  public void setup() {
    ILoggerFactory mockFact = mock(ILoggerFactory.class);
    ILogger mockLogger = mock(ILogger.class);
    when(mockFact.createLoggerForClass(anyObject())).thenReturn(mockLogger);
    LoggerManager.setLoggerFactory(mockFact);
    traj = new Trajectory(0, 20);
  }

  @After
  public void cleanup() {
    traj = null;
  }

  private LongitudinalManeuver createLongitudinalManeuver(double start, double end) {
    LongitudinalManeuver mvr = mock(LongitudinalManeuver.class);
    when(mvr.getStartDistance()).thenReturn(start);
    when(mvr.getEndDistance()).thenReturn(end);

    return mvr;
  }

  private LateralManeuver createLateralManeuver(double start, double end) {
    LateralManeuver mvr = mock(LateralManeuver.class);
    when(mvr.getStartDistance()).thenReturn(start);
    when(mvr.getEndDistance()).thenReturn(end);

    return mvr;
  }

  @Test
  public void testAddLateralManeuver() {
    assertTrue(traj.addManeuver(createLateralManeuver(0, 0)));
  }

  @Test
  public void testAddLateralManeuverRejection2() {
    assertFalse(traj.addManeuver(createLateralManeuver(0, 21)));
  }

  @Test
  public void testAddLateralManeuverRejection3() {
    assertFalse(traj.addManeuver(createLateralManeuver(21, 25)));
  }

  @Test
  public void testAddLongitudinalManeuver() {
    assertTrue(traj.addManeuver(createLongitudinalManeuver(0, 0)));
  }

  @Test
  public void testAddLongitudinalManeuverRejection2() {
    assertFalse(traj.addManeuver(createLongitudinalManeuver(0, 21)));
  }

  @Test
  public void testAddLongitudinalManeuverRejection3() {
    assertFalse(traj.addManeuver(createLongitudinalManeuver(21, 25)));
  }

  @Test
  public void testGetManeuversAt1() {
    ISimpleManeuver m = createLateralManeuver(0, 1);
    traj.addManeuver(m);

    List<IManeuver> maneuvers = traj.getManeuversAt(0.0);
    assertEquals(1, maneuvers.size());
    assertEquals(m, maneuvers.get(0));
  }

  @Test
  public void testGetManeuversAt2() {
    ISimpleManeuver m1 = createLateralManeuver(0, 1);
    ISimpleManeuver m2 = createLongitudinalManeuver(0, 1);
    traj.addManeuver(m1);
    traj.addManeuver(m2);

    List<IManeuver> maneuvers = traj.getManeuversAt(0.0);

    assertEquals(2, maneuvers.size());
    assertTrue(maneuvers.contains(m1));
    assertTrue(maneuvers.contains(m2));
  }

  @Test
  public void testGetManeuversAt3() {
    ISimpleManeuver m1 = createLateralManeuver(0, 10);
    ISimpleManeuver m2 = createLongitudinalManeuver(5, 15);
    traj.addManeuver(m1);
    traj.addManeuver(m2);

    List<IManeuver> maneuvers = traj.getManeuversAt(7.5);

    assertEquals(2, maneuvers.size());
    assertTrue(maneuvers.contains(m1));
    assertTrue(maneuvers.contains(m2));
  }

  @Test
  public void testFindEarliestWindowOfSize1() {
    traj.addManeuver(createLongitudinalManeuver(0, 5));
    traj.addManeuver(createLongitudinalManeuver(7, 10));

    double loc = traj.findEarliestLongitudinalWindowOfSize(2.0);

    assertEquals(5.0, loc, 0.01);
  }

  @Test
  public void testFindEarliestWindowOfSize2() {
    traj.addManeuver(createLongitudinalManeuver(0, 5));
    traj.addManeuver(createLongitudinalManeuver(7, 10));
    traj.addManeuver(createLongitudinalManeuver(15, 20));

    double loc = traj.findEarliestLongitudinalWindowOfSize(5.0);

    assertEquals(10.0, loc, 0.01);
  }

  @Test
  public void testFindEarliestWindowOfSize3() {
    traj.addManeuver(createLongitudinalManeuver(0, 5));
    traj.addManeuver(createLongitudinalManeuver(7, 10));
    traj.addManeuver(createLongitudinalManeuver(15, 20));

    double loc = traj.findEarliestLongitudinalWindowOfSize(2.0);

    assertEquals(5.0, loc, 0.01);
  }

  @Test
  public void testFindEarliestWindowOfSize4() {
    traj.addManeuver(createLongitudinalManeuver(0, 5));
    traj.addManeuver(createLongitudinalManeuver(5, 15));
    traj.addManeuver(createLongitudinalManeuver(15, 18));

<<<<<<< HEAD
    double loc = traj.findEarliestWindowOfSize(2.0);
=======
    double loc = traj.findEarliestLongitudinalWindowOfSize(2.0);
>>>>>>> 960d7e80

    assertEquals(18.0, loc, 0.01);
  }

  @Test
  public void testFindEarliestWindowOfSize5() {
    traj.addManeuver(createLateralManeuver(0, 5));
    traj.addManeuver(createLateralManeuver(5, 15));
    traj.addManeuver(createLateralManeuver(15, 18));

    double loc = traj.findEarliestLateralWindowOfSize(2.0);

    assertEquals(18.0, loc, 0.01);
  }

  @Test
  public void testFindEarliestWindowOfSizeFail() {
    traj.addManeuver(createLongitudinalManeuver(0, 5));
    traj.addManeuver(createLongitudinalManeuver(7, 10));

    double loc = traj.findLatestLongitudinalWindowOfSize(11.0);

    assertEquals(-1.0, loc, 0.01);
  }

  @Test
  public void testFindLatestWindowOfSize1() {
    traj.addManeuver(createLongitudinalManeuver(0, 5));
    traj.addManeuver(createLongitudinalManeuver(7, 10));

    double loc = traj.findLatestLongitudinalWindowOfSize(2.0);

    assertEquals(10.0, loc, 0.01);
  }

  @Test
  public void testFindLatestWindowOfSize2() {
    traj.addManeuver(createLongitudinalManeuver(0, 5));
    traj.addManeuver(createLongitudinalManeuver(7, 10));
    traj.addManeuver(createLongitudinalManeuver(15, 20));

    double loc = traj.findLatestLongitudinalWindowOfSize(5.0);

    assertEquals(10.0, loc, 0.01);
  }

  @Test
  public void testFindLatestWindowOfSize3() {
    traj.addManeuver(createLongitudinalManeuver(0, 5));
    traj.addManeuver(createLongitudinalManeuver(7, 10));
    traj.addManeuver(createLongitudinalManeuver(15, 20));

    double loc = traj.findLatestLongitudinalWindowOfSize(2.0);

    assertEquals(10.0, loc, 0.01);
  }

  @Test
  public void testFindLatestWindowOfSizeFail() {
    traj.addManeuver(createLongitudinalManeuver(0, 5));
    traj.addManeuver(createLongitudinalManeuver(7, 10));

    double loc = traj.findLatestLongitudinalWindowOfSize(11.0);

    assertEquals(-1.0, loc, 0.01);
  }

  @Test
  public void testGetNextLateralManeuverAfterEmpty() {
    IManeuver m = traj.getNextManeuverAfter(0.0, ManeuverType.LATERAL);
    assertEquals(null, m);

    traj.addManeuver(createLongitudinalManeuver( 1.0, 2.0));
    m = traj.getNextManeuverAfter(0.0, ManeuverType.LATERAL);
    assertEquals(null, m);
  }

  @Test
  public void testGetNextLateralManeuverAfter1() {
    ISimpleManeuver m = createLateralManeuver(1.0, 2.0);
    traj.addManeuver(m);
    IManeuver m1 = traj.getNextManeuverAfter(0.0, ManeuverType.LATERAL);
    assertEquals(m, m1);
  }

  @Test
  public void testGetNextLateralManeuverAfter2() {
    traj.addManeuver(createLateralManeuver(0.0, 0.0));

    ISimpleManeuver m = createLateralManeuver(1.0, 2.0);
    traj.addManeuver(m);
    IManeuver m1 = traj.getNextManeuverAfter(0.0, ManeuverType.LATERAL);
    assertEquals(m, m1);
  }

  @Test
  public void testGetNextLateralManeuverAfterFail() {
    traj.addManeuver(createLateralManeuver( 0.0, 0.0));

    IManeuver m = traj.getNextManeuverAfter(0.0, ManeuverType.LATERAL);
    assertEquals(null, m);
  }

  @Test
  public void testGetNextLongitudinalManeuverAfterEmpty() {
    IManeuver m = traj.getNextManeuverAfter(0.0, ManeuverType.LONGITUDINAL);
    assertEquals(null, m);

    traj.addManeuver(createLateralManeuver( 1.0, 2.0));
    m = traj.getNextManeuverAfter(0.0, ManeuverType.LONGITUDINAL);
    assertEquals(null, m);
  }

  @Test
  public void testGetNextLongitudinalManeuverAfter1() {
    ISimpleManeuver m = createLongitudinalManeuver( 1.0, 2.0);
    traj.addManeuver(m);
    IManeuver m1 = traj.getNextManeuverAfter(0.0, ManeuverType.LONGITUDINAL);
    assertEquals(m, m1);
  }

  @Test
  public void testGetNextLongitudinalManeuverAfter2() {
    traj.addManeuver(createLongitudinalManeuver( 0.0, 0.0));

    ISimpleManeuver m = createLongitudinalManeuver( 1.0, 2.0);
    traj.addManeuver(m);
    IManeuver m1 = traj.getNextManeuverAfter(0.0, ManeuverType.LONGITUDINAL);
    assertEquals(m, m1);
  }

  @Test
  public void testGetNextLongitudinalManeuverAfterFail() {
    traj.addManeuver(createLongitudinalManeuver( 0.0, 0.0));

    IManeuver m = traj.getNextManeuverAfter(0.0, ManeuverType.LONGITUDINAL);
    assertEquals(null, m);
  }

  @Test
  public void testSetComplexManeuverSuccess() {
    IComplexManeuver complexManeuver = mock(IComplexManeuver.class);
    when(complexManeuver.getStartDistance()).thenReturn(0.0);
    when(complexManeuver.getEndDistance()).thenReturn(20.0);
    assertTrue(traj.setComplexManeuver(complexManeuver));
  }

  @Test
  public void testSetComplexManeuverLengthAdjustment() {
    IComplexManeuver complexManeuver = mock(IComplexManeuver.class);
    when(complexManeuver.getStartDistance()).thenReturn(0.0);
    when(complexManeuver.getEndDistance()).thenReturn(10.0);
    traj.setComplexManeuver(complexManeuver);
    assertEquals(10.0, traj.getEndLocation(), 0.001);
  }

  @Test
  public void testSetComplexManeuverFailure() {
    IComplexManeuver complexManeuver = mock(IComplexManeuver.class);
    when(complexManeuver.getStartDistance()).thenReturn(10.0);
    when(complexManeuver.getEndDistance()).thenReturn(30.0);
    assertFalse(traj.setComplexManeuver(complexManeuver));
    assertEquals(20.0, traj.getEndLocation(), 0.001);
  }

  protected Trajectory traj;
}<|MERGE_RESOLUTION|>--- conflicted
+++ resolved
@@ -171,11 +171,7 @@
     traj.addManeuver(createLongitudinalManeuver(5, 15));
     traj.addManeuver(createLongitudinalManeuver(15, 18));
 
-<<<<<<< HEAD
-    double loc = traj.findEarliestWindowOfSize(2.0);
-=======
     double loc = traj.findEarliestLongitudinalWindowOfSize(2.0);
->>>>>>> 960d7e80
 
     assertEquals(18.0, loc, 0.01);
   }
