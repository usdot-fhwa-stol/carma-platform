--- conflicted
+++ resolved
@@ -1,8 +1,4 @@
 stop_speed_epsilon: 1.0
-<<<<<<< HEAD
-cmv_id: "123" # Test value; CARMA Streets expects cmv_id to be an unsigned long (32-bit unsigned integer)
-=======
->>>>>>> 45bd7d9b
 cargo_id: "" # Test value (Empty string indicates the vehicle is not carrying cargo); CARMA Streets expects cargo_id to be a string
 enable_port_drayage: false # bool: Flag to activate and deactivate port drayage operations. If false, state machine will remain INACTIVE.
 starting_at_staging_area: true # bool: Flag indicating CMV's first destination; 'true' indicates Staging Area Entrance; 'false' indicates Port Entrance.
