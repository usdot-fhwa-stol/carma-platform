/*
 * Copyright (C) 2019-2021 LEIDOS.
 *
 * Licensed under the Apache License, Version 2.0 (the "License"); you may not
 * use this file except in compliance with the License. You may obtain a copy of
 * the License at
 *
 * http://www.apache.org/licenses/LICENSE-2.0
 *
 * Unless required by applicable law or agreed to in writing, software
 * distributed under the License is distributed on an "AS IS" BASIS, WITHOUT
 * WARRANTIES OR CONDITIONS OF ANY KIND, either express or implied. See the
 * License for the specific language governing permissions and limitations under
 * the License.
 */

/*
 * Developed by the UCLA Mobility Lab, 10/20/2021. 
 *
 * Creator: Xu Han
 * Author: Xu Han, Xin Xia, Jiaqi Ma
 */


#include <ros/ros.h>
#include <string>
#include "platoon_strategic_ihp.h"
#include <array>
#include <stdlib.h> 


namespace platoon_strategic_ihp
{
    
    PlatoonStrategicIHPPlugin::PlatoonStrategicIHPPlugin()
    {
    }

    // -------------- constructor --------------// 
    PlatoonStrategicIHPPlugin::PlatoonStrategicIHPPlugin(carma_wm::WorldModelConstPtr wm, PlatoonPluginConfig config,
                                PublishPluginDiscoveryCB plugin_discovery_publisher, MobilityResponseCB mobility_response_publisher,
                                MobilityRequestCB mobility_request_publisher, MobilityOperationCB mobility_operation_publisher,
                                PlatooningInfoCB platooning_info_publisher)
   : plugin_discovery_publisher_(plugin_discovery_publisher), mobility_request_publisher_(mobility_request_publisher), 
      mobility_response_publisher_(mobility_response_publisher), mobility_operation_publisher_(mobility_operation_publisher), 
      platooning_info_publisher_(platooning_info_publisher), wm_(wm), config_(config)
    {
        ROS_DEBUG_STREAM("Top of PlatoonStrategicIHP ctor.");
        std::string hostStaticId = config_.vehicleID; //static ID for this vehicle
        pm_.HostMobilityId = hostStaticId;
        
        // construct platoon member for host vehicle as the first element in the vector, since it starts life as a solo vehicle
        long cur_t = ros::Time::now().toNSec()/1000000; // time in millisecond
        PlatoonMember hostVehicleMember = PlatoonMember(hostStaticId, 0.0, 0.0, 0.0, 0.0, cur_t); 
        pm_.host_platoon_.push_back(hostVehicleMember);

        plugin_discovery_msg_.name = "PlatooningStrategicIHPPlugin";
        plugin_discovery_msg_.version_id = "v1.0";
        plugin_discovery_msg_.available = true;
        plugin_discovery_msg_.activated = false;
        plugin_discovery_msg_.type = cav_msgs::Plugin::STRATEGIC;
        plugin_discovery_msg_.capability = "strategic_plan/plan_maneuvers";
        ROS_DEBUG_STREAM("ctor complete. hostStaticId = " << hostStaticId);
    }


    //-------------------------------- Extract Data --------------------------------------//

    // Find ecef point based on pose message
    cav_msgs::LocationECEF PlatoonStrategicIHPPlugin::pose_to_ecef(geometry_msgs::PoseStamped pose_msg)
    {

        if (!map_projector_) 
        {
            throw std::invalid_argument("No map projector available for ecef conversion");
        }
        
        cav_msgs::LocationECEF location;

        // note: ecef point read from map projector is in m.
        lanelet::BasicPoint3d ecef_point = map_projector_->projectECEF({pose_msg.pose.position.x, pose_msg.pose.position.y, 0.0}, 1);
        location.ecef_x = ecef_point.x() * 100.0;
        location.ecef_y = ecef_point.y() * 100.0;
        location.ecef_z = ecef_point.z() * 100.0;    
        

        // ROS_DEBUG_STREAM("location.ecef_x: " << location.ecef_x);
        // ROS_DEBUG_STREAM("location.ecef_y: " << location.ecef_y);
        // ROS_DEBUG_STREAM("location.ecef_z: " << location.ecef_z);

        // note: the returned ecef is in cm.
        return location;
    }

    // Function to assign host pose_ecef_point_
    void PlatoonStrategicIHPPlugin::setHostECEF(cav_msgs::LocationECEF pose_ecef_point)
    {
        // Note, the ecef here is in cm. 
        pose_ecef_point_ = pose_ecef_point;
    }

    // Function to get pm_ object 
    PlatoonManager PlatoonStrategicIHPPlugin::getHostPM()
    {
        return pm_;
    }

    // Function to set platoon manager state
    void PlatoonStrategicIHPPlugin::setPMState(PlatoonState desiredState)
    {
        pm_.current_platoon_state = desiredState;
    }

    // Update platoon list (Unit Test function)
    void PlatoonStrategicIHPPlugin::updatePlatoonList(std::vector<PlatoonMember> platoon_list)
    {
        pm_.host_platoon_ = platoon_list;
    }

    // Callback to calculate downtrack based on pose message.
    void PlatoonStrategicIHPPlugin::pose_cb(const geometry_msgs::PoseStampedConstPtr& msg)
    {
        pose_msg_ = geometry_msgs::PoseStamped(*msg.get());

        if (pm_.current_platoon_state != PlatoonState::STANDBY)
        {
            lanelet::BasicPoint2d current_loc(pose_msg_.pose.position.x, pose_msg_.pose.position.y);
            carma_wm::TrackPos tc = wm_->routeTrackPos(current_loc);

            // update host's DtD and CtD
            current_downtrack_ = tc.downtrack;
            current_crosstrack_ = tc.crosstrack;
            // ROS_DEBUG_STREAM("current_downtrack_ = " << current_downtrack_ << ", current_crosstrack_ = " << current_crosstrack_);
            pm_.updateHostPose(current_downtrack_, current_crosstrack_);

            // note: the ecef read from "pose_ecef_point" is in cm.
            cav_msgs::LocationECEF pose_ecef_point = pose_to_ecef(pose_msg_);
            setHostECEF(pose_ecef_point);
        } 
    }
   
    // callback kto update the command speed on x direction, in m/s.
    void PlatoonStrategicIHPPlugin::cmd_cb(const geometry_msgs::TwistStampedConstPtr& msg)
    {
        cmd_speed_ = msg->twist.linear.x;
    }
   
    // twist command, linear speed on x direction, in m/s.
    void PlatoonStrategicIHPPlugin::twist_cb(const geometry_msgs::TwistStampedConstPtr& msg)
    {
        current_speed_ = msg->twist.linear.x;
        if (current_speed_ < STOPPED_SPEED)
        {
            current_speed_ = 0.0;
        }
    }
    
    // Return the lanelet id.
    int PlatoonStrategicIHPPlugin::findLaneletIndexFromPath(int target_id, lanelet::routing::LaneletPath& path)
    {
        for(size_t i = 0; i < path.size(); ++i)
        {
            if(path[i].id() == target_id)
            {
                return i;
            }
        }
        return -1;
    }

    // Find the speed limit for the current road (also used as the desired speed).
    double PlatoonStrategicIHPPlugin::findSpeedLimit(const lanelet::ConstLanelet& llt)
    {
        double target_speed = 0.0;

        lanelet::Optional<carma_wm::TrafficRulesConstPtr> traffic_rules = wm_->getTrafficRules();
        if (traffic_rules)
        {
            target_speed =(*traffic_rules)->speedLimit(llt).speedLimit.value();
        }
        else
        {
            throw std::invalid_argument("Valid traffic rules object could not be built");
        }

        ROS_DEBUG_STREAM("target speed (limit) " << target_speed);
        
        return target_speed;
    }

    // Find the lane width based on current location 
    double PlatoonStrategicIHPPlugin::findLaneWidth()
    {
        lanelet::BasicPoint2d current_loc(pose_msg_.pose.position.x, pose_msg_.pose.position.y);

        auto current_lanelets = lanelet::geometry::findNearest(wm_->getMap()->laneletLayer, current_loc, 10);
        lanelet::ConstLanelet current_lanelet = current_lanelets[0].second;

        // find left and right bound 
        lanelet::ConstLineString3d left_bound = current_lanelet.leftBound();
        lanelet::ConstLineString3d right_bound = current_lanelet.leftBound();

        // find lane width 
        double dx = abs (left_bound[0].x() - right_bound[0].x());
        double dy = abs (left_bound[0].y() - right_bound[0].y());
        double laneWidth = sqrt(dx*dx + dy*dy);
        ROS_DEBUG_STREAM("calculated lane width: " << laneWidth);

        // TODO temporary disable this function and return constant value
        laneWidth = 3.5;
        

        return laneWidth;
    }
    
    // Check if target platoon is in front of the host vehicle, and within the same lane (downtrack is the DTD of the target vehicle).
    bool PlatoonStrategicIHPPlugin::isVehicleRightInFront(double downtrack, double crosstrack) 
    {
        // Position info of the host vehcile
        double currentDtd = current_downtrack_;
        double currentCtd = current_crosstrack_;
<<<<<<< HEAD
        bool samelane = abs(currentCtd-crosstrack) <= 0.5*findLaneWidth();
=======
        bool samelane = abs(currentCtd-crosstrack) <= config_.maxCrosstrackError;
>>>>>>> 35ff05f8

        if (downtrack > currentDtd && samelane)
        {
            ROS_DEBUG_STREAM("Found a platoon in front. We are able to join");
            return true;
        }
        else 
        {
            ROS_DEBUG_STREAM("Ignoring platoon that is either behind host or in another lane.");
            ROS_DEBUG_STREAM("The front platoon dtd is " << downtrack << " and we are current at " << currentDtd);
            return false;
        }
    }
    
    // UCLA: check if target platoon at back, and within the same lane. Used for same-lane frontal join.
    bool PlatoonStrategicIHPPlugin::isVehicleRightBehind(double downtrack, double crosstrack)
    {   
        double currentDtd = current_downtrack_;
        double currentCtd = current_crosstrack_;
        bool samelane = abs(currentCtd-crosstrack) <= config_.maxCrosstrackError;

        if (downtrack < currentDtd && samelane) 
        {
            ROS_DEBUG_STREAM("Found a platoon at behind. We are able to join");
            return true;
        }
        else 
        {
            ROS_DEBUG_STREAM("Ignoring platoon that is either ahead of us or in another lane.");
            ROS_DEBUG_STREAM("The front platoon dtd is " << downtrack << " and we are current at " << currentDtd);
            return false;
        }
    } 

    // Return the ecef point projected to local map point.
    lanelet::BasicPoint2d PlatoonStrategicIHPPlugin::ecef_to_map_point(cav_msgs::LocationECEF ecef_point)
    {
        if (!map_projector_) 
        {
            throw std::invalid_argument("No map projector available for ecef conversion");
        }

        lanelet::BasicPoint3d map_point = map_projector_->projectECEF( { (double)ecef_point.ecef_x/100.0, (double)ecef_point.ecef_y/100.0, (double)ecef_point.ecef_z/100.0 } , -1);

        lanelet::BasicPoint2d output {map_point.x(), map_point.y()};
        return output;
    } 
    
    // Build map projector from proj string (georefernce).
    void PlatoonStrategicIHPPlugin::georeference_cb(const std_msgs::StringConstPtr& msg) 
    {
        map_projector_ = std::make_shared<lanelet::projection::LocalFrameProjector>(msg->data.c_str()); 
    }


    //-------------------------------- Mobility Communication --------------------------------------//

    // ------ 1. compose Mobility Operation messages and platoon info ------ //

    // UCLA: Return a Mobility operation message with STATUS params. 
    cav_msgs::MobilityOperation PlatoonStrategicIHPPlugin::composeMobilityOperationSTATUS()
    {    
        /**
         * Note: STATUS params format:
         *       STATUS | --> "CMDSPEED:%1%,SPEED:%2%,ECEFX:%3%,ECEFY:%4%,ECEFZ:%5%"
         *              |----------0----------1---------2---------3---------4------|
         */

        //TODO future: consider setting recipient_id to the platoon ID to make it obvious that anyone in that group is intended reader.
        //             This requires an architectural agreement on use of group messaging protocol.

        // Extract data
        cav_msgs::MobilityOperation msg;
        msg.m_header.plan_id = pm_.currentPlatoonID;
        msg.m_header.recipient_id = "";
        std::string hostStaticId = config_.vehicleID;
        msg.m_header.sender_id = hostStaticId;
        msg.m_header.timestamp = ros::Time::now().toNSec() / 1000000;
        msg.strategy = PLATOONING_STRATEGY;

        // form message 
        double cmdSpeed = cmd_speed_;
        boost::format fmter(OPERATION_STATUS_PARAMS);
        fmter% cmdSpeed;                // index = 0, in m/s.
        fmter% current_speed_;          // index = 1, in m/s.
        fmter% pose_ecef_point_.ecef_x; // index = 2, in cm.
        fmter% pose_ecef_point_.ecef_y; // index = 3, in cm.
        fmter% pose_ecef_point_.ecef_z; // index = 4, in cm.

        // compose message
        std::string statusParams = fmter.str();
        msg.strategy_params = statusParams;
        ROS_DEBUG_STREAM("Composed a mobility operation message with params " << msg.strategy_params);
        return msg;
    }

    // UCLA: Return a Mobility operation message with INFO params.
    cav_msgs::MobilityOperation PlatoonStrategicIHPPlugin::composeMobilityOperationINFO()
    {
        /** 
         * Note: INFO param format:
         *      "INFO| --> LENGTH:%.2f,SPEED:%.2f,SIZE:%d,ECEFX:%.2f,ECEFY:%.2f,ECEFZ:%.2f"
         *           |-------0-----------1---------2--------3----------4----------5-------|
         */ 
        cav_msgs::MobilityOperation msg;
        msg.m_header.plan_id = pm_.currentPlatoonID; // msg.m_header.plan_id is the platoon ID of the request sender (rear join and frontal join). 
        msg.m_header.recipient_id = "";
        std::string hostStaticId = config_.vehicleID;
        msg.m_header.sender_id = hostStaticId;
        msg.m_header.timestamp = ros::Time::now().toNSec() / 1000000;;
        msg.strategy = PLATOONING_STRATEGY;

        double CurrentPlatoonLength = pm_.getCurrentPlatoonLength();
        int PlatoonSize = pm_.getHostPlatoonSize();

        boost::format fmter(OPERATION_INFO_PARAMS);
        //  Note: need to update "OPERATION_INFO_PARAMS" in m_header file --> strategic_platoon_ihp.h  
        fmter% CurrentPlatoonLength;            // index = 0, physical length of the platoon, in m.
        fmter% current_speed_;                  // index = 1, in m/s.
        fmter% PlatoonSize;                     // index = 2, number of members 
        fmter% pose_ecef_point_.ecef_x;         // index = 3, in cm.
        fmter% pose_ecef_point_.ecef_y;         // index = 4, in cm.
        fmter% pose_ecef_point_.ecef_z;         // index = 5, in cm.

        std::string infoParams = fmter.str();
        msg.strategy_params = infoParams;
        ROS_DEBUG_STREAM("Composed a mobility operation message with params " << msg.strategy_params);
        return msg;
    }

    // ----------------------------- UCLA: helper functions for cut-in from front -------------------------------//

    // Note: The function "find_target_lanelet_id" was used to test the IHP platooning logic and is only a pre-written scenario. 
    // The IHP platooning should provide necessary data in a maneuver plan for the arbitrary lane change module.  

    // This is the platoon leader's function to determine if the joining vehicle is closeby
    bool PlatoonStrategicIHPPlugin::isJoiningVehicleNearPlatoon(double joining_downtrack, double joining_crosstrack)
    {
        // Position info of the host vehicle
        double frontVehicleDtd = current_downtrack_;
        double frontVehicleCtd = current_crosstrack_;
        // platoon rear positions
        int lastVehicleIndex = pm_.host_platoon_.size()-1;
        double rearVehicleDtd = pm_.host_platoon_[lastVehicleIndex].vehiclePosition;
        
        // lateral error for two lanes (lane width was calculated based on current lanelet)
        double two_lane_cross_error = 2*config_.maxCrosstrackError + findLaneWidth(); 
        // add longitudinal check threshold in config file 
        bool longitudinalCheck = joining_downtrack >= rearVehicleDtd - config_.longitudinalCheckThresold  || 
                                 joining_downtrack <= frontVehicleDtd + config_.maxCutinGap;
        bool lateralCheck = joining_crosstrack >= frontVehicleCtd - two_lane_cross_error  || 
                            joining_crosstrack <= frontVehicleCtd + two_lane_cross_error;
        // logs for longitudinal and lateral check 
        ROS_DEBUG_STREAM("The longitudinalCheck result is: " << longitudinalCheck );
        ROS_DEBUG_STREAM("The lateralCheck result is: " << lateralCheck );

        if (longitudinalCheck && lateralCheck) 
        {
            ROS_DEBUG_STREAM("Joining vehicle is nearby. It is able to join.");
            return true;
        }
        else 
        {
            ROS_DEBUG_STREAM("The joining vehicle is not close by, the join request will not be approved.");
            ROS_DEBUG_STREAM("The joining vehicle downtrack is " << joining_downtrack << " and the host (platoon leader) downtrack is " << frontVehicleDtd);
            ROS_DEBUG_STREAM("The joining vehicle crosstrack is " << joining_crosstrack << " and the host (platoon leader) crosstrack is " << frontVehicleCtd);
            return false;
        }
    }

    // Check if the host vehicle is close to the platoon for cut-in join.
    bool PlatoonStrategicIHPPlugin::isVehicleNearTargetPlatoon(double rearVehicleDtd, double frontVehicleDtd, double frontVehicleCtd)
    {

        // lateral error for two lanes (lane width was calculated based on current lanelet)
        double two_lane_cross_error = 2*config_.maxCrosstrackError + findLaneWidth(); 
        // add longitudinal check threshold in config file 
        bool longitudinalCheck = current_downtrack_ >= rearVehicleDtd - config_.longitudinalCheckThresold || 
                                 current_downtrack_ <= frontVehicleDtd + config_.maxCutinGap;
        bool lateralCheck = current_crosstrack_ >= frontVehicleCtd - two_lane_cross_error || 
                            current_crosstrack_ <= frontVehicleCtd + two_lane_cross_error;
        // logs for longitudinal and lateral check 
        ROS_DEBUG_STREAM("The longitudinalCheck result is: " << longitudinalCheck );
        ROS_DEBUG_STREAM("The lateralCheck result is: " << lateralCheck );

        if (longitudinalCheck && lateralCheck) 
        {
            // host vehicle is close to target platoon longitudinally (within 10m) and laterally (within 5m)
            ROS_DEBUG_STREAM("Found a platoon nearby. We are able to join.");
            return true;
        }
        else 
        {
            ROS_DEBUG_STREAM("Ignoring platoon.");
            ROS_DEBUG_STREAM("The platoon leader dtd is " << frontVehicleDtd << " and we are current at " << current_downtrack_);
            ROS_DEBUG_STREAM("The platoon leader ctd is " << frontVehicleCtd << " and we are current at " << current_crosstrack_);
            return false;
        }
    }

    // Compose platoon info msg for all states.
    cav_msgs::PlatooningInfo PlatoonStrategicIHPPlugin::composePlatoonInfoMsg()
    {
        /**
         * Note: There is a difference between the "platoon info status" versus the the "platoon strategic plugin states".
         *       The "platooning info status" reflect the overall operating status. 
         *       The "platoon strategic plugin states" manage the negotiation strategies and vehicle communication in a more refined manner. 
         * A more detailed note can be found in the corresponding function declaration in "platoon_strategic_ihp.h" file.
         */

        cav_msgs::PlatooningInfo status_msg;

        if (pm_.current_platoon_state == PlatoonState::STANDBY)
        {
            status_msg.state = cav_msgs::PlatooningInfo::DISABLED;
        }
        else if (pm_.current_platoon_state == PlatoonState::LEADER)
        {
            status_msg.state = pm_.getHostPlatoonSize() == 1 ? cav_msgs::PlatooningInfo::SEARCHING : cav_msgs::PlatooningInfo::LEADING;
        }
        else if (pm_.current_platoon_state == PlatoonState::LEADERWAITING)
        {
            status_msg.state = cav_msgs::PlatooningInfo::CONNECTING_TO_NEW_FOLLOWER;
        }
        else if (pm_.current_platoon_state == PlatoonState::CANDIDATEFOLLOWER)
        {
            status_msg.state = cav_msgs::PlatooningInfo::CONNECTING_TO_NEW_LEADER;
        }
        else if (pm_.current_platoon_state == PlatoonState::FOLLOWER)
        {
            status_msg.state = cav_msgs::PlatooningInfo::FOLLOWING;
        }
        // UCLA: add leader aborting for frontal join (inherited from candidate follower).
        else if (pm_.current_platoon_state == PlatoonState::LEADERABORTING)
        {
            status_msg.state = cav_msgs::PlatooningInfo::CONNECTING_TO_NEW_LEADER;
        }
        // UCLA: add candidate leader for frontal join (inherited from leader waiting).
        else if (pm_.current_platoon_state == PlatoonState::CANDIDATELEADER)
        {
            status_msg.state = cav_msgs::PlatooningInfo::CONNECTING_TO_NEW_FOLLOWER;
        }
        // UCLA: add "lead with operation" for frontal join (inherited from leader waiting).
        else if (pm_.current_platoon_state == PlatoonState::LEADWITHOPERATION)
        {
            status_msg.state = cav_msgs::PlatooningInfo::CONNECTING_TO_NEW_FOLLOWER;
        }
        // UCLA: add "prepare to join" for frontal join (inherited from leader waiting).
        else if (pm_.current_platoon_state == PlatoonState::PREPARETOJOIN)
        {
            status_msg.state = cav_msgs::PlatooningInfo::CONNECTING_TO_NEW_LEADER;
        }
        //TODO: Place holder for departure (PREPARE TO DEPART)
        
        // compose msgs for anything other than standby
        if (pm_.current_platoon_state != PlatoonState::STANDBY)
        {
            status_msg.platoon_id = pm_.currentPlatoonID;
            status_msg.size = pm_.getHostPlatoonSize();
            status_msg.size_limit = config_.maxPlatoonSize;

            if (pm_.current_platoon_state == PlatoonState::FOLLOWER)
            {
                PlatoonMember platoon_leader = pm_.getDynamicLeader();
                status_msg.leader_id = platoon_leader.staticId;
                status_msg.leader_downtrack_distance = platoon_leader.vehiclePosition;
                status_msg.leader_cmd_speed = platoon_leader.commandSpeed;
                status_msg.host_platoon_position = pm_.getNumberOfVehicleInFront();
                ROS_DEBUG_STREAM("pm platoonsize: " << pm_.getHostPlatoonSize() << ", platoon_leader " << platoon_leader.staticId);

                int numOfVehiclesGaps = pm_.getNumberOfVehicleInFront() - pm_.dynamic_leader_index_;
                ROS_DEBUG_STREAM("The host vehicle have " << numOfVehiclesGaps << " vehicles between itself and its leader (includes the leader)");

                // TODO: currently the average length of the vehicle is obtained from a config parameter. In future, plugin needs to be updated to receive each vehicle's actual length through status or BSM messages for more accuracy.
                status_msg.desired_gap = std::max(config_.standStillHeadway * numOfVehiclesGaps, config_.timeHeadway * current_speed_* numOfVehiclesGaps) + (numOfVehiclesGaps - 1) * 5.0;//config_.averageVehicleLength;
                ROS_DEBUG_STREAM("The desired gap with the leader is " << status_msg.desired_gap);


                // TODO: To uncomment the following lines, platooninfo msg must be updated
                // UCLA: Add the value of the summation of "veh_len/veh_speed" for all predecessors
                status_msg.current_predecessor_time_headway_sum = pm_.getPredecessorTimeHeadwaySum();
                // UCLA: preceding vehicle info 
                status_msg.predecessor_speed = pm_.getPredecessorSpeed();
                status_msg.predecessor_position = pm_.getPredecessorPosition();

                // Note: use isCreateGap to adjust the desired gap send to control plugin 
                double regular_gap = std::max(config_.standStillHeadway, config_.timeHeadway * current_speed_);
                ROS_DEBUG_STREAM("regular_gap: " << regular_gap);
                ROS_DEBUG_STREAM("current_speed_: " << current_speed_);
                ROS_DEBUG_STREAM("speed based gap: " << config_.timeHeadway * current_speed_);
                if (pm_.isCreateGap){
                    // enlarged desired gap for gap creation
                    status_msg.desired_gap = regular_gap*(1 + config_.createGapAdjuster);
                }
                else{
                    // normal desired gap
                    status_msg.desired_gap = regular_gap;
                }
                status_msg.actual_gap = platoon_leader.vehiclePosition - current_downtrack_;
                ROS_DEBUG_STREAM("status_msg.actual_gap: " << status_msg.actual_gap);
            }
            else
            {
                status_msg.leader_id = config_.vehicleID;
                status_msg.leader_downtrack_distance = current_downtrack_;
                status_msg.leader_cmd_speed = cmd_speed_;
                status_msg.host_platoon_position = 0;

            }

            // This info is updated at platoon control plugin
            status_msg.host_cmd_speed = cmd_speed_;

        }
        return status_msg;
    }

    // Compose the Mobility Operation message for leader state. Message parameter types: STATUS and INFO.
    cav_msgs::MobilityOperation PlatoonStrategicIHPPlugin::composeMobilityOperationLeader(const std::string& type)
    {
        cav_msgs::MobilityOperation msg;

        // info params
        if (type == OPERATION_INFO_TYPE) 
        {
            msg = composeMobilityOperationINFO();
        }

        // status params
        else if (type == OPERATION_STATUS_TYPE) 
        {
            msg = composeMobilityOperationSTATUS();
        }
        // Unknown strategy param.
        else 
        {
            ROS_ERROR("UNKNOWN strategy param string!!!");
            msg.strategy_params = "";
        }
        return msg;
    }

    // Compose the Mobility Operation message for Follower state. Message parameter types: STATUS.
    cav_msgs::MobilityOperation PlatoonStrategicIHPPlugin::composeMobilityOperationFollower()
    {
        cav_msgs::MobilityOperation msg;
        msg = composeMobilityOperationSTATUS();
        return msg;
    }

    // Compose the Mobility Operation message for LeaderWaiting state. Message parameter types: STATUS.
    cav_msgs::MobilityOperation PlatoonStrategicIHPPlugin::composeMobilityOperationLeaderWaiting()
    {
        //TODO: shouldn't a leaderwaiting also be sending INFO messages since it is still leading?

        cav_msgs::MobilityOperation msg;
        msg = composeMobilityOperationSTATUS();
        return msg;
    }

    // Compose the Mobility Operation message for CandidateFollower state. Message parameter types: STATUS.
    cav_msgs::MobilityOperation PlatoonStrategicIHPPlugin::composeMobilityOperationCandidateFollower()
    {
        cav_msgs::MobilityOperation msg;
        msg = composeMobilityOperationSTATUS();
        return msg;
    }

    // UCLA: add compose msgs for LeaderAborting (inherited from candidate follower). Message parameter types: STATUS.
    cav_msgs::MobilityOperation PlatoonStrategicIHPPlugin::composeMobilityOperationLeaderAborting()
    {   
        /*
            UCLA Implementation note: 
            Sending STATUS info for member updates and platoon trajectory regulation.
        */
        cav_msgs::MobilityOperation msg;
        msg = composeMobilityOperationSTATUS();
        return msg;
    }
    
    // UCLA: add compose msgs for CandidateLeader (inherited from leader waiting). Message parameter types: STATUS.
    cav_msgs::MobilityOperation PlatoonStrategicIHPPlugin::composeMobilityOperationCandidateLeader()
    {   
        /*
            UCLA Implementation note: 
            This is the joiner which will later become the new leader,
            host vehicle publish status msgs and waiting to lead the rear platoon
        */
        cav_msgs::MobilityOperation msg;
        msg = composeMobilityOperationSTATUS();
        return msg;
    }

    // UCLA: compose mobility message for prepare to join (cut-in join state, inherited from follower state's compose mob_op) 
    cav_msgs::MobilityOperation PlatoonStrategicIHPPlugin::composeMobilityOperationPrepareToJoin()
    {
        /*
            UCLA Implementation note: 
            This is the joiner that is preapring for cut-in join.
            host vehicle publish status msgs and waiting to lead the rear platoon.
        */
        cav_msgs::MobilityOperation msg;
        msg = composeMobilityOperationSTATUS();
        return msg;
    }
    // UCLA: compose mobility message for leading with operation (cut-in join state, inherited from leader state's compose mob_op) 
    cav_msgs::MobilityOperation PlatoonStrategicIHPPlugin::composeMobilityOperationLeadWithOperation(const std::string& type)
    {
        cav_msgs::MobilityOperation msg;
        
        // info params
        if (type == OPERATION_INFO_TYPE) 
        {
            msg = composeMobilityOperationINFO();
        }

        // status params
        else if (type == OPERATION_STATUS_TYPE) 
        {
            msg = composeMobilityOperationSTATUS();
        }
        // Unknown strategy param.
        else 
        {
            ROS_ERROR("UNKNOWN strategy param string!!!");
            msg.strategy_params = "";
        }
        return msg;
    }

    // TODO: Place holder for compose mobility operation msg for prepare to depart.

    // ------ 2. Mobility operation callback ------ //
    
    // read ecef pose from STATUS
    cav_msgs::LocationECEF PlatoonStrategicIHPPlugin::mob_op_find_ecef_from_STATUS_params(std::string strategyParams)
    {
        /*
         * Helper function that extract ecef location from STATUS msg.
         * Note: STATUS params format:
         *       STATUS | --> "CMDSPEED:%1%,SPEED:%2%,ECEFX:%3%,ECEFY:%4%,ECEFZ:%5%"
         *              |----------0----------1---------2---------3---------4------|
         */

        std::vector<std::string> inputsParams;
        boost::algorithm::split(inputsParams, strategyParams, boost::is_any_of(","));

        std::vector<std::string> ecef_x_parsed;
        boost::algorithm::split(ecef_x_parsed, inputsParams[2], boost::is_any_of(":"));
        double ecef_x = std::stod(ecef_x_parsed[1]);

        std::vector<std::string> ecef_y_parsed;
        boost::algorithm::split(ecef_y_parsed, inputsParams[3], boost::is_any_of(":"));
        double ecef_y = std::stod(ecef_y_parsed[1]);

        std::vector<std::string> ecef_z_parsed;
        boost::algorithm::split(ecef_z_parsed, inputsParams[4], boost::is_any_of(":"));
        double ecef_z = std::stod(ecef_z_parsed[1]);
        
        cav_msgs::LocationECEF ecef_loc;
        ecef_loc.ecef_x = ecef_x;
        ecef_loc.ecef_y = ecef_y;
        ecef_loc.ecef_z = ecef_z;

        return ecef_loc;
    }

    // UCLA: Handle STATUS operation messages
    void PlatoonStrategicIHPPlugin::mob_op_cb_STATUS(const cav_msgs::MobilityOperation& msg)
    {   
        /**
         * Note: STATUS params format:
         *       STATUS | --> "CMDSPEED:%1%,SPEED:%2%,ECEFX:%3%,ECEFY:%4%,ECEFZ:%5%"
         *              |----------0----------1---------2---------3---------4------|
         */

        ROS_DEBUG_STREAM("Entered mob_op_cb_STATUS");
        std::string strategyParams = msg.strategy_params;
        std::string vehicleID = msg.m_header.sender_id;
        std::string platoonId = msg.m_header.plan_id;
        ROS_DEBUG_STREAM("strategyParams = " << strategyParams);
        ROS_DEBUG_STREAM("platoonId = " << platoonId << ", sender ID = " << vehicleID);
        std::string statusParams = strategyParams.substr(OPERATION_STATUS_TYPE.size() + 1);
        ROS_DEBUG_STREAM("pm_.currentPlatoonID = " << pm_.currentPlatoonID << ", targetPlatoonID = " << pm_.targetPlatoonID);

        // read Downtrack 
        cav_msgs::LocationECEF ecef_loc = mob_op_find_ecef_from_STATUS_params(strategyParams);
        lanelet::BasicPoint2d incoming_pose = ecef_to_map_point(ecef_loc);
        double dtd = wm_->routeTrackPos(incoming_pose).downtrack;
        ROS_DEBUG_STREAM("DTD calculated from ecef is: " << dtd);
        // read Crosstrack
        double ctd = wm_->routeTrackPos(incoming_pose).crosstrack;
        ROS_DEBUG_STREAM("CTD calculated from ecef is: " << ctd);

        // If it comes from a member of an identified neighbor platoon, then
        if (platoonId.compare(pm_.neighborPlatoonID) == 0)
        {
            ROS_DEBUG_STREAM("Incoming platoonID matches target platoon id");
            // // Update this member's status (or add if it's unknown to us)
            pm_.neighborMemberUpdates(vehicleID, platoonId, statusParams, dtd, ctd);
        }

        // else if this message is for our platoon then store its info
        else if (platoonId.compare(pm_.currentPlatoonID) == 0)
        {
            pm_.hostMemberUpdates(vehicleID, platoonId, statusParams, dtd, ctd);
        }

        // else it represents an uninteresting platoon
        else
        {
            ROS_DEBUG_STREAM("Received mob op for platoon " << platoonId << " that doesn't match our platoon: " << pm_.currentPlatoonID
                             << " or known neighbor platoon: " << pm_.targetPlatoonID);
        }
    }    

    //
    double PlatoonStrategicIHPPlugin::mob_op_find_platoon_length_from_INFO_params(std::string strategyParams)
    {
        /** 
         * Note: INFO param format:
         *      "INFO| --> LENGTH:%.2f,SPEED:%.2f,SIZE:%d,ECEFX:%.2f,ECEFY:%.2f,ECEFZ:%.2f"
         *           |-------0-----------1---------2--------3----------4----------5-------|
         */
        // For INFO params, the string format is INFO|REAR:%s,LENGTH:%.2f,SPEED:%.2f,SIZE:%d,DTD:%.2f
        std::vector<std::string> inputsParams;
        boost::algorithm::split(inputsParams, strategyParams, boost::is_any_of(","));

        // Use the strategy params' length value and leader location to determine DTD of its rear
        std::vector<std::string> target_platoon_length;
        boost::algorithm::split(target_platoon_length, inputsParams[0], boost::is_any_of(":"));
        double platoon_length = std::stod(target_platoon_length[1]);

        return platoon_length;
    }

    // UCLA: Parse ecef location from INFO params
    cav_msgs::LocationECEF PlatoonStrategicIHPPlugin::mob_op_find_ecef_from_INFO_params(std::string strategyParams)
    {
        /** 
         * Note: INFO param format:
         *      "INFO| --> LENGTH:%.2f,SPEED:%.2f,SIZE:%d,ECEFX:%.2f,ECEFY:%.2f,ECEFZ:%.2f"
         *           |-------0-----------1---------2--------3----------4----------5-------|
         */
        // For INFO params, the string format is INFO|REAR:%s,LENGTH:%.2f,SPEED:%.2f,SIZE:%d,DTD:%.2f
        std::vector<std::string> inputsParams;
        boost::algorithm::split(inputsParams, strategyParams, boost::is_any_of(","));

        std::vector<std::string> ecef_x_parsed;
        boost::algorithm::split(ecef_x_parsed, inputsParams[3], boost::is_any_of(":"));
        double ecef_x = std::stod(ecef_x_parsed[1]);

        std::vector<std::string> ecef_y_parsed;
        boost::algorithm::split(ecef_y_parsed, inputsParams[4], boost::is_any_of(":"));
        double ecef_y = std::stod(ecef_y_parsed[1]);

        std::vector<std::string> ecef_z_parsed;
        boost::algorithm::split(ecef_z_parsed, inputsParams[5], boost::is_any_of(":"));
        double ecef_z = std::stod(ecef_z_parsed[1]);
        
        cav_msgs::LocationECEF ecef_loc;
        ecef_loc.ecef_x = ecef_x;
        ecef_loc.ecef_y = ecef_y;
        ecef_loc.ecef_z = ecef_z;

        return ecef_loc;
    }

    // handle message for each states.
    void PlatoonStrategicIHPPlugin::mob_op_cb(const cav_msgs::MobilityOperation& msg)
    {
        if (pm_.current_platoon_state == PlatoonState::STANDBY)
        {
            return;
        }

        ROS_DEBUG_STREAM("mob_op_cb received msg with sender ID " << msg.m_header.sender_id
                        << ", plan ID " << msg.m_header.plan_id);
        ROS_DEBUG_STREAM("...strategy " << msg.strategy << ", strategy params " << msg.strategy_params);

        // Check that this is a message about platooning (could be from some other Carma activity nearby)
        std::string strategy = msg.strategy;
        if (strategy.rfind(PLATOONING_STRATEGY, 0) != 0)
        {
            ROS_DEBUG_STREAM("Ignoring mobility operation message for " << strategy << " strategy.");
            return;
        }

        // Ignore messages as long as host vehicle is stopped
        if (current_speed_ < STOPPED_SPEED)
        {
            ROS_DEBUG_STREAM("Ignoring message since host is stopped.");
            return;
        }

        // Perform common operations that apply to all states
        std::string strategyParams = msg.strategy_params;
        bool isPlatoonStatusMsg = strategyParams.rfind(OPERATION_STATUS_TYPE, 0) == 0;
        bool isPlatoonInfoMsg = strategyParams.rfind(OPERATION_INFO_TYPE, 0) == 0;
        ROS_DEBUG_STREAM("strategyParams: " << strategyParams << "isPlatoonStatusMsg: " << isPlatoonStatusMsg << "isPlatoonInfoMsg: " << isPlatoonInfoMsg);
        if (isPlatoonStatusMsg) 
        {
            mob_op_cb_STATUS(msg);
        }
        else if (isPlatoonInfoMsg)
        {
            // Note: this is where confusion will reign if multiple neighbor platoons are discovered; need more sophisticated
            //       logic to handle that situation

            // If it is a legitimate platoon (2 or more members) other than our own then
            std::vector<std::string> inputsParams;
            boost::algorithm::split(inputsParams, strategyParams, boost::is_any_of(","));
            std::vector<std::string> p_size;
            boost::algorithm::split(p_size, inputsParams[2], boost::is_any_of(":"));
            int platoon_size = std::stoi(p_size[1]);
            ROS_DEBUG_STREAM("neighbor platoon_size from INFO: " << platoon_size);
            if (platoon_size > 1  &&  msg.m_header.plan_id.compare(pm_.currentPlatoonID) != 0)
            {
                // If platoon ID doesn't match our known target platoon then clear any old neighbor platoon info and record
                // the platoon ID and the sender as the leader (only leaders send INFO)
                if (msg.m_header.plan_id.compare(pm_.neighborPlatoonID) != 0)
                {
                    pm_.resetNeighborPlatoon();
                    pm_.neighborPlatoonID = msg.m_header.plan_id;
                }
                pm_.neighbor_platoon_leader_id_ = msg.m_header.sender_id;
                ROS_DEBUG_STREAM("pm_.neighbor_platoon_leader_id_: " << pm_.neighbor_platoon_leader_id_);
                pm_.neighbor_platoon_info_size_ = platoon_size;
                ROS_DEBUG_STREAM("pm_.neighbor_platoon_info_size_: " << pm_.neighbor_platoon_info_size_);
            }
        }

        else
        {
            ROS_DEBUG_STREAM("Invalid Mob Op received");
        }

        // Perform state-specific additional actions
        if (pm_.current_platoon_state == PlatoonState::LEADER)
        {
            mob_op_cb_leader(msg);
        }
        else if (pm_.current_platoon_state == PlatoonState::FOLLOWER)
        {
            mob_op_cb_follower(msg);
        }
        else if (pm_.current_platoon_state == PlatoonState::CANDIDATEFOLLOWER)
        {
            mob_op_cb_candidatefollower(msg);
        }
        else if (pm_.current_platoon_state == PlatoonState::LEADERWAITING)
        {
            mob_op_cb_leaderwaiting(msg);
        }
        else if (pm_.current_platoon_state == PlatoonState::STANDBY)
        {
            mob_op_cb_standby(msg);
        }
        // UCLA: add leader aborting 
        else if (pm_.current_platoon_state == PlatoonState::LEADERABORTING)
        {
            mob_op_cb_leaderaborting(msg);
        }
        // UCLA: add candidate leader 
        else if (pm_.current_platoon_state == PlatoonState::CANDIDATELEADER)
        {   
            mob_op_cb_candidateleader(msg);
        }    
        // UCLA: add lead with operation for cut-in join
        else if (pm_.current_platoon_state == PlatoonState::LEADWITHOPERATION)
        {
            mob_op_cb_leadwithoperation(msg);
        }
        // UCLA: add prepare to join for cut-in join
        else if (pm_.current_platoon_state == PlatoonState::PREPARETOJOIN)
        {
            mob_op_cb_preparetojoin(msg);
        }
        // TODO: Place holder for prepare to depart

        // TODO: If needed (with large size platoons), add a queue for status messages
        //       INFO messages always processed, STATUS messages if saved in que
    }
    
    void PlatoonStrategicIHPPlugin::mob_op_cb_standby(const cav_msgs::MobilityOperation& msg)
    {
        // In standby state, it will ignore operation message since it is not actively operating
        ROS_DEBUG_STREAM("STANDBY state no further action on message from " << msg.m_header.sender_id);
    }

    // Handle STATUS operation message 
    void PlatoonStrategicIHPPlugin::mob_op_cb_candidatefollower(const cav_msgs::MobilityOperation& msg)
    {
        ROS_DEBUG_STREAM("CANDIDATEFOLLOWER state no further action on message from " << msg.m_header.sender_id);
    }

    // Handle STATUS operation message 
    void PlatoonStrategicIHPPlugin::mob_op_cb_follower(const cav_msgs::MobilityOperation& msg)
    {
        //std::string strategyParams = msg.strategy_params;
        //bool isPlatoonStatusMsg = (strategyParams.rfind(OPERATION_STATUS_TYPE, 0) == 0);

        // TODO: Place holder for prepare to depart

        ROS_DEBUG_STREAM("FOLLOWER state no further action on message from " << msg.m_header.sender_id);
    }

    // Handle STATUS operation message 
    void PlatoonStrategicIHPPlugin::mob_op_cb_leaderwaiting(const cav_msgs::MobilityOperation& msg)
    {
        ROS_DEBUG_STREAM("LEADERWAITING state no further action on message from " << msg.m_header.sender_id);
    }

    // UCLA: Handle both STATUS and INFO operation message. Front join and rear join are all handled if incoming operation message have INFO param. 
    void PlatoonStrategicIHPPlugin::mob_op_cb_leader(const cav_msgs::MobilityOperation& msg)
    {   
        /** 
         * Note: This is the function to handle the mobility operation message. Vehicle in leader state is either a single ADS vehicle or a platoon leader.
         * 
         * Single ADS will send out INFO messages. Platoon leaders will send out both INFO and STATUS messages.
         * 
         * If the host is single vehicle, it should have "isPlatoonInfoMsg = true" and "isInNegotiation = false". In such condition, single leader will start 
         * joining and send request to the platoon leader. mob_op_cb_leader(
         * 
         * If the host vehicle is platoon leader, then it should have "isPlatoonInfoMsg = true" and "isInNegotiation = true". But existing platoon leader do not 
         * need to send out joining request.
         * 
         * Both the platoon leader and single vehicle need to subscribe to the STATUS message to populate the platoon manager with existing platoon members, 
         * so the PM can calculate dtd and ctd corresponds to host vehicle's origin position, hence to be used for later calculation.          
         */

        // Read incoming message info
        std::string strategyParams = msg.strategy_params;
        std::string senderId = msg.m_header.sender_id; 
        std::string platoonId = msg.m_header.plan_id; 

        // In the current state, host vehicle care about the INFO heart-beat operation message if we are not currently in
        // a negotiation, and host also need to care about operation from members in our current platoon.
        bool isPlatoonInfoMsg = strategyParams.rfind(OPERATION_INFO_TYPE, 0) == 0;            // INFO message only broadcast by leader and single CAV.
        bool isInNegotiation = pm_.current_plan.valid  ||  pm_.currentPlatoonID.compare(pm_.dummyID) != 0; // In negotiation indicates host is not available to become a joiner
                                                                                              // (i.e., not currently in a platoon or trying to join a platoon).
        ROS_DEBUG_STREAM("Top of mob_op_cb_leader, isInNegotiation = " << isInNegotiation);

        // Condition 1. Host vehicle is the single CAV joining the platoon.
        if (isPlatoonInfoMsg && !isInNegotiation)
        {
            //TODO future enhancement: add logic here for if/how to join two existing platoons
            //     (e.g. the shorter platoon should join the longer one, or rear joins front if same length)

            // step 1. read INFO message from the target platoon leader

            // read ecef location from strategy params.
            cav_msgs::LocationECEF ecef_loc;
            ecef_loc = mob_op_find_ecef_from_INFO_params(strategyParams);
            
            // use ecef_loc to calculate front Dtd in m.
            lanelet::BasicPoint2d incoming_pose = ecef_to_map_point(ecef_loc);
            double frontVehicleDtd = wm_->routeTrackPos(incoming_pose).downtrack;

            // use ecef_loc to calculate front Ctd in m.
            double frontVehicleCtd = wm_->routeTrackPos(incoming_pose).crosstrack;
            // downtrack and crosstrack of the platoon leader --> used for frontal join
            ROS_DEBUG_STREAM("Neighbor platoon frontVehicleDtd from ecef: " << frontVehicleDtd << ", frontVehicleCtd from ecef: " << frontVehicleCtd);

            // use INFO param to find platoon rear vehicle DTD and CTD.
            double platoon_length = mob_op_find_platoon_length_from_INFO_params(strategyParams); // length of the entire platoon in meters.
            /**
             *  note: 
             *       [**veh3*] ---------- [*veh2*] ----------------- [*veh1*] ---------- [*veh0**]
             *           |<------------------ front-rear DTD difference -------------------->|
             *       |<----------------------------- platoon length ---------------------------->|
             *       
             *       front-rear DTD difference = platoon_length + one_vehicle_length
             *       Vehicle length is already accounted for in the message's LENGTH value
             */
            double rearVehicleDtd = frontVehicleDtd - platoon_length;
            // Note: For one platoon, we assume all members are in the same lane.
            double rearVehicleCtd = frontVehicleCtd;
            ROS_DEBUG_STREAM("Neighbor platoon rearVehicleDtd: " << rearVehicleDtd << ", rearVehicleCtd: " << rearVehicleCtd);

            // Parse the strategy params
            std::vector<std::string> inputsParams;
            boost::algorithm::split(inputsParams, strategyParams, boost::is_any_of(","));

            // Get the target platoon's size (number of members) from strategy params
            std::vector<std::string> targetPlatoonSize_parsed;
            boost::algorithm::split(targetPlatoonSize_parsed, inputsParams[2], boost::is_any_of(":"));
            int targetPlatoonSize = std::stoi(targetPlatoonSize_parsed[1]);
            ROS_DEBUG_STREAM("target Platoon Size: " << targetPlatoonSize);
            ROS_DEBUG_STREAM("Found a vehicle/platoon with id = " << platoonId << " within range.");

            //TODO future: add logic here to assess closeness of the neighbor platoon, as well as its speed, destination
            //             & other attributes to decide if we want to join before assembling a join request

            // step 2. Generate default info for join request
            cav_msgs::MobilityRequest request;
            request.m_header.plan_id = boost::uuids::to_string(boost::uuids::random_generator()());
            request.m_header.recipient_id = senderId;
            request.m_header.sender_id = config_.vehicleID;
            request.m_header.timestamp = ros::Time::now().toNSec()/1000000;
            request.location = pose_to_ecef(pose_msg_);
            request.strategy = PLATOONING_STRATEGY;
            request.urgency = 50;

            int platoon_size = pm_.getHostPlatoonSize();
            
            // step 3. Request Rear Join 
            if(isVehicleRightInFront(rearVehicleDtd, rearVehicleCtd)  &&  !config_.test_front_join)
            {   
                /**
                 *  Note: "isVehicleRightInFront" tests for same lane
                 */
                ROS_DEBUG_STREAM("Neighbor platoon is right in front of us");

                request.plan_type.type = cav_msgs::PlanType::JOIN_PLATOON_AT_REAR;

                /*
                 * JOIN_PARAMS format: 
                 *        JOIN_PARAMS| --> "SIZE:%1%,SPEED:%2%,ECEFX:%3%,ECEFY:%4%,ECEFZ:%5%,JOINIDX:%6%"
                 *                   |-------0------ --1---------2---------3---------4----------5-------|  
                 */

                boost::format fmter(JOIN_PARAMS);
                int dummy_join_index = -2; //not used for this message, but message spec requires it
                fmter %platoon_size;                //  index = 0
                fmter %current_speed_;              //  index = 1, in m/s
                fmter %pose_ecef_point_.ecef_x;     //  index = 2, in cm.
                fmter %pose_ecef_point_.ecef_y;     //  index = 3, in cm.
                fmter %pose_ecef_point_.ecef_z;     //  index = 4, in cm.
                fmter %dummy_join_index;            //  index = 5
                request.strategy_params = fmter.str();
                mobility_request_publisher_(request);
                ROS_DEBUG_STREAM("Publishing request to leader " << senderId << " with params " << request.strategy_params << " and plan id = " << request.m_header.plan_id);

                // Create a new join plan
                pm_.current_plan = ActionPlan(true, request.m_header.timestamp, request.m_header.plan_id, senderId);

                // If we are asking to join an actual platoon (not a solo vehicle), then save its ID for later use
                if (platoonId.compare(pm_.dummyID) != 0)
                {
                    pm_.targetPlatoonID = platoonId;
                    ROS_DEBUG_STREAM("Detected neighbor as a real platoon & storing its ID: " << platoonId);
                }
            }

            // step 4. Request frontal join, if the neighbor is a real platoon
            else if ((targetPlatoonSize > 1  ||  config_.test_front_join)  &&  isVehicleRightBehind(frontVehicleDtd, frontVehicleCtd))
            {   
                /**
                 *  Note: "isVehicleRightBehind" tests for same lane
                 */
                ROS_DEBUG_STREAM("Neighbor platoon leader is right behind us");
                
                // UCLA: assign a new plan type
                request.plan_type.type = cav_msgs::PlanType::JOIN_PLATOON_FROM_FRONT;

                /**
                 * JOIN_PARAMS format: 
                 *        JOIN_PARAMS| --> "SIZE:%1%,SPEED:%2%,ECEFX:%3%,ECEFY:%4%,ECEFZ:%5%,JOINIDX:%6%"
                 *                   |-------0------ --1---------2---------3---------4----------5-------|  
                 */
                boost::format fmter(JOIN_PARAMS); // Note: Front and rear join uses same params, hence merge to one param for both condition.
                int dummy_join_index = -2; //not used for this message, but message spec requires it
                fmter %platoon_size;                //  index = 0
                fmter %current_speed_;              //  index = 1, in m/s
                fmter %pose_ecef_point_.ecef_x;     //  index = 2, in cm.
                fmter %pose_ecef_point_.ecef_y;     //  index = 3, in cm.
                fmter %pose_ecef_point_.ecef_z;     //  index = 4, in cm.
                fmter %dummy_join_index;            //  index = 5
                request.strategy_params = fmter.str();
                mobility_request_publisher_(request);
                ROS_DEBUG_STREAM("Publishing front join request to the leader " << senderId << " with params " << request.strategy_params << " and plan id = " << request.m_header.plan_id);

                // Create a new join plan
                pm_.current_plan = ActionPlan(true, request.m_header.timestamp, request.m_header.plan_id, senderId);

                // If testing with a solo vehicle to represent the target platoon, then use the current join plan ID for that platoon;
                // otherwise, it will already have and ID so store it for future use
                if (config_.test_front_join)
                {
                    pm_.targetPlatoonID = request.m_header.plan_id;
                    ROS_DEBUG_STREAM("Since neighbor is a fake platoon, storing " << pm_.targetPlatoonID << " as its platoon ID");
                }
                else
                {
                    pm_.targetPlatoonID = platoonId;
                    ROS_DEBUG_STREAM("Storing real neighbor platoon's ID as target: " << pm_.targetPlatoonID);
                }
            }

            // step 5. Request cut-in join (front, middle or rear, from adjacent lane)
            else if ((targetPlatoonSize > 1  ||  config_.test_cutin_join)  &&  !config_.test_front_join  
                        &&  isVehicleNearTargetPlatoon(rearVehicleDtd, frontVehicleDtd, frontVehicleCtd))
            {

                ROS_DEBUG_STREAM("starting cut-in join process");
                ROS_DEBUG_STREAM("rearVehicleDtd " << rearVehicleDtd);
                ROS_DEBUG_STREAM("rearVehicleCtd " << rearVehicleCtd);

                // If we are asking to join an actual platoon (not a solo vehicle), then save its ID for later use
                if (platoonId.compare(pm_.dummyID) != 0)
                {
                    pm_.targetPlatoonID = platoonId;
                    ROS_DEBUG_STREAM("Detected neighbor as a real platoon & storing its ID: " << platoonId);
                }

                
                carma_wm::TrackPos target_trackpose(rearVehicleDtd, rearVehicleCtd);
                auto target_rear_pose = wm_->pointFromRouteTrackPos(target_trackpose);
                if (target_rear_pose)
                {
                    target_cutin_pose_ = incoming_pose;

                    auto target_lanelets = lanelet::geometry::findNearest(wm_->getMap()->laneletLayer, target_rear_pose.get(), 1);  
                    if (!target_lanelets.empty())
                    {
                        long target_rear_pose_lanelet_id = target_lanelets[0].second.id();
                        ROS_DEBUG_STREAM("target_rear_pose_lanelet_id: " << target_rear_pose_lanelet_id);
                    }
                    else
                    {
                        ROS_DEBUG_STREAM("target_rear_pose_lanelet not found!!");
                    }
                }
                    
                else
                {
                    ROS_DEBUG_STREAM("No target pose is found, so we cannot prodeed with a cutin join request.");
                    return;
                }

                /**
                 * UCLA Implementation note:
                 *  1. isVehicleNearTargetPlatoon --> determine if the platoon is next to host vehicle
                 *  2. sender_id == requesting veh ID --> joiner ID
                 */

                //TODO: verify purpose of this logic then its correctness accordingly:
                //  -is step 5 (this block) really for all 3 types of joining?
                //  -ensure join_index gets an appropriate value for the type of join
                //  -ensure plan type corresponds to join_index

                // complete the request
                // UCLA: this is a newly added plan type 
                // Note: Request conposed outside of if conditions
                // UCLA: Desired joining index for cut-in join, indicate the index of gap-leading vehicle. -1 indicate cut-in from front.
                // Note: remove join_index to info param.
                request.plan_type.type = cav_msgs::PlanType::PLATOON_CUT_IN_JOIN; 

                // At this step all cut-in types start with this request, so the join_index at this point is set to default, -2.
                int join_index = -2;
                boost::format fmter(JOIN_PARAMS); // Note: Front and rear join uses same params, hence merge to one param for both condition.
                fmter %platoon_size;                //  index = 0
                fmter %current_speed_;              //  index = 1, in m/s
                fmter %pose_ecef_point_.ecef_x;     //  index = 2
                fmter %pose_ecef_point_.ecef_y;     //  index = 3
                fmter %pose_ecef_point_.ecef_z;     //  index = 4
                fmter %join_index;                  //  index = 5
                request.strategy_params = fmter.str();
                mobility_request_publisher_(request);
                ROS_DEBUG_STREAM("Publishing request to the leader " << senderId << " with params " << request.strategy_params << " and plan id = " << request.m_header.plan_id);

                // Create a new join plan
                pm_.current_plan = ActionPlan(true, request.m_header.timestamp, request.m_header.plan_id, senderId);
            }

            // step 6. Return none if no platoon nearby
            else 
            {
                ROS_DEBUG_STREAM("Ignore platoon with platoon id: " << platoonId << " because it is too far away to join.");
            }
        }
        
        // TODO: Place holder for prepare to depart (else if isdepart)

    }

    // UCLA: mob_op_cb for the new leader aborting state (inherited from candidate follower), handle STATUS message.
    void PlatoonStrategicIHPPlugin::mob_op_cb_leaderaborting(const cav_msgs::MobilityOperation& msg)
    {   
        ROS_DEBUG_STREAM("LEADERABORTING state no further action on message from " << msg.m_header.sender_id);
    }
    
    // UCLA: mob_op_candidateleader for the new candidate leader state (inherited from leader waiting), handle STATUS message.
    void PlatoonStrategicIHPPlugin::mob_op_cb_candidateleader(const cav_msgs::MobilityOperation& msg)
    {   
        ROS_DEBUG_STREAM("CANDIDATELEADER state no further action on message from " << msg.m_header.sender_id);
    }

    // UCLA: Mobility operation callback for lead_with_operation state (cut-in join).
    void PlatoonStrategicIHPPlugin::mob_op_cb_leadwithoperation(const cav_msgs::MobilityOperation& msg)
    {
        ROS_DEBUG_STREAM("LEADWITHOPERATION state no further action on message from " << msg.m_header.sender_id);
    }

    // UCLA: Mobility operation callback for prepare to join state (cut-in join).
    void PlatoonStrategicIHPPlugin::mob_op_cb_preparetojoin(const cav_msgs::MobilityOperation& msg)
    {
        /*
         * If same lane with leader, then send request to do same lane join. 
         * Otherwise, just send status params.
         * Note: leader in state 'leading with operation' also send out INFO msg
         */

        // read parameters
        std::string strategyParams = msg.strategy_params;
        std::string senderId = msg.m_header.sender_id; 
        
        // locate INFO type
        bool isPlatoonInfoMsg = strategyParams.rfind(OPERATION_INFO_TYPE, 0) == 0;

        // If this is an INFO message and our record of the neighbor platoon is complete then
        // pm_.is_neighbor_record_complete_ = true; //TODO temporary
        ROS_DEBUG_STREAM("pm_.is_neighbor_record_complete_" << pm_.is_neighbor_record_complete_);

        if (isPlatoonInfoMsg  &&  pm_.is_neighbor_record_complete_)
        {

            //TODO: would be good to have a timeout here; if a neighbor platoon has been identified, and no INFO messages
            //      from it are received in a while, then its record should be erased, and any in-work joining should be
            //      aborted.

            // read ecef location from strategy params.
            cav_msgs::LocationECEF ecef_loc;
            ecef_loc = mob_op_find_ecef_from_INFO_params(strategyParams);
            // use ecef_loc to calculate front Dtd in m.
            lanelet::BasicPoint2d incoming_pose = ecef_to_map_point(ecef_loc);

            double frontVehicleDtd = wm_->routeTrackPos(incoming_pose).downtrack;

            // use ecef_loc to calculate front Ctd in m.
            double frontVehicleCtd = wm_->routeTrackPos(incoming_pose).crosstrack;

            // // Find neighbor platoon end vehicle and its downtrack in m
            int rearVehicleIndex = pm_.neighbor_platoon_.size() - 1;
            ROS_DEBUG_STREAM("rearVehicleIndex: " << rearVehicleIndex);
            double rearVehicleDtd = pm_.neighbor_platoon_[rearVehicleIndex].vehiclePosition; 
            ROS_DEBUG_STREAM("Neighbor rearVehicleDtd from ecef: " << rearVehicleDtd);

            // If lane change has not yet been authorized, stop here (this method will be running before the negotiations
            // with the platoon leader are complete)
            if (!safeToLaneChange_)
            {
                return;
            }

            // determine if the lane change is finished
            bool isSameLaneWithPlatoon = abs(frontVehicleCtd - current_crosstrack_) <= config_.maxCrosstrackError;
            ROS_DEBUG_STREAM("Lane change has been authorized. isSameLaneWithPlatoon = " << isSameLaneWithPlatoon);
            ROS_DEBUG_STREAM("crosstrack diff" << abs(frontVehicleCtd - current_crosstrack_));
            if (isSameLaneWithPlatoon)
            {
                // request 1. reset the safeToChangLane indicators if lane change is finished
                safeToLaneChange_ = false;
                
                // request 2. change to same lane operation states (determine based on DTD differences)
                cav_msgs::MobilityRequest request;
                request.m_header.plan_id = boost::uuids::to_string(boost::uuids::random_generator()());
                request.m_header.recipient_id = senderId;
                request.m_header.sender_id = config_.vehicleID;
                request.m_header.timestamp = ros::Time::now().toNSec()/1000000;
                request.location = pose_to_ecef(pose_msg_);

                // UCLA: send request based on cut-in type
                if (frontVehicleDtd < current_downtrack_) 
                {
                    request.plan_type.type = cav_msgs::PlanType::CUT_IN_FRONT_DONE;
                }
                else
                {
                    request.plan_type.type = cav_msgs::PlanType::CUT_IN_MID_OR_REAR_DONE;
                }
                request.strategy = PLATOONING_STRATEGY;
                double host_platoon_size = pm_.getHostPlatoonSize();

                boost::format fmter(JOIN_PARAMS);
                fmter %host_platoon_size;           //  index = 0
                fmter %current_speed_;              //  index = 1, in m/s
                fmter %pose_ecef_point_.ecef_x;     //  index = 2
                fmter %pose_ecef_point_.ecef_y;     //  index = 3
                fmter %pose_ecef_point_.ecef_z;     //  index = 4     
                fmter %target_join_index_;          //  index = 5
                request.strategy_params = fmter.str();
                request.urgency = 50;

                mobility_request_publisher_(request); 
                if (pm_.currentPlatoonID.compare(pm_.dummyID) == 0)
                {
                    pm_.currentPlatoonID = request.m_header.plan_id;
                }
                
                ROS_DEBUG_STREAM("new platoon id: " << pm_.currentPlatoonID);
                pm_.current_plan = ActionPlan(true, request.m_header.timestamp, request.m_header.plan_id, senderId);
                
                ROS_DEBUG_STREAM("Published Mobility request to revert to same-lane operation"); 
            }
            else
            {
                ROS_DEBUG_STREAM("Lane Change not completed");
            }
        }
    }
    
    // TODO: Place holder for prepare to depart (mob_op_cb_depart)

    //------- 3. Mobility Request Callback -------
    MobilityRequestResponse PlatoonStrategicIHPPlugin::handle_mob_req(const cav_msgs::MobilityRequest& msg)
    {
        MobilityRequestResponse mobility_response = MobilityRequestResponse::NO_RESPONSE;

        // Check that this is a message about platooning (could be from some other Carma activity nearby)
        std::string strategy = msg.strategy;
        if (strategy.rfind(PLATOONING_STRATEGY, 0) != 0)
        {
            ROS_DEBUG_STREAM("Ignoring mobility operation message for " << strategy << " strategy.");
            return MobilityRequestResponse::NO_RESPONSE;
        }

        // Handle the message based on host's current state
        if (pm_.current_platoon_state == PlatoonState::LEADER)
        {
            mobility_response = mob_req_cb_leader(msg);
        }
        else if (pm_.current_platoon_state == PlatoonState::FOLLOWER)
        {
            mobility_response = mob_req_cb_follower(msg);
        }
        else if (pm_.current_platoon_state == PlatoonState::CANDIDATEFOLLOWER)
        {
            mobility_response = mob_req_cb_candidatefollower(msg);
        }
        else if (pm_.current_platoon_state == PlatoonState::LEADERWAITING)
        {
            mobility_response = mob_req_cb_leaderwaiting(msg);
        }
        else if (pm_.current_platoon_state == PlatoonState::STANDBY)
        {
            mobility_response = mob_req_cb_standby(msg);
        }
        // UCLA: leader aborting
        else if (pm_.current_platoon_state == PlatoonState::LEADERABORTING)
        {
            mobility_response = mob_req_cb_leaderaborting(msg);
        }
        // UCLA: candidate leader 
        else if (pm_.current_platoon_state == PlatoonState::CANDIDATELEADER)
        {
            mobility_response = mob_req_cb_candidateleader(msg);
        }

        // UCLA: lead with operation (for cut-in join)
        else if (pm_.current_platoon_state == PlatoonState::LEADWITHOPERATION)
        {
            mobility_response = mob_req_cb_leadwithoperation(msg);
        }
        // UCLA: prepare to join (for cut-in join)
        else if (pm_.current_platoon_state == PlatoonState::PREPARETOJOIN)
        {
            mobility_response = mob_req_cb_preparetojoin(msg);
        }
        // TODO: Place holder for prepare to depart

        return mobility_response;
    }

    MobilityRequestResponse PlatoonStrategicIHPPlugin::mob_req_cb_standby(const cav_msgs::MobilityRequest& msg)
    {
        // In standby state, the plugin is not responsible for replying to any request messages
        ROS_DEBUG_STREAM("STANDBY state does nothing with msg from " << msg.m_header.sender_id);
        return MobilityRequestResponse::NO_RESPONSE;
    }

    MobilityRequestResponse PlatoonStrategicIHPPlugin::mob_req_cb_candidatefollower(const cav_msgs::MobilityRequest& msg)
    {
        // This state does not handle any mobility request for now
        // TODO Maybe it should handle some ABORT request from a waiting leader
        ROS_DEBUG_STREAM("Received mobility request with type " << msg.plan_type.type << " but ignored.");
        return MobilityRequestResponse::NO_RESPONSE;
    }

    MobilityRequestResponse PlatoonStrategicIHPPlugin::mob_req_cb_follower(const cav_msgs::MobilityRequest& msg)
    {
        /**
         * For cut-in join, the gap rear vehicle need to slow down once they received the request from platoon leader. 
         * Note:1. (cut-in) When joiner is in position, the leader will send the request to relevent platoon member. So no need to 
         *          check for "in-position" one more time. 
         *      2. (cut-in) If a new member is added in middle, "mob_op_cb_STATUS" will update and resort all vehicle information.
         *          So the ordering of the platoon can be updated. 
         *      3. (depart) If the current leader is departing, the closest follower (i.e., 2nd in platoon) will become the new leader, 
         *          and switch to candidate follower state. While the previous leader depart and operating in single leader state.
         */
        
        cav_msgs::PlanType plan_type = msg.plan_type;
        std::string reccipientID = msg.m_header.recipient_id;
        std::string reqSenderID = msg.m_header.sender_id;

        // Check joining plan type.
        bool isCutInJoin = plan_type.type == cav_msgs::PlanType::PLATOON_CUT_IN_JOIN;
        bool isGapCreated = plan_type.type == cav_msgs::PlanType::STOP_CREATE_GAP;
        // TODO: Place holder for departure

        // Check if host is intended recipient 
        bool isHostRecipent = pm_.getHostStaticID() == reccipientID;

        if (isCutInJoin && isHostRecipent)
        {
            // Read requesting vehicle's joining index
            std::string strategyParams = msg.strategy_params;
            std::vector<std::string> inputsParams;
            boost::algorithm::split(inputsParams, strategyParams, boost::is_any_of(","));
            std::vector<std::string> join_index_parsed;
            boost::algorithm::split(join_index_parsed, inputsParams[5], boost::is_any_of(":"));
            int req_sender_join_index = std::stoi(join_index_parsed[1]);
            ROS_DEBUG_STREAM("Requesting join_index parsed: " << req_sender_join_index);
        
            // Control vehicle speed based on cut-in type
            // 1. cut-in from rear
            if (static_cast<size_t>(req_sender_join_index) == pm_.host_platoon_.size()-1)
            {
                // Accept plan and idle (becasue rear join, gap leading vehicle do not need to slow down).
                ROS_WARN("Requested cut-in from rear, start approve cut-in and wait for lane change.");
                ROS_WARN("Due to the rear join nature, there is no need to slow down or create gap.");
                return MobilityRequestResponse::ACK;

            }
            // 2. cut-in from middle 
            else if (req_sender_join_index >= 0  &&  static_cast<size_t>(req_sender_join_index) < pm_.host_platoon_.size()-1)
            {   
                // Accept plan and slow down to create gap.
                pm_.isCreateGap = true;
                ROS_DEBUG_STREAM("Requested cut-in index is: " << req_sender_join_index << ", approve cut-in and start create gap.");
                return MobilityRequestResponse::ACK;
            }
            // 3. Abnormal join index
            else
            {
                // Note: Leader will abort plan if reponse is not ACK for plantype "PLATOON_CUT_IN_JOIN".
                ROS_DEBUG_STREAM("Abnormal cut-in index, abort operation.");
                return MobilityRequestResponse::NACK;
            }
        }
        

        // 4. Reset to normal speed once the gap is created.
        else if (isGapCreated)
        {
            ROS_DEBUG_STREAM("Gap is created, revert to normal operating speed.");
            // Only reset create gap indicator, no need to send response. 
            pm_.isCreateGap = false;
            return MobilityRequestResponse::NO_RESPONSE;
        }

        // 5. Place holder for departure (host is follower)

        // 6. Same-lane join, no need to respond.
        else 
        {
            return MobilityRequestResponse::NO_RESPONSE;
        }
    }
    
    // Middle state that decided whether to accept joiner  
    MobilityRequestResponse PlatoonStrategicIHPPlugin::mob_req_cb_leaderwaiting(const cav_msgs::MobilityRequest& msg)
    {
        bool isTargetVehicle = msg.m_header.sender_id == pm_.current_plan.peerId;
        bool isCandidateJoin = msg.plan_type.type == cav_msgs::PlanType::PLATOON_FOLLOWER_JOIN;

        lanelet::BasicPoint2d incoming_pose = ecef_to_map_point(msg.location);
        double obj_cross_track = wm_->routeTrackPos(incoming_pose).crosstrack;
        bool inTheSameLane = abs(obj_cross_track - current_crosstrack_) < config_.maxCrosstrackError;
        ROS_DEBUG_STREAM("current_cross_track error = " << abs(obj_cross_track - current_crosstrack_));
        ROS_DEBUG_STREAM("inTheSameLane = " << inTheSameLane);

        // If everything is agreeable then approve the request; if it is from an unexpected vehicle or
        // is not a candidate join request, then we can just ignore it with no action
        MobilityRequestResponse response = MobilityRequestResponse::NO_RESPONSE;
        if (isTargetVehicle && isCandidateJoin)
        {
            if (inTheSameLane)
            {
                ROS_DEBUG_STREAM("Target vehicle " << pm_.current_plan.peerId << " is actually joining.");
                ROS_DEBUG_STREAM("Changing to PlatoonLeaderState and send ACK to target vehicle");

                // Change state to LEADER
                pm_.current_platoon_state = PlatoonState::LEADER;

                // If we are not already in a platoon, then use this activity plan ID for the newly formed platoon
                if (pm_.currentPlatoonID.compare(pm_.dummyID) == 0)
                {
                    pm_.currentPlatoonID = msg.m_header.plan_id;
                }

                // Add the joiner to our platoon record (ASSUMES that we have not yet received a mob_op STATUS msg from joiner!)
                PlatoonMember newMember = PlatoonMember();
                newMember.staticId = msg.m_header.sender_id;
                newMember.vehiclePosition = wm_->routeTrackPos(incoming_pose).downtrack;
                ROS_DEBUG_STREAM("New member being added to platoon vector whose size is currently " << pm_.host_platoon_.size());
                pm_.host_platoon_.push_back(newMember);
                ROS_DEBUG_STREAM("pm_ now thinks platoon size is " << pm_.getHostPlatoonSize());

                // Indicate the current join activity is complete
                pm_.clearActionPlan();

                // Send approval of the request
                response = MobilityRequestResponse::ACK;
                // Indicate the current join activity is complete
                pm_.clearActionPlan();
            }
            else //correct vehicle and intent, but it's in the wrong lane
            {
                ROS_DEBUG_STREAM("Received platoon request with vehicle id = " << msg.m_header.sender_id << " but in wrong lane. NACK");
                response = MobilityRequestResponse::NACK;

<<<<<<< HEAD
                // Remove the candidate joiner from the platoon structure
                //if (!pm_.removeMemberById(msg.m_header.sender_id))
                //{
                //    ROS_DEBUG_STREAM("Failed to remove candidate joiner from platoon record: " << msg.m_header.sender_id);
                //}
            }
        }

=======
                // // Remove the candidate joiner from the platoon structure
                // if (!pm_.removeMemberById(msg.m_header.sender_id))
                // {
                //     ROS_DEBUG_STREAM("Failed to remove candidate joiner from platoon record: " << msg.m_header.sender_id);
                // }
            }
        }

        
>>>>>>> 35ff05f8
        return response;
    }
    
    // UCLA: add condition to handle frontal join request
    MobilityRequestResponse PlatoonStrategicIHPPlugin::mob_req_cb_leader(const cav_msgs::MobilityRequest& msg)
    {   
        /**
         *   UCLA implementation note: 
         *   1. Here the mobility requests of joining platoon (front and rear) get processed and responded.
         *    2. The host is the leader of the existing platoon or single vehicle in default leader state.
         *    3. Request sender is the joiner.
         *    4. when two single vehicle meet, only allow backjoin.
         *
         *   Note: For front and rear jon, the JOIN_PARAMS format: 
         *        JOIN_PARAMS| --> "SIZE:%1%,SPEED:%2%,ECEFX:%3%,ECEFY:%4%,ECEFZ:%5%,JOINIDX:%6%"
         *                   |-------0------ --1---------2---------3---------4----------5-------|  
         */
        
        // Check joining plan type.
        cav_msgs::PlanType plan_type = msg.plan_type;
        /**
         *  Note:
         *      JOIN_FROM_FRONT indicate a same-lane front join.
         *      JOIN_PLATOON_AT_REAR indicate a same-lane rear join.
         *      PLATOON_CUT_IN_JOIN indicate a cut-in join, which include three cut-in methods: cut-in front, cut-in middle, and cut-in rear.
         */
        bool isFrontJoin = plan_type.type == cav_msgs::PlanType::JOIN_PLATOON_FROM_FRONT;
        bool isRearJoin = plan_type.type == cav_msgs::PlanType::JOIN_PLATOON_AT_REAR;
        bool isCutInJoin = plan_type.type == cav_msgs::PlanType::PLATOON_CUT_IN_JOIN;
        bool isDepart = (plan_type.type == cav_msgs::PlanType::PLATOON_DEPARTURE);

        // Ignore the request if we are already working with a join/departure process or if no join type was requested (prevents multiple applicants)
        if (isFrontJoin  ||  isRearJoin  ||  isCutInJoin  ||  isDepart)
        {
            if (pm_.current_plan.valid){
                ROS_DEBUG_STREAM("Ignoring incoming request since we are already negotiating a join.");
                return MobilityRequestResponse::NO_RESPONSE; //TODO: replace with NACK that indicates to ask me later
            }
        }
        else
        {
            ROS_WARN_STREAM("Received request with bogus message type " << plan_type.type << "; ignoring");
            return MobilityRequestResponse::NO_RESPONSE;
        }

        // TODO: Generalize - We currently ignore the lane information for now and assume the applicant is in the same lane with us.
        // Determine intra-platoon conditions
        // We are currently checking two basic JOIN conditions:
        //     1. The size limitation on current platoon based on the plugin's parameters.
        //     2. Calculate how long that vehicle can be in a reasonable distance to actually join us.
        cav_msgs::MobilityHeader msgHeader = msg.m_header;
        std::string params = msg.strategy_params;
        std::string applicantId = msgHeader.sender_id;
        ROS_DEBUG_STREAM("Received mobility JOIN request from " << applicantId << " and PlanId = " << msgHeader.plan_id);
        ROS_DEBUG_STREAM("The strategy parameters are " << params);
        if (params.length() == 0)
        {
            ROS_DEBUG_STREAM("The strategy parameters are empty, return no response");
            return MobilityRequestResponse::NO_RESPONSE;
        }

        // The incoming message is "mobility Request", which has a location category.
        std::vector<std::string> inputsParams;
        boost::algorithm::split(inputsParams, params, boost::is_any_of(","));

        // Parse applicantSize
        std::vector<std::string> applicantSize_parsed;
        boost::algorithm::split(applicantSize_parsed, inputsParams[0], boost::is_any_of(":"));
        int applicantSize = std::stoi(applicantSize_parsed[1]);
        ROS_DEBUG_STREAM("applicantSize: " << applicantSize);

        // Parse applicant Current Speed in m/s
        std::vector<std::string> applicantCurrentSpeed_parsed;
        boost::algorithm::split(applicantCurrentSpeed_parsed, inputsParams[1], boost::is_any_of(":"));
        double applicantCurrentSpeed = std::stod(applicantCurrentSpeed_parsed[1]);
        ROS_DEBUG_STREAM("applicantCurrentSpeed: " << applicantCurrentSpeed);

        // Calculate downtrack (m) based on incoming pose. 
        lanelet::BasicPoint2d incoming_pose = ecef_to_map_point(msg.location);
        double applicantCurrentDtd = wm_->routeTrackPos(incoming_pose).downtrack;
        ROS_DEBUG_STREAM("applicantCurrentmemberUpdates from ecef pose: " << applicantCurrentDtd);

        // Calculate crosstrack (m) based on incoming pose. 
        double applicantCurrentCtd = wm_->routeTrackPos(incoming_pose).crosstrack;
        ROS_DEBUG_STREAM("applicantCurrentCtd from ecef pose: " << applicantCurrentCtd);
        bool isInLane = abs(applicantCurrentCtd - current_crosstrack_) < config_.maxCrosstrackError;
        ROS_DEBUG_STREAM("isInLane = " << isInLane);
        
        // Check if we have enough room for that applicant
        int currentPlatoonSize = pm_.getHostPlatoonSize();
        bool hasEnoughRoomInPlatoon = applicantSize + currentPlatoonSize <= config_.maxPlatoonSize;

        // rear join; platoon leader --> leader waiting
        if (isRearJoin)
        {
            // Log the request  type
            ROS_DEBUG_STREAM("The received mobility JOIN request from " << applicantId << " and PlanId = " << msgHeader.plan_id << " is a same-lane REAR-JOIN request !");

            // -- core condition to decided accept joiner or not
            if (hasEnoughRoomInPlatoon && isInLane) 
            {
                ROS_DEBUG_STREAM("The current platoon has enough room for the applicant with size " << applicantSize);
                double currentRearDtd = pm_.getPlatoonRearDowntrackDistance();
                ROS_DEBUG_STREAM("The current platoon rear dtd is " << currentRearDtd);
                double currentGap = currentRearDtd - applicantCurrentDtd - config_.vehicleLength;
                double currentTimeGap = currentGap / applicantCurrentSpeed;
                ROS_DEBUG_STREAM("The gap between current platoon rear and applicant is " << currentGap << "m or " << currentTimeGap << "s");
                if (currentGap < 0) 
                {
                    ROS_WARN("We should not receive any request from the vehicle in front of us. NACK it.");
                    return MobilityRequestResponse::NACK;
                }
                
                // Check if the applicant can join based on max timeGap/gap
                bool isDistanceCloseEnough = currentGap <= config_.maxAllowedJoinGap  ||  currentTimeGap <= config_.maxAllowedJoinTimeGap;
                if (isDistanceCloseEnough) 
                {
                    ROS_DEBUG_STREAM("The applicant is close enough and we will allow it to try to join");
                    ROS_DEBUG_STREAM("Change to LeaderWaitingState and waiting for " << msg.m_header.sender_id << " to join");

                    // change state to leaderwaiting !
                    pm_.current_platoon_state = PlatoonState::LEADERWAITING;
                    waitingStartTime = ros::Time::now().toNSec() / 1000000;
                    pm_.current_plan = ActionPlan(true, waitingStartTime, msgHeader.plan_id, applicantId);
                    pm_.platoonLeaderID = pm_.HostMobilityId;
                    return MobilityRequestResponse::ACK;
                }
                else 
                {
                    ROS_DEBUG_STREAM("The applicant is too far away from us. NACK.");
                    return MobilityRequestResponse::NACK; //TODO: add reason & request to try again
                }
            }
            else
            {
                ROS_DEBUG_STREAM("The current platoon does not have enough room for applicant of size " << applicantSize << ". NACK");
                return MobilityRequestResponse::NACK;
            }
        }
        
        // front join; platoon leader --> leader aborting
        else if (isFrontJoin)
        {
            // Log the request  type
            ROS_DEBUG_STREAM("The received mobility JOIN request from " << applicantId << " and PlanId = " << msgHeader.plan_id << " is a same-lane FRONT-JOIN request !");

            // -- core condition to decided accept joiner or not
            if (hasEnoughRoomInPlatoon && isInLane) 
            {
                ROS_DEBUG_STREAM("The current platoon has enough room for the applicant with size " << applicantSize);
                
                // UCLA: change to read platoon front info
                double currentFrontDtd = pm_.getPlatoonFrontDowntrackDistance();
                ROS_DEBUG_STREAM("The current platoon front dtd is " << currentFrontDtd);
                // UCLA: adjust for calculating gap between new leader and old leader
                double currentGap =  applicantCurrentDtd - currentFrontDtd - config_.vehicleLength;
                double currentTimeGap = currentGap / applicantCurrentSpeed;
                ROS_DEBUG_STREAM("The gap between current platoon front and applicant is " << currentGap << "m or " << currentTimeGap << "s");
                
                if (currentGap < 0) 
                {
                    ROS_WARN("The current time gap is not suitable for frontal join. NACK it.");
                    return MobilityRequestResponse::NACK;
                }

                // Check if the applicant can join based on max timeGap/gap
                bool isDistanceCloseEnough = currentGap <= config_.maxAllowedJoinGap  ||  currentTimeGap <= config_.maxAllowedJoinTimeGap;

                // UCLA: add condition: only allow front join when host platoon size >= 2 (make sure when two single vehicle join, only use back join)
                bool isPlatoonNotSingle = pm_.getHostPlatoonSize() >= 2 || config_.test_front_join;

                if (isDistanceCloseEnough && isPlatoonNotSingle) 
                {
                    ROS_DEBUG_STREAM("The applicant is close enough for frontal join, send acceptance response");
                    ROS_DEBUG_STREAM("Change to LeaderAborting state and waiting for " << msg.m_header.sender_id << " to join as the new platoon leader");

                    // ----------------- give up leader position and look for new leader --------------------------

                    // adjust for frontal join. Platoon info is related to the platoon at back of the candidate leader vehicle.
                    // Don't want an action plan here
                    pm_.current_platoon_state = PlatoonState::LEADERABORTING;
                    candidatestateStartTime = ros::Time::now().toNSec() / 1000000;

                    // If we are testing with a single vehicle representing this platoon, then we don't yet have a platoon ID,
                    // so use the ID for the proposed joining action plan
                    if (config_.test_front_join)
                    {
                        pm_.currentPlatoonID = msgHeader.plan_id;
                    }

                    // Store the leader ID as that of the joiner to allow run_leader_aborting to work correctly
                    pm_.platoonLeaderID = applicantId;

                    waitingStartTime = ros::Time::now().toNSec() / 1000000;
                    pm_.current_plan.valid = false;
                    return MobilityRequestResponse::ACK;
                }
                else 
                {
                    ROS_DEBUG_STREAM("The joining gap (" << currentGap << " m) is too far away from us or the target platoon size (" << pm_.getHostPlatoonSize() << ") is one. NACK.");
                    return MobilityRequestResponse::NACK;  //TODO: add reason & request to try again
                }
            }
            else
            {
                ROS_DEBUG_STREAM("The current platoon does not have enough room for applicant of size " << applicantSize << ". NACK");
                return MobilityRequestResponse::NACK;
            }
        }
        
        // UCLA: conditions for cut-in join; platoon leader --> leading with operation
        else if (isCutInJoin)
        {
            // Log the request  type
            ROS_DEBUG_STREAM("The received mobility JOIN request from " << applicantId << " and PlanId = " << msgHeader.plan_id << " is a CUT-IN-JOIN request !");

            // -- core condition to decided accept joiner or not. It is necessary leader only process the first cut-in joining request.
            // Note: The host is the platoon leader, need to use a different method to determine if joining vehicle is nearby.
            if (hasEnoughRoomInPlatoon && isJoiningVehicleNearPlatoon(applicantCurrentDtd, applicantCurrentCtd))
            {
                ROS_DEBUG_STREAM("The current platoon has enough room for the applicant with size " << applicantSize);
                ROS_DEBUG_STREAM("The applicant is close enough for cut-in join, send acceptance response");
                ROS_DEBUG_STREAM("Change to Leading with operation state and waiting for " << msg.m_header.sender_id << " to change lane");
                // change state to lead with operation
                pm_.current_platoon_state = PlatoonState::LEADWITHOPERATION;
                waitingStartTime = ros::Time::now().toNSec() / 1000000;
                pm_.current_plan = ActionPlan(true, waitingStartTime, msgHeader.plan_id, applicantId);
                pm_.platoonLeaderID = pm_.HostMobilityId;
                return MobilityRequestResponse::ACK;
            }
            else
            {   
                ROS_DEBUG_STREAM("The current platoon does not have enough room or the applicant is too far away from us. NACK the request.");
                ROS_DEBUG_STREAM("The current applicant size: " << applicantSize << ".");
                ROS_DEBUG_STREAM("The applicant downtrack is: " << current_downtrack_ << ".");
                ROS_DEBUG_STREAM("The applicant crosstrack is: " << current_crosstrack_ << ".");
                return MobilityRequestResponse::NACK;
            }
        }
        
        // TODO: Place holder for deaprture.

        // no response 
        else 
        {
            ROS_DEBUG_STREAM("Received mobility request with type " << msg.plan_type.type << " and ignored.");
            return MobilityRequestResponse::NO_RESPONSE;
        }
    }
    
    // UCLA: mobility request leader aborting (inherited from candidate follower)
    MobilityRequestResponse PlatoonStrategicIHPPlugin::mob_req_cb_leaderaborting(const cav_msgs::MobilityRequest& msg)
    {
        // This state does not handle any mobility request for now
        // TODO Maybe it should handle some ABORT request from a candidate leader
        ROS_DEBUG_STREAM("Received mobility request with type " << msg.plan_type.type << " but ignored.");
        return MobilityRequestResponse::NO_RESPONSE;
    }

    // UCLA: mobility request candidate leader (inherited from leader waiting)
    MobilityRequestResponse PlatoonStrategicIHPPlugin::mob_req_cb_candidateleader(const cav_msgs::MobilityRequest& msg)
    {   
        bool isTargetVehicle = msg.m_header.sender_id == pm_.current_plan.peerId; // need to check: senderID (old leader)
        bool isCandidateJoin = msg.plan_type.type == cav_msgs::PlanType::PLATOON_FRONT_JOIN;

        lanelet::BasicPoint2d incoming_pose = ecef_to_map_point(msg.location);
        double obj_cross_track = wm_->routeTrackPos(incoming_pose).crosstrack;
        bool inTheSameLane = abs(obj_cross_track - current_crosstrack_) < config_.maxCrosstrackError;
        ROS_DEBUG_STREAM("current_cross_track error = " << abs(obj_cross_track - current_crosstrack_));
        ROS_DEBUG_STREAM("obj_cross_track = " << obj_cross_track);
        ROS_DEBUG_STREAM("current_crosstrack_ = " << current_crosstrack_);
        ROS_DEBUG_STREAM("inTheSameLane = " << inTheSameLane);
        ROS_DEBUG_STREAM("isTargetVehicle = " << isTargetVehicle);
        ROS_DEBUG_STREAM("isCandidateJoin = " << isCandidateJoin);
        if (isCandidateJoin && inTheSameLane  &&  isTargetVehicle)
        {
            ROS_DEBUG_STREAM("Old platoon leader " << pm_.current_plan.peerId << " has agreed to joining.");
            ROS_DEBUG_STREAM("Changing to PlatoonLeaderState and send ACK to the previous leader vehicle");
            pm_.current_platoon_state = PlatoonState::LEADER;
            
            // Clean up planning info
            pm_.clearActionPlan();
            pm_.platoonLeaderID = config_.vehicleID;

            // Clean up neighbor platoon info since we just joined it
            pm_.resetNeighborPlatoon();

            return MobilityRequestResponse::ACK;
        }
        else
        {
            ROS_DEBUG_STREAM("Received platoon request with vehicle id = " << msg.m_header.sender_id);
            ROS_DEBUG_STREAM("The request type is " << msg.plan_type.type << " and we choose to ignore");
            pm_.clearActionPlan();
            pm_.resetHostPlatoon(); //ASSUMES host is a solo joiner

            // return to leader state as a solo vehicle
            pm_.current_platoon_state = PlatoonState::LEADER;
            return MobilityRequestResponse::NACK;
        }
    }
    
    // UCLA: add request call-back function for lead with operation state (for cut-in join)
    MobilityRequestResponse PlatoonStrategicIHPPlugin::mob_req_cb_leadwithoperation(const cav_msgs::MobilityRequest& msg)
    {
        /*
        *   Current leader change state to lead with opertaion once the cut-in join request is accepeted. 
            For cut-in front, the leading vehicle will open gap for the joining vehicle.
            For cut-in middle, the leading vechile will request gap following vehcile to create gap.
            The host leading vheicle will also send lane cut-in approval response to the joining vehicle.
            The host leading vehicle will change to same-lane state once the lanechange completion plan was recieved. 
            
        */

        // Check request plan type  
        cav_msgs::PlanType plan_type = msg.plan_type;
        std::string strategyParams = msg.strategy_params;
        std::string reqSenderID = msg.m_header.sender_id;

        // Calculate downtrack (m) based on ecef. 
        lanelet::BasicPoint2d incoming_pose = ecef_to_map_point(msg.location);
        // read downtrack
        double applicantCurrentDtd = wm_->routeTrackPos(incoming_pose).downtrack;
        ROS_DEBUG_STREAM("Applicant downtrack from ecef pose: " << applicantCurrentDtd);

        // Read requesting join index
        std::vector<std::string> inputsParams;
        boost::algorithm::split(inputsParams, strategyParams, boost::is_any_of(","));

        std::vector<std::string> join_index_parsed;
        boost::algorithm::split(join_index_parsed, inputsParams[5], boost::is_any_of(":"));
        int req_sender_join_index = std::stoi(join_index_parsed[1]);
        ROS_DEBUG_STREAM("Request plan ID " << msg.m_header.plan_id << ", join_index parsed: " << req_sender_join_index);

        if (plan_type.type == cav_msgs::PlanType::PLATOON_CUT_IN_JOIN) 
        {
            // Send response 
            // ----- CUT-IN front -----
            if (req_sender_join_index == -1)
            {
                // determine if joining vehicle in position for cut-in front - this value must be > 0
                double cutinDtdDifference = applicantCurrentDtd - current_downtrack_ - config_.vehicleLength;
                // check dtd between current leader (host) and joining vehicle is far enough away to avoid a collision
                bool isFrontJoinerInPosition = cutinDtdDifference >= 1.5*config_.vehicleLength;
            
                if (isFrontJoinerInPosition)
                {
                    ROS_DEBUG_STREAM("The joining vehicle is cutting in from front.  Gap is already sufficient.");
                    return MobilityRequestResponse::ACK;
                }
                else if (cutinDtdDifference > 0.0  &&  cutinDtdDifference < 1.5*config_.vehicleLength)
                {
                    // slow down leader to allow joiner cut-in
                    pm_.isCreateGap = true;
                    ROS_DEBUG_STREAM("The joining vehicle is cutting in from front.");
                    ROS_DEBUG_STREAM("Host (leader) slow down notified, joining vehicle can prepare to join");
                    return MobilityRequestResponse::ACK;
                }
                    
                else
                {
                    ROS_DEBUG_STREAM("Front join geometry violation. NACK.  cutinDtdDifference = " << cutinDtdDifference);
                    return MobilityRequestResponse::NACK;
                }
            }

            // ----- CUT-IN rear -----
            else if (static_cast<size_t>(req_sender_join_index) == pm_.host_platoon_.size()-1)
            {
                // determine if joining vehicle in position for cut-in rear
                // To pass, the joining vehicle need to be behind the last member, within three vehicle length.
                //TODO: should it also test CTE to ensure vehicle is in same lane?
                double platoonEndVehicleDtd = pm_.host_platoon_[pm_.host_platoon_.size()-1].vehiclePosition - config_.vehicleLength;
                double rearGap = platoonEndVehicleDtd - applicantCurrentDtd;
                bool isRearJoinerInPosition = rearGap >= 0  &&  rearGap <= config_.maxCutinGap;//3*config_.vehicleLength; TODO: temporary increase
                        
                if (isRearJoinerInPosition)
                {
<<<<<<< HEAD
                    // Indicate that we are creating gap, since joiner will send a STOP_CREATE_GAP anyway
                    pm_.isCreateGap = true;
                    
                    ROS_DEBUG_STREAM("Acknowledged Mobility cut-in-rear-Join request to relavent platoon member, host is leader.");
=======
                    ROS_DEBUG_STREAM("Published Mobility cut-in-rear-Join request to relavent platoon member, host is leader.");
                    ROS_WARN("Published Mobility cut-in-rear-Join request to relavent platoon members to signal gap creation.");
                    pm_.isCreateGap = true;
>>>>>>> 35ff05f8
                    return MobilityRequestResponse::ACK;
                }
                else
                {
                    ROS_DEBUG_STREAM("Rear join geometry violation. NACK. rearGap = " << rearGap);
                    return MobilityRequestResponse::NACK;
                }
            }
            // ----- CUT-IN middle -----
            else //any other join_index value
            {
                // determine if joining vehicle in position for cut-in mid
                // To pass, the joining vehicle should be in front of the gap following vehicle, within three vehicle length.  
                double gapFollowingVehicleDtd = pm_.host_platoon_[req_sender_join_index].vehiclePosition;
                double gapFollowerDiff = applicantCurrentDtd - gapFollowingVehicleDtd;
                bool isMidJoinerInPosition = gapFollowerDiff >=0  &&  gapFollowerDiff <= 3*config_.vehicleLength; 
            
                // Task 4: send request to index member to slow down (i.e., set isCreateGap to true) 
                // Note: Request recieving vehicle set pm_.isCreateGap 
                if (isMidJoinerInPosition)
                {
                    // compose request (Note: The recipient should be the gap following vehicle.)
                    cav_msgs::MobilityRequest request;
                    request.m_header.plan_id = boost::uuids::to_string(boost::uuids::random_generator()());
                    // Note: For cut-in mid, notify gap rear member to create/increase gap.
                    std::string recipient_ID = pm_.host_platoon_[req_sender_join_index+1].staticId;
                    request.m_header.sender_id = config_.vehicleID;
                    request.m_header.timestamp = ros::Time::now().toNSec() / 1000000;;
                    // UCLA: add plan type, add this in cav_mwgs/plan_type
                    request.plan_type.type = cav_msgs::PlanType::PLATOON_CUT_IN_JOIN;
                    request.strategy = PLATOONING_STRATEGY;

                    double platoon_size = pm_.getHostPlatoonSize();

                    boost::format fmter(JOIN_PARAMS);   // Note: Front and rear join uses same params, hence merge to one param for both condition.
                    fmter %platoon_size;                //  index = 0
                    fmter %current_speed_;              //  index = 1, in m/s
                    fmter %pose_ecef_point_.ecef_x;     //  index = 2
                    fmter %pose_ecef_point_.ecef_y;     //  index = 3
                    fmter %pose_ecef_point_.ecef_z;     //  index = 4     
                    fmter %req_sender_join_index;       //  index = 5

                    request.strategy_params = fmter.str();
                    request.urgency = 50;
                    request.location = pose_to_ecef(pose_msg_);
                    // note: for rear join, cut-in index == host_platoon_.size()-1; for join from front, index == -1
                    //       for cut-in in middle, index indicate the gap leading vehicle's index
                    mobility_request_publisher_(request); 
                    ROS_DEBUG_STREAM("Published Mobility cut-in-mid-Join request to relavent platoon members to signal gap creation, host is leader.");
                    ROS_DEBUG_STREAM("The joining vehicle is cutting in at index: "<< req_sender_join_index <<". Notify gap rear vehicle with ID: " << recipient_ID << " to slow down");
                    return MobilityRequestResponse::ACK;
                }
                else
                {
                    ROS_DEBUG_STREAM("Mid join geometry violation. NACK. gapFollwerDiff = " << gapFollowerDiff);
                    return MobilityRequestResponse::NACK;
                }
            }
        }

        // task 2: For cut-in from front, the leader need to stop creating gap
        else if (plan_type.type == cav_msgs::PlanType::STOP_CREATE_GAP) 
        {
            ROS_DEBUG_STREAM("Received STOP_CREATE_GAP; no response needed.");

            // reset create gap indicator
            pm_.isCreateGap = false;
            // no need to response, simple reset the indicator
            return MobilityRequestResponse::NO_RESPONSE;
        }

        // task 3 cut-in front: After creating gap, revert back to same-lane operation 
        else if (plan_type.type == cav_msgs::PlanType::CUT_IN_FRONT_DONE)
        {
            ROS_DEBUG_STREAM("Cut-in from front lane change finished, leader revert to same-lane maneuver.");
            pm_.current_platoon_state = PlatoonState::LEADERABORTING;
            candidatestateStartTime = ros::Time::now().toNSec() / 1000000;
            // if testing with two vehicles, use plan id as platoon id
<<<<<<< HEAD
            if (config_.allowCutinJoin)
=======
            if (pm_.currentPlatoonID.compare(pm_.dummyID) == 0)
            // if (config_.allowCutinJoin)
>>>>>>> 35ff05f8
            {
                pm_.currentPlatoonID = msg.m_header.plan_id;
            }
            // Store the leader ID as that of the joiner to allow run_leader_aborting to work correctly
            pm_.platoonLeaderID = msg.m_header.sender_id;
<<<<<<< HEAD
=======
            pm_.current_plan.valid = false;
>>>>>>> 35ff05f8
            return MobilityRequestResponse::ACK;
        }

        // task 4 cut-in from middle/rear
        else if (plan_type.type == cav_msgs::PlanType::CUT_IN_MID_OR_REAR_DONE)
        {
            ROS_DEBUG_STREAM("Cut-in from mid/rear lane change finished, leader revert to same-lane maneuver.");
            pm_.current_platoon_state = PlatoonState::LEADERWAITING;
            waitingStartTime = ros::Time::now().toNSec() / 1000000;
            return MobilityRequestResponse::ACK;
        }


        // task 5: if other joining vehicle send joning request, NACK it since there is already a cut-in join going on.
        else
        {
            ROS_DEBUG_STREAM("CUT-IN join maneuver is already in operation, NACK incoming join requests from other candidates.");
            ROS_DEBUG_STREAM("Plan Type: " << plan_type.type );
            return MobilityRequestResponse::NACK;
        }

        // this statement should never be reached, but will ensure reasonable behavior in case of coding error above
        ROS_WARN_STREAM("End of method reached! Apparent logic fault above.");
        ROS_DEBUG_STREAM("End of method reached! Apparent logic fault above."); //since WARN doesn't always print
        return MobilityRequestResponse::NO_RESPONSE;
    }

    // UCLA: add request call-back function for prepare to join (for cut-in join)
    MobilityRequestResponse PlatoonStrategicIHPPlugin::mob_req_cb_preparetojoin(const cav_msgs::MobilityRequest& msg)
    {
        // This state does not handle any mobility request for now
        // TODO: if joining vehicle need to adjust speed, the leader should request it and the request should be handled here. 
        ROS_DEBUG_STREAM("Received mobility request with type " << msg.plan_type.type << " but ignored.");
        return MobilityRequestResponse::NO_RESPONSE;
    }

    // TODO: Place holder for departure

    // ------ 4. Mobility response callback ------ //
    
    // Mobility response callback for all states.
    void PlatoonStrategicIHPPlugin::mob_resp_cb(const cav_msgs::MobilityResponse& msg)
    {
        // Firstly, check eligibility of the received message. 
        bool isCurrPlanValid = pm_.current_plan.valid;                          // Check if current plan is still valid (i.e., not timed out).
        bool isForCurrentPlan = msg.m_header.plan_id == pm_.current_plan.planId;  // Check if plan Id matches.
        bool isFromTargetVehicle = msg.m_header.sender_id == pm_.current_plan.peerId;  // Check if expected peer ID and sender ID matches.
        ROS_DEBUG_STREAM("mob_resp_cb: isCurrPlanValid = " << isCurrPlanValid << ", isForCurrentPlan = " << 
                        isForCurrentPlan << ", isFromTargetVehicle = " << isFromTargetVehicle);
        ROS_DEBUG_STREAM("sender ID = " << msg.m_header.sender_id << ", current peer ID = " << pm_.current_plan.peerId);
        ROS_DEBUG_STREAM("incoming plan ID = " << msg.m_header.plan_id << "current plan ID = " << pm_.current_plan.planId);

        if (!(isCurrPlanValid && isForCurrentPlan && isFromTargetVehicle)) 
        {
            /**
             * If any of the three condition (i.e., isCurrPlanValid, isForCurrentPlan and isFromTargetVehicle) 
             * was not satisfied, return ignore as this message was not intended for the host. 
             */  
            ROS_DEBUG_STREAM(" Ignore the received response message as it was not intended for the host vehicle.");
            return;
        }
        else if (pm_.current_platoon_state == PlatoonState::LEADER)
        {
            mob_resp_cb_leader(msg);
        }
        else if (pm_.current_platoon_state == PlatoonState::FOLLOWER)
        {
            mob_resp_cb_follower(msg);
        }
        else if (pm_.current_platoon_state == PlatoonState::CANDIDATEFOLLOWER)
        {
            mob_resp_cb_candidatefollower(msg);
        }
        else if (pm_.current_platoon_state == PlatoonState::LEADERWAITING)
        {
            mob_resp_cb_leaderwaiting(msg);
        }
        else if (pm_.current_platoon_state == PlatoonState::STANDBY)
        {
            mob_resp_cb_standby(msg);
        }
        // UCLA: add leader aboorting 
        else if (pm_.current_platoon_state == PlatoonState::LEADERABORTING)
        {
            mob_resp_cb_leaderaborting(msg);
        }
        //UCLA: add candidate leader 
        else if (pm_.current_platoon_state == PlatoonState::CANDIDATELEADER)
        {
            mob_resp_cb_candidateleader(msg);
        }
        // UCLA: add lead with operation for cut-in join
        else if (pm_.current_platoon_state == PlatoonState::LEADWITHOPERATION)
        {
            mob_resp_cb_leadwithoperation(msg);
        }
        // UCLA: add prepare to join for cut-in join
        else if (pm_.current_platoon_state == PlatoonState::PREPARETOJOIN)
        {
            mob_resp_cb_preparetojoin(msg);
        }
        // TODO: Place holder for departure.
    }

    void PlatoonStrategicIHPPlugin::mob_resp_cb_standby(const cav_msgs::MobilityResponse& msg)
    {
        // In standby state, it will not send out any requests so it will also ignore all responses
        ROS_DEBUG_STREAM("STANDBY state does nothing with msg from " << msg.m_header.sender_id);
    }

    void PlatoonStrategicIHPPlugin::mob_resp_cb_candidatefollower(const cav_msgs::MobilityResponse& msg)
    {
        ROS_DEBUG_STREAM("Callback for candidate follower ");
        
        // Check if current plan is still valid (i.e., not timed out)
        if (pm_.current_plan.valid)
        {
            bool isForCurrentPlan = msg.m_header.plan_id == pm_.current_plan.planId;
            ROS_DEBUG_STREAM("isForCurrentPlan " << isForCurrentPlan);

            // Check the response is received correctly (i.e., host vehicle is the desired receiver).
            if (isForCurrentPlan)
            {
                if (msg.is_accepted)
                {
                    // We change to follower state and start to actually follow that leader
                    // The platoon manager also need to change the platoon Id to the one that the target leader is using 
                    pm_.current_platoon_state = PlatoonState::FOLLOWER;
                    ROS_DEBUG_STREAM("pm_.currentPlatoonID: " << pm_.currentPlatoonID);
                    
                    if (pm_.targetPlatoonID.compare(pm_.dummyID) != 0)
                    {
                        pm_.currentPlatoonID = pm_.targetPlatoonID;
                        ROS_DEBUG_STREAM("pm_.currentPlatoonID now: " << pm_.currentPlatoonID);
                    }
                    
                    pm_.changeFromLeaderToFollower(pm_.currentPlatoonID, msg.m_header.sender_id);
                    ROS_DEBUG_STREAM("The leader " << msg.m_header.sender_id << " agreed on our join. Change to follower state.");
                    ROS_WARN("changed to follower");
                    pm_.clearActionPlan();
                }
                else
                {
                    // We change back to normal leader state and try to join other platoons
                    ROS_DEBUG_STREAM("The leader " << msg.m_header.sender_id << " does not agree on our join. Change back to leader state.");
                    ROS_DEBUG_STREAM("Trying again..");
                    // join plan failed, but we still need the peerid
                    pm_.current_plan.valid = false;

                    // Clear out any platooning plan we don't need
                    if (pm_.getHostPlatoonSize() == 1)
                    {
                        pm_.resetHostPlatoon();
                    }
                }

                // Clear our current join plan either way
            }
            else
            {
                ROS_DEBUG_STREAM("Ignore received response message because it is not for the current plan.");
            }
        }
        else
        {
            ROS_DEBUG_STREAM("Ignore received response message because we are not in any negotiation process.");
        }
    }

    void PlatoonStrategicIHPPlugin::mob_resp_cb_leaderwaiting(const cav_msgs::MobilityResponse& msg)
    {
        /**
         * Leader waiting is the state to check joining vehicle is in proper position 
         * and to prevent platoon leader from receiving messages from other CAVs in leader state. 
         * There was no response involved in this state, hence no action needed in this section.  
         */ 
        ROS_DEBUG_STREAM("LEADERWAITING state does nothing with msg from " << msg.m_header.sender_id);
    }

    void PlatoonStrategicIHPPlugin::mob_resp_cb_follower(const cav_msgs::MobilityResponse& msg)
    {   
        /**
         * UCLA Note: 
         * 
         * This method was implemented with the purpose of updating the platoon related references 
         * (i.e., platoon leader, platoon Id) to the new leader that joined from front. Changing 
         * the existing follower to candidate follower state will initiate a member update and 
         * therefore point all refernce to the new leader.
         * 
         * For rear join, since the existing follower already following the platoon leader. There is 
         * no need to establish communication hence no response will be handled for rear-join.
         */ 

        // UCLA: read plan type 
        cav_msgs::PlanType plan_type = msg.plan_type;
        
        // UCLA: determine joining type 
        bool isFrontJoin = (plan_type.type == cav_msgs::PlanType::JOIN_PLATOON_FROM_FRONT);

        //TODO: when would this code block ever be used? A normal follower would have to talk to a front joiner.
        // UCLA: add response so follower can change to candidate follower, then change leader
        if (isFrontJoin && msg.is_accepted)
        {   
            // if frontal join is accepted, change followers to candidate follower to update leader
            ROS_DEBUG_STREAM("Received positive response for front-join plan id = " << pm_.current_plan.planId);
            ROS_DEBUG_STREAM("Change to CandidateFollower state and prepare to update platoon information");
            // Change to candidate follower state and request a new plan to catch up with the front platoon
            pm_.current_platoon_state = PlatoonState::CANDIDATEFOLLOWER;
            candidatestateStartTime = ros::Time::now().toNSec() / 1000000;
        }
        
        // TODO: Place holder for follower departure.
    }

    // UCLA: add conditions to account for frontal join states (candidate follower) 
    void PlatoonStrategicIHPPlugin::mob_resp_cb_leader(const cav_msgs::MobilityResponse& msg)
    {   
        /**  
         *  UCLA implementation note:
         *  This is where the Mobility response gets processed for leader state. 
         *  
         *  If the host is a single vehicle in the leader state, then the host vehicle is the 
         *  joiner vehicle (frontal join: candidate leader; back join: candidate follower), and 
         *  the response sender is the existing platoon leader (front join: aborting leader, back join: waiting leader). 
         * 
         *  If the host is the current platoon leader, all three case will be false and no further action is needed.
         * 
         *  Disclaimer: Currently, if the host vehicle is platoon leader, there is no further action needed
         *  when receiving the mobility response. However, future development may add functions in this mehtod.
         */

        // UCLA: read plan type 
        cav_msgs::PlanType plan_type = msg.plan_type;
        ROS_DEBUG_STREAM("plan_type = " << plan_type);
        ROS_DEBUG_STREAM("plan_type.type = " << plan_type.type);
        
        // UCLA: determine joining type 
        bool isCutInJoin = plan_type.type == cav_msgs::PlanType::PLATOON_CUT_IN_JOIN      &&  !config_.test_front_join;
        bool isRearJoin = plan_type.type == cav_msgs::PlanType::JOIN_PLATOON_AT_REAR      &&  !config_.test_front_join;
        bool isFrontJoin = plan_type.type == cav_msgs::PlanType::JOIN_PLATOON_FROM_FRONT  ||  config_.test_front_join;
        ROS_DEBUG_STREAM("Joining type: isRearJoin = " << isRearJoin);
        ROS_DEBUG_STREAM("Joining type: isFrontJoin = " << isFrontJoin);
        ROS_DEBUG_STREAM("Joining type: isCutInJoin = " << isCutInJoin);
        
        // Check if current plan is still valid (i.e., not timed out).
        if (pm_.current_plan.valid)
        {
            ROS_DEBUG_STREAM("My plan id = " << pm_.current_plan.planId << " and response plan Id = " << msg.m_header.plan_id);
            ROS_DEBUG_STREAM("Expected peer id = " << pm_.current_plan.peerId << " and response sender Id = " << msg.m_header.sender_id);

            // Check the response is received correctly (i.e., host vehicle is the desired receiver).
            if (pm_.current_plan.planId == msg.m_header.plan_id && pm_.current_plan.peerId == msg.m_header.sender_id) 
            {   
                // rear join
                if (isRearJoin && msg.is_accepted)
                {
                    ROS_DEBUG_STREAM("Received positive response for plan id = " << pm_.current_plan.planId);
                    ROS_DEBUG_STREAM("Change to CandidateFollower state and notify trajectory failure in order to replan");

                    // Change to candidate follower state and wait to catch up with the front platoon
                    pm_.current_platoon_state = PlatoonState::CANDIDATEFOLLOWER;
                    candidatestateStartTime = ros::Time::now().toNSec() / 1000000;
                    pm_.current_plan.valid = false; //but leave peerId intact for use in second request
                }

                // UCLA: frontal join (candidate leader, inherited from leaderwaiting)
                else if (isFrontJoin && msg.is_accepted)
                {   
                    ROS_DEBUG_STREAM("Received positive response for plan id = " << pm_.current_plan.planId);
                    ROS_DEBUG_STREAM("Change to CandidateLeader state and prepare to become new leader. ");

                    // Change to candidate leader and idle
                    pm_.current_platoon_state = PlatoonState::CANDIDATELEADER;
                    candidatestateStartTime = ros::Time::now().toNSec() / 1000000;
                    pm_.current_plan.valid = false; //but leave peerId intact for use in second request

                    // Set the platoon ID to that of the target platoon even though we haven't yet joined;
                    // for front join this is necessary for the aborting leader to recognize us as an incoming
                    // member (via our published op STATUS messages)
                    pm_.currentPlatoonID = pm_.targetPlatoonID;
                }

                // UCLA: CutIn join 
                else if (isCutInJoin && msg.is_accepted)
                {
                    ROS_DEBUG_STREAM("Received positive response for plan id = " << pm_.current_plan.planId);
                    ROS_DEBUG_STREAM("Change to Prepare to join state and prepare to change lane. ");

                    // Change to candidate leader and idle
                    pm_.current_platoon_state = PlatoonState::PREPARETOJOIN;
                    pm_.neighbor_platoon_leader_id_ = msg.m_header.sender_id;
                    candidatestateStartTime = ros::Time::now().toNSec() / 1000000;
                    pm_.current_plan.valid = false; //but leave peerId intact for use in second request
                }

                // Current leader of an actual platoon (to be in this method host is in leader state)
                else if(pm_.getHostPlatoonSize() >= 2)
                {
                    //TODO future: add logic here to allow two platoons to join together

                    // Keep the leader idling, since this must be a bogus response
                    ROS_WARN_STREAM("Host received response for joining vehicles, remain idling as the host is a current platoon leader.");
                }
                else
                {
                    ROS_DEBUG_STREAM("Received negative response for plan id = " << pm_.current_plan.planId << ". Resetting plan & platoon info.");
                    // Forget about the previous plan totally
                    pm_.clearActionPlan();
                    pm_.resetHostPlatoon();
                }
            }
            else
            {
                ROS_DEBUG_STREAM("Ignore the response message because planID match: " << (pm_.current_plan.planId == msg.m_header.plan_id));
                ROS_DEBUG_STREAM("My plan id = " << pm_.current_plan.planId << " and response plan Id = " << msg.m_header.plan_id);
                ROS_DEBUG_STREAM("And peer id match " << (pm_.current_plan.peerId == msg.m_header.sender_id));
                ROS_DEBUG_STREAM("Expected peer id = " << pm_.current_plan.peerId << " and response sender Id = " << msg.m_header.sender_id);
            }
        }
    }

    // UCLA: response for leader aborting (inherited from candidate follower)
    void PlatoonStrategicIHPPlugin::mob_resp_cb_leaderaborting(const cav_msgs::MobilityResponse& msg)
    {   
        /**  
         *  UCLA implementation note:
         *  This state is the middle state to handle the leader aborting process of 
         *  the previous platoon leader in a front join scenario. Within this state, the 
         *  previous leader will check for front joining vehicle's position and will not
         *  handle any further mobility requests. 
         * 
         *  Note: As the previous leader will join the new leader (joined from front), the
         *  corresponding join request will be send out by the previos leader.
         */   
        
        ROS_DEBUG_STREAM("Callback for leader aborting !");

        // Check if current plan is still valid (i.e., not timed out).
        if (pm_.current_plan.valid)
        {
            bool isForCurrentPlan = msg.m_header.plan_id == pm_.current_plan.planId;
            bool isForFrontJoin = msg.plan_type.type == cav_msgs::PlanType::PLATOON_FRONT_JOIN;

            if (msg.plan_type.type == cav_msgs::PlanType::UNKNOWN){
                ROS_DEBUG_STREAM("*** plan type UNKNOWN");
            }else if (msg.plan_type.type == cav_msgs::PlanType::JOIN_PLATOON_FROM_FRONT){
                ROS_DEBUG_STREAM("*** plan type JOIN_PLATOON_FROM_FRONT");
            }else if (msg.plan_type.type == cav_msgs::PlanType::PLATOON_CUT_IN_JOIN){
                ROS_DEBUG_STREAM("*** plan type PLATOON_CUT_IN_JOIN");
            }else {
                ROS_DEBUG_STREAM("*** plan type not captured.");
            }

            bool isFromTargetVehicle = msg.m_header.sender_id == pm_.current_plan.peerId;
            ROS_DEBUG_STREAM("msg.header.sender_id " << msg.m_header.sender_id);
            ROS_DEBUG_STREAM("Plan Type " << msg.plan_type.type);
            ROS_DEBUG_STREAM("isForFrontJoin " << isForFrontJoin);
            ROS_DEBUG_STREAM("isForCurrentPlan " << isForCurrentPlan);
            ROS_DEBUG_STREAM("isFromTargetVehicle " << isFromTargetVehicle);

            // Check the response is received correctly (i.e., host vehicle is the desired receiver).
            if (isForCurrentPlan && isFromTargetVehicle && isForFrontJoin)
            {
                if (msg.is_accepted)
                {
                    // We change to follower state and start to actually follow the new leader
                    // The platoon manager also need to change the platoon Id to the one that the target leader is using                
                    pm_.current_platoon_state = PlatoonState::FOLLOWER;
                    pm_.changeFromLeaderToFollower(pm_.currentPlatoonID, msg.m_header.sender_id);
                    ROS_DEBUG_STREAM("The new leader " << msg.m_header.sender_id << " agreed on the frontal join. Change to follower state.");
                    ROS_WARN("changed to follower");

                    // reset leader aborting request marker
                    numLeaderAbortingCalls_ = 0;
                }
                else
                {
                    // We change back to normal leader state
                    ROS_DEBUG_STREAM("The new leader " << msg.m_header.sender_id << " does not agree on the frontal join. Change back to leader state.");
                    pm_.current_platoon_state = PlatoonState::LEADER;
                    // We were already leading a platoon, so don't erase any of that info. But we need to remove the erstwhile candidate
                    // leader from our platoon roster; we know it is in position 0, so just remove that element
                    if (!pm_.removeMember(0))
                    {
                        ROS_DEBUG_STREAM("Failed to remove candidate leader from the platoon!");
                    }
                }

                // Clean up the joining plan
                pm_.clearActionPlan();
            }
            else
            {
                ROS_DEBUG_STREAM("Ignore received response message because it is not for the current plan.");
            }
        }
        else
        {
            ROS_DEBUG_STREAM("Ignore received response message because we are not in any negotiation process.");
        }
    }

    // UCLA: response for candidate leader (inherited from leader waiting)
    void PlatoonStrategicIHPPlugin::mob_resp_cb_candidateleader(const cav_msgs::MobilityResponse& msg)
    {
        ROS_DEBUG_STREAM("CANDIDATELEADER state does nothing with msg from " << msg.m_header.sender_id);
    }

    // UCLA: response callback for lead with operation
    void PlatoonStrategicIHPPlugin::mob_resp_cb_leadwithoperation(const cav_msgs::MobilityResponse& msg)
    { 
        ROS_DEBUG_STREAM("LEADWITHOPERATION state does nothing with msg from " << msg.m_header.sender_id);
    }

    // UCLA: response callback for prepare to join (inherited from leader waiting)
    void PlatoonStrategicIHPPlugin::mob_resp_cb_preparetojoin(const cav_msgs::MobilityResponse& msg)
    {
        /*
            If leader notify the member to slow down and ACK the request,
            start to check the gap and change lane when gap is large enough 
        */

        cav_msgs::PlanType plan_type = msg.plan_type;
        bool isCreatingGap = plan_type.type == cav_msgs::PlanType::PLATOON_CUT_IN_JOIN;
        bool isFinishLaneChangeFront = plan_type.type == cav_msgs::PlanType::CUT_IN_FRONT_DONE; 
        bool isFinishLaneChangeMidorRear = plan_type.type == cav_msgs::PlanType::CUT_IN_MID_OR_REAR_DONE;
        ROS_DEBUG_STREAM("isCreatingGap = " << isCreatingGap << ", is_neighbor_record_complete = " << pm_.is_neighbor_record_complete_);

        if (!msg.is_accepted)
        {
            ROS_DEBUG_STREAM("Request " << msg.m_header.plan_id << " was rejected by leader.");
            pm_.current_platoon_state = PlatoonState::LEADER;
            return;
        }
        // TODO temporary
        // pm_.is_neighbor_record_complete_ = true;
        // UCLA: Create Gap or perform a rear join (no gap creation necessary)
        ROS_DEBUG_STREAM("pm_.is_neighbor_record_complete_ " << pm_.is_neighbor_record_complete_);
        if (isCreatingGap  &&  pm_.is_neighbor_record_complete_)
        {
            // task 1: check gap 
            double cut_in_gap = pm_.getCutInGap(target_join_index_, current_downtrack_);   
            ROS_DEBUG_STREAM("Start loop to check cut-in gap, start lane change when gap allows");
            while (cut_in_gap < config_.minCutinGap) // TODO: use min gap as "safe to cut-in" gap, may need to adjust change later
            {   
                // Use LANE_CHANGE_TIMEOUT to bond the "creat gap"
                bool isCurrentPlanTimeout = ros::Time::now().toNSec()/1000000  - pm_.current_plan.planStartTime > LANE_CHANGE_TIMEOUT;
                // Set the plan as invalid and break the loop once the open-gap exceeds timeout.
                if(isCurrentPlanTimeout) 
                {
                    ROS_DEBUG_STREAM("Give up current on waiting plan with planId: " << pm_.current_plan.planId << "; staying in PREPARETOJOIN");
                    pm_.current_plan.valid = false;
                    // exit function when timeout
                    return;
                }
                
                ROS_DEBUG_STREAM("The target gap " << cut_in_gap << " is not safe for lane change, wait for a larger gap");
                // Sleep period equals statusMessageInterval_ 
                ros::Duration(statusMessageInterval_/1000).sleep();
                cut_in_gap = pm_.getCutInGap(target_join_index_, current_downtrack_);  
            }
            
            // task 2: set indicator if gap is safe
            safeToLaneChange_ = true;
            ROS_DEBUG_STREAM("Gap is now sufficiently large.");
            ROS_DEBUG_STREAM("in mob_resp_cb safeToLaneChange_: " << safeToLaneChange_);

            // task 3: notify gap-rear vehicle to stop slowing down
            cav_msgs::MobilityRequest request;
            request.m_header.plan_id = boost::uuids::to_string(boost::uuids::random_generator()());
            request.m_header.recipient_id = pm_.current_plan.peerId;
            request.m_header.sender_id = config_.vehicleID;
            request.m_header.timestamp = ros::Time::now().toNSec() / 1000000;;
            // UCLA: A new plan type to stop creat gap.
            request.plan_type.type = cav_msgs::PlanType::STOP_CREATE_GAP;
            request.strategy = PLATOONING_STRATEGY;
            request.urgency = 50;
            request.location = pose_to_ecef(pose_msg_);
            double platoon_size = pm_.getHostPlatoonSize(); 

            boost::format fmter(JOIN_PARAMS);
            fmter %platoon_size;                    //  index = 0
            fmter %current_speed_;                  //  index = 1, in m/s
            fmter %pose_ecef_point_.ecef_x;         //  index = 2
            fmter %pose_ecef_point_.ecef_y;         //  index = 3
            fmter %pose_ecef_point_.ecef_z;         //  index = 4   
            fmter %target_join_index_;              //  index = 5

            request.strategy_params = fmter.str();
            mobility_request_publisher_(request); 
            ROS_DEBUG_STREAM("Published Mobility Candidate-Join request to the leader to stop creating gap");
        }

        // UCLA: Revert to same-lane for cut-in front 
        else if (isFinishLaneChangeFront)
        {
            ROS_DEBUG_STREAM("Cut-in from front lane change finished, the joining vehicle revert to same-lane maneuver.");
            pm_.current_platoon_state = PlatoonState::CANDIDATELEADER;
            candidatestateStartTime = ros::Time::now().toNSec() / 1000000;
            ROS_DEBUG_STREAM("pm_.currentPlatoonID: " << pm_.currentPlatoonID);
            ROS_DEBUG_STREAM("pm_.targetPlatoonID: " << pm_.targetPlatoonID);
            if (pm_.targetPlatoonID.compare(pm_.dummyID) != 0)
            {
                pm_.currentPlatoonID = pm_.targetPlatoonID;
                ROS_DEBUG_STREAM("pm_.currentPlatoonID now: " << pm_.currentPlatoonID);
            }
            
            pm_.current_plan.valid = false; //but leave peerId intact for use in second request
        }

        // UCLA: Revert to same-lane operation for cut-in from middle/rear 
        else if (isFinishLaneChangeMidorRear)
        {
            ROS_DEBUG_STREAM("Cut-in from mid or rear, the lane change finished, the joining vehicle revert to same-lane maneuver.");
            pm_.current_platoon_state = PlatoonState::CANDIDATEFOLLOWER;
            candidatestateStartTime = ros::Time::now().toNSec() / 1000000;
            pm_.current_plan.valid = false; //but leave peerId intact for use in second request

        } 

        else
        {
            ROS_DEBUG_STREAM("End of mob_resp_cb_preparetojoin");
        }
    }

    // TODO: Place holder for departure.
    
    // ------ 5. response types ------- //

    // ACK --> yes,accept host as member; NACK --> no, cannot accept host as member
    void PlatoonStrategicIHPPlugin::mob_req_cb(const cav_msgs::MobilityRequest& msg)
    {
        // Ignore messages as long as host vehicle is stopped
        if (current_speed_ < config_.minPlatooningSpeed)
        {
            ROS_DEBUG_STREAM("Ignoring message since host speed is below platooning speed.");
            return;
        }
        
        // Check that this is a message about platooning (could be from some other Carma activity nearby)
        std::string strategy = msg.strategy;
        if (strategy.rfind(PLATOONING_STRATEGY, 0) != 0)
        {
            ROS_DEBUG_STREAM("Ignoring mobility operation message for " << strategy << " strategy.");
            return;
        }

        cav_msgs::MobilityResponse response;
        response.m_header.sender_id = config_.vehicleID;
        response.m_header.recipient_id = msg.m_header.sender_id;
        response.m_header.plan_id = msg.m_header.plan_id;
        response.m_header.timestamp = ros::Time::now().toNSec() / 1000000;

       // UCLA: add plantype in response 
        response.plan_type.type = msg.plan_type.type;
        
        MobilityRequestResponse req_response = handle_mob_req(msg);
        if (req_response == MobilityRequestResponse::ACK)
        {
            response.is_accepted = true;
            mobility_response_publisher_(response);
        }
        else if (req_response == MobilityRequestResponse::NACK)
        {
            response.is_accepted = false;
            mobility_response_publisher_(response);
        }
        else
        {
            ROS_DEBUG_STREAM(" NO response to mobility request. ");
        }
    }
    

   //------------------------------------------ FSM states --------------------------------------------------//
    
    void PlatoonStrategicIHPPlugin::run_leader_waiting()
    {
        ROS_DEBUG_STREAM("Run LeaderWaiting State ");
        long tsStart = ros::Time::now().toNSec() / 1000000;
        // Task 1
        if (tsStart - waitingStartTime > waitingStateTimeout * 1000)
        {
            //TODO if the current state timeouts, we need to have a kind of ABORT message to inform the applicant
            ROS_DEBUG_STREAM("LeaderWaitingState is timeout, changing back to PlatoonLeaderState.");
            pm_.current_platoon_state = PlatoonState::LEADER;
            pm_.clearActionPlan();
        }
        // Task 2
        cav_msgs::MobilityOperation status;
        status = composeMobilityOperationLeaderWaiting();
        mobility_operation_publisher_(status);
        ROS_DEBUG_STREAM("publish status message");
        long tsEnd = ros::Time::now().toNSec() / 1000000;
        long sleepDuration = std::max((int32_t)(statusMessageInterval_ - (tsEnd - tsStart)), 0);
        ros::Duration(sleepDuration / 1000).sleep();
    }

    void PlatoonStrategicIHPPlugin::run_leader()
    {
        unsigned long tsStart = ros::Time::now().toNSec() / 1000000;

        // If vehicle is not rolling then return
        if (current_speed_ <= config_.minPlatooningSpeed)
        {
            return;
        }

        // Task 1: heart beat timeout: send INFO mob_op
        bool isTimeForHeartBeat = tsStart - prevHeartBeatTime_ >= infoMessageInterval_;
        ROS_DEBUG_STREAM("time since last heart beat: " << tsStart - prevHeartBeatTime_);
        if (isTimeForHeartBeat) 
        {
            cav_msgs::MobilityOperation infoOperation;
            infoOperation = composeMobilityOperationLeader(OPERATION_INFO_TYPE);
            mobility_operation_publisher_(infoOperation);
            prevHeartBeatTime_ = ros::Time::now().toNSec() / 1000000;
            ROS_DEBUG_STREAM("Published heart beat platoon INFO mobility operation message");
        }

        // Task 3: plan time out, check if any current join plan is still valid (i.e., not timed out).
        if (pm_.current_plan.valid)
        {
            bool isCurrentPlanTimeout = tsStart - pm_.current_plan.planStartTime > NEGOTIATION_TIMEOUT;
            if (isCurrentPlanTimeout)
            {
                ROS_DEBUG_STREAM("Give up current on waiting plan with planId: " << pm_.current_plan.planId);
                pm_.clearActionPlan();
            }
        }

        // Task 4: STATUS msgs
        bool hasFollower = pm_.getHostPlatoonSize() > 1  ||  config_.test_cutin_join;
        ROS_DEBUG_STREAM("hasFollower" << hasFollower);
        // if has follower, publish platoon message as STATUS mob_op
        if (hasFollower)
        {
            cav_msgs::MobilityOperation statusOperation;
            statusOperation = composeMobilityOperationLeader(OPERATION_STATUS_TYPE);
            // mob_op_pub_.publish(statusOperation);
            mobility_operation_publisher_(statusOperation);
            ROS_DEBUG_STREAM("Published platoon STATUS operation message as a Leader with Follower");
        }

        long tsEnd = ros::Time::now().toNSec() / 1000000;
        long sleepDuration = std::max((int32_t)(statusMessageInterval_ - (tsEnd - tsStart)), 0);
        ros::Duration(sleepDuration / 1000).sleep();

        // Job 5: Dissoleve request. 
        // TODO: Place holder for departure. Need to change to departing state and tracking departng ID.

    }

    void PlatoonStrategicIHPPlugin::run_follower()
    {
        ROS_DEBUG_STREAM("run follower");
        // This is a interrupted-safe loop.
        // This loop has four tasks:
        // 1. Check the state start time, if it exceeds a limit it will give up current plan and change back to leader state
        // 2. Abort current request if we wait for long enough time for response from leader and change back to leader state
        
        long tsStart = ros::Time::now().toNSec() / 1000000;
        // Job 1
        cav_msgs::MobilityOperation status;
        status = composeMobilityOperationFollower();
        mobility_operation_publisher_(status);
        // Job 2
        // Get the number of vehicles in this platoon who is in front of us
        int vehicleInFront = pm_.getNumberOfVehicleInFront();
        if (vehicleInFront == 0) 
        {
            noLeaderUpdatesCounter++;
            if (noLeaderUpdatesCounter >= LEADER_TIMEOUT_COUNTER_LIMIT) 
            {
                ROS_DEBUG_STREAM("noLeaderUpdatesCounter = " << noLeaderUpdatesCounter << " and change to leader state");
                pm_.changeFromFollowerToLeader();
                pm_.current_platoon_state = PlatoonState::LEADER;
                noLeaderUpdatesCounter = 0;
            }
        }
        else 
        {
            // reset counter to zero when we get updates again
            noLeaderUpdatesCounter = 0;
        }
        long tsEnd = ros::Time::now().toNSec() / 1000000;
        long sleepDuration = std::max((int32_t)(statusMessageInterval_ - (tsEnd - tsStart)), 0);
        ros::Duration(sleepDuration / 1000).sleep();

        // Job 3: Dissoleve request. 
        //TODO: set departure indicator 

    }

    void PlatoonStrategicIHPPlugin::run_candidate_follower()
    {
        long tsStart = ros::Time::now().toNSec() / 1000000;

        // Task 1: state timeout
        bool isCurrentStateTimeout = (tsStart - candidatestateStartTime) > waitingStateTimeout * 1000;
        ROS_DEBUG_STREAM("timeout1: " << tsStart - candidatestateStartTime);
        ROS_DEBUG_STREAM("waitingStateTimeout: " << waitingStateTimeout * 1000);
        if (isCurrentStateTimeout) 
        {
            ROS_DEBUG_STREAM("The current candidate follower state is timeout. Change back to leader state.");
            pm_.current_platoon_state = PlatoonState::LEADER;
            pm_.clearActionPlan();
        }

        // Task 2: plan timeout, check if current plan is still valid (i.e., not timed out).   
        if (pm_.current_plan.valid) 
        {
            ROS_DEBUG_STREAM("pm_.current_plan.planStartTime: " << pm_.current_plan.planStartTime);
            ROS_DEBUG_STREAM("timeout2: " << tsStart - pm_.current_plan.planStartTime);
            ROS_DEBUG_STREAM("NEGOTIATION_TIMEOUT: " << NEGOTIATION_TIMEOUT);
            bool isPlanTimeout = tsStart - pm_.current_plan.planStartTime > NEGOTIATION_TIMEOUT;
            if (isPlanTimeout) 
            {
                pm_.current_platoon_state = PlatoonState::LEADER;
                pm_.clearActionPlan();
                ROS_DEBUG_STREAM("The current plan did not receive any response. Abort and change to leader state.");
                ROS_DEBUG_STREAM("Changed the state back to Leader");
            }
        }

        // Task 3: update plan calculate gap, update plan: send PLATOON_FOLLOWER_JOIN request with new gap
        double desiredJoinGap2 = config_.desiredJoinTimeGap * current_speed_;
        double maxJoinGap = std::max(config_.desiredJoinGap, desiredJoinGap2);
        double currentGap = pm_.getDistanceToPredVehicle();
        ROS_DEBUG_STREAM("Based on desired join time gap, the desired join distance gap is " << desiredJoinGap2 << " ms");
        ROS_DEBUG_STREAM("Since we have max allowed gap as " << config_.desiredJoinGap << " m then max join gap became " << maxJoinGap << " m");
        ROS_DEBUG_STREAM("The current gap from radar is " << currentGap << " m");
        if (currentGap <= maxJoinGap  &&  !pm_.current_plan.valid)
        {
            cav_msgs::MobilityRequest request;
            std::string planId = boost::uuids::to_string(boost::uuids::random_generator()());
            long currentTime = ros::Time::now().toNSec() / 1000000;
            request.m_header.plan_id = planId;
            request.m_header.recipient_id = pm_.current_plan.peerId;
            request.m_header.sender_id = config_.vehicleID;
            request.m_header.timestamp = currentTime;

            request.plan_type.type = cav_msgs::PlanType::PLATOON_FOLLOWER_JOIN;
            request.strategy = PLATOONING_STRATEGY;
            request.strategy_params = ""; //params will not be read by receiver since this is 2nd msg in sequence
            request.urgency = 50;
            request.location = pose_to_ecef(pose_msg_);
            mobility_request_publisher_(request);
            ROS_DEBUG_STREAM("Published Mobility Candidate-Join request to the leader");
            ROS_DEBUG_STREAM("current plan peer id: " << pm_.current_plan.peerId);

            // Update the local record of the new activity plan and now establish that we have a platoon plan as well,
            // which allows us to start sending necessary op STATUS messages
            pm_.current_plan = ActionPlan(true, currentTime, planId, pm_.current_plan.peerId);
            pm_.currentPlatoonID = planId;
            if (pm_.targetPlatoonID.compare(pm_.dummyID) != 0)
            {
                pm_.currentPlatoonID = pm_.targetPlatoonID;
                pm_.resetNeighborPlatoon();
            }
            pm_.platoonLeaderID = pm_.current_plan.peerId;

            // Initialize counter to delay transmission of first operation STATUS message
            candidate_follower_delay_count_ = 0;
        }

        //Task 4: publish platoon status message (as single joiner)
        if (pm_.current_plan.valid) 
        {
            // Don't want to do this until after the above MobReq message is delivered, otherwise recipient will double-count us in their platoon
            if (++candidate_follower_delay_count_ > 2)
            {
                cav_msgs::MobilityOperation status;
                status = composeMobilityOperationCandidateFollower();
                mobility_operation_publisher_(status);
                ROS_DEBUG_STREAM("Published platoon STATUS operation message as Candidate Follower");
            }
        }

        long tsEnd = ros::Time::now().toNSec() / 1000000;
        long sleepDuration = std::max((int32_t)(statusMessageInterval_ - (tsEnd - tsStart)), 0);
        ros::Duration(sleepDuration / 1000).sleep();
    }

    // UCLA: frontal join state (inherit from candidate follower: prepare to give up leading state and accept the new leader)
    void PlatoonStrategicIHPPlugin::run_leader_aborting() 
    {
        /*  
            UCLA implementation note:
            1. this function  send step plan type: "PLATOON_FRONT_JOIN"
            2. the sender of the plan (host vehicle) is the previous leader, it wil prepare to follow front joiner (new leader)
        */
        long tsStart = ros::Time::now().toNSec() / 1000000;
        // Task 1: state timeout
        bool isCurrentStateTimeout = (tsStart - candidatestateStartTime) > waitingStateTimeout * 1000;
        ROS_DEBUG_STREAM("timeout1: " << tsStart - candidatestateStartTime);
        ROS_DEBUG_STREAM("waitingStateTimeout: " << waitingStateTimeout * 1000);
        if (isCurrentStateTimeout) 
        {
            ROS_DEBUG_STREAM("The current leader aborting state is timeout. Change back to leader state.");
            pm_.current_platoon_state = PlatoonState::LEADER;

            //clear plan validity & end; leave platoon info alone, as we may still be leading a valid platoon
            pm_.clearActionPlan();
            return;
        }

        // Task 3: update plan: PLATOON_FRONT_JOIN with new gap
        double desiredJoinGap2 = config_.desiredJoinTimeGap * current_speed_;
        double maxJoinGap = std::max(config_.desiredJoinGap, desiredJoinGap2);

        // check if compatible for front join --> return front gap, no veh type check, is compatible
        // Note that pm_ only represents host's platoon members. As the aborting leader, the only vehicle
        // preceding host is the candidate joiner. For this code to work, it depends on the candidate to publish
        // mobility operation STATUS messages so that host can include it in the pm_ platoon membership.
        double currentGap = pm_.getDistanceToPredVehicle(); //returns 0 if we haven't received op STATUS from joiner yet
        ROS_DEBUG_STREAM("Based on desired join time gap, the desired join distance gap is " << desiredJoinGap2 << " m");
        ROS_DEBUG_STREAM("Since we have max allowed gap as " << config_.desiredJoinGap << " m then max join gap became " << maxJoinGap << " m");
        ROS_DEBUG_STREAM("The current gap to joiner is " << currentGap << " m");

        // NOTE: The front join depends upon the joiner to publish op STATUS messages with this platoon's ID, then host receives at least one
        // and thereby adds the joiner to the platoon record. This process requires host's mob_req_cb_leader() to ACK the join request, then 
        // the remote vehicle to handle that ACK and broadcast its first op STATUS, then host to receive and process it. All that has to happen
        // before the below code block runs, even though this method starts to spin immediately after we send out the mentioned ACK. To avoid
        // a race condition, we must wait a few cycles to ensure the 2-way messaging has completed. The race is that above calculation for
        // current gap will be returned as 0 until we have received said STATUS message from the joiner, which would prematurely trigger the
        // process to move forward.

        // Check if gap is big enough and if there is no currently active plan and this method has been called several times
        // Add a condition to prevent sending repeated requests (Note: This is a same-lane maneuver, so no need to consider lower bound of joining gap.)
        ++numLeaderAbortingCalls_;
        ROS_DEBUG_STREAM("numLeaderAbortingCalls = " << numLeaderAbortingCalls_ << ", max = " << config_.maxLeaderAbortingCalls);
        if (currentGap <= maxJoinGap  &&  !pm_.current_plan.valid  &&  numLeaderAbortingCalls_ > config_.maxLeaderAbortingCalls) 
        {
            // compose frontal joining plan, senderID is the old leader 
            cav_msgs::MobilityRequest request;
            std::string planId = boost::uuids::to_string(boost::uuids::random_generator()());
            long currentTime = ros::Time::now().toNSec() / 1000000;
            request.m_header.plan_id = planId;
            request.m_header.recipient_id = pm_.platoonLeaderID; //the new joiner
            request.m_header.sender_id = config_.vehicleID;
            request.m_header.timestamp = currentTime;

            int platoon_size = pm_.getHostPlatoonSize(); //depends on joiner to send op STATUS messages while joining
            
            boost::format fmter(JOIN_PARAMS); // Note: Front and rear join uses same params, hence merge to one param for both condition.
            int dummy_join_index = -2; //leader aborting doesn't need join_index so use default value
            fmter %platoon_size;                //  index = 0
            fmter %current_speed_;              //  index = 1, in m/s
            fmter %pose_ecef_point_.ecef_x;     //  index = 2
            fmter %pose_ecef_point_.ecef_y;     //  index = 3
            fmter %pose_ecef_point_.ecef_z;     //  index = 4   
            fmter %dummy_join_index;            //  index = 5
            request.strategy_params = fmter.str();

            // assign a new plan type 
            request.plan_type.type = cav_msgs::PlanType::PLATOON_FRONT_JOIN;
            request.strategy = PLATOONING_STRATEGY;
            request.urgency = 50;
            request.location = pose_to_ecef(pose_msg_);
            mobility_request_publisher_(request);
            ROS_WARN("Published Mobility Candidate-Join request to the new leader");

            // Create a new join action plan
            pm_.current_plan = ActionPlan(true, currentTime, planId, pm_.platoonLeaderID);
        }

        //Task 4: publish platoon status message
        cav_msgs::MobilityOperation status;
        status = composeMobilityOperationLeaderAborting();
        mobility_operation_publisher_(status);
        ROS_DEBUG_STREAM("Published platoon STATUS operation message");

        long tsEnd = ros::Time::now().toNSec() / 1000000;
        long sleepDuration = std::max((int32_t)(statusMessageInterval_ - (tsEnd - tsStart)), 0);
        ros::Duration(sleepDuration / 1000).sleep();
    }

    // UCLA: frontal join state (inherited from leader waiting: prepare to join as th new leader)
    void PlatoonStrategicIHPPlugin::run_candidate_leader()
    {
        ROS_DEBUG_STREAM("Run Candidate Leader State ");
        long tsStart = ros::Time::now().toNSec() / 1000000;
        // Task 1: State time out
        if (tsStart - candidatestateStartTime > waitingStateTimeout * 1000)
        {
            //TODO if the current state timeouts, we need to have a kind of ABORT message to inform the applicant
            ROS_DEBUG_STREAM("CandidateLeader state is timeout, changing back to PlatoonLeaderState.");
            pm_.current_platoon_state = PlatoonState::LEADER;
            pm_.clearActionPlan();
            pm_.resetHostPlatoon();
        }

        // Task 2: publish status message
        cav_msgs::MobilityOperation status;
        status = composeMobilityOperationCandidateLeader();
        mobility_operation_publisher_(status);
        ROS_DEBUG_STREAM("publish status message");
        long tsEnd = ros::Time::now().toNSec() / 1000000;
        long sleepDuration = std::max((int32_t)(statusMessageInterval_ - (tsEnd - tsStart)), 0);
        ros::Duration(sleepDuration / 1000).sleep();
    }

    // UCLA: add leading with operation state for cut-in join platoon leader
    void PlatoonStrategicIHPPlugin::run_lead_with_operation()
    {
        long tsStart = ros::Time::now().toNSec() / 1000000;
        // Task 1: heart beat timeout: constantly send INFO mob_op
        bool isTimeForHeartBeat = tsStart - prevHeartBeatTime_ >= infoMessageInterval_;
        ROS_DEBUG_STREAM("time since last heart beat: " << tsStart - prevHeartBeatTime_);
        if (isTimeForHeartBeat) 
        {
            cav_msgs::MobilityOperation infoOperation;
            infoOperation = composeMobilityOperationLeadWithOperation(OPERATION_INFO_TYPE);
            mobility_operation_publisher_(infoOperation);
            prevHeartBeatTime_ = ros::Time::now().toNSec() / 1000000;
        }

        // // Task 3: plan time out
        // if (pm_.current_plan.valid)
        // {
        //     bool isCurrentPlanTimeout = ((ros::Time::now().toNSec() / 1000000 - pm_.current_plan.planStartTime) > NEGOTIATION_TIMEOUT);
        //     if (isCurrentPlanTimeout)
        //     {
        //         ROS_DEBUG_STREAM("Give up waiting on plan with planId: " << pm_.current_plan.planId << "; stay in LEADWITHOPERATION");
        //         pm_.current_plan.valid = false;
        //     }
        // }

        // Task 4: STATUS msgs
        bool hasFollower = pm_.getHostPlatoonSize() > 1  ||  config_.test_cutin_join;
        // if has follower, publish platoon message as STATUS mob_op
        if (hasFollower) 
        {
            cav_msgs::MobilityOperation statusOperation;
            statusOperation = composeMobilityOperationLeadWithOperation(OPERATION_STATUS_TYPE);
            mobility_operation_publisher_(statusOperation);
        }
        long tsEnd = ros::Time::now().toNSec() / 1000000;
        long sleepDuration = std::max((int32_t)(statusMessageInterval_ - (tsEnd - tsStart)), 0);
        ros::Duration(sleepDuration / 1000).sleep();
    }

    // UCLA: add prepare to join state for cut-in joining vehicle 
    void PlatoonStrategicIHPPlugin::run_prepare_to_join()
    {   
        /*
        * The prepare join state should have the following tasks: 
        *   1. Compose mobility operation param: status.
        *   2. Time out check.
        *   3. Calculate proper cut_in index 
        *   4. Send out lane change intend to leader.
        *   Note: 1. safeToLaneChange_ monitors the gap condition.
        *         2. Once it is safe to lane change, the updated plan will send-out in "plan_maneuver_cb"
        */

        // Task 2.1: state timeout
        long tsStart = ros::Time::now().toNSec() / 1000000;
        bool isCurrentStateTimeout = (tsStart - candidatestateStartTime) > waitingStateTimeout * 1000;
        ROS_DEBUG_STREAM("timeout1: " << tsStart - candidatestateStartTime);
        ROS_DEBUG_STREAM("waitingStateTimeout: " << waitingStateTimeout * 1000);
        if (isCurrentStateTimeout) 
        {
            ROS_DEBUG_STREAM("The current prepare to join state is timeout. Change back to leader state.");
            pm_.current_platoon_state = PlatoonState::LEADER;
            pm_.clearActionPlan();
            pm_.resetHostPlatoon();
            // Leave neighbor platoon info in place, as we may retry the join later
        }

        // TODO: Plan timeout is not needed for this state
        // // Task 2.2: plan timeout
        // if (pm_.current_plan.valid) 
        // {
        //     ROS_DEBUG_STREAM("pm_.current_plan.planStartTime: " << pm_.current_plan.planStartTime);
        //     ROS_DEBUG_STREAM("timeout2: " << tsStart - pm_.current_plan.planStartTime);
        //     ROS_DEBUG_STREAM("NEGOTIATION_TIMEOUT: " << NEGOTIATION_TIMEOUT);
        //     bool isPlanTimeout = tsStart - pm_.current_plan.planStartTime > NEGOTIATION_TIMEOUT;
        //     if (isPlanTimeout) 
        //     {
        //         ROS_DEBUG_STREAM("The current plan did not receive any response. Abort and change to leader state.");
        //         pm_.current_platoon_state = PlatoonState::LEADER;
        //         pm_.clearActionPlan();
        //         pm_.resetHostPlatoon();
        //         // Leave neighbor platoon info in place, as we may retry the join later
        //     }
        // }

        // If we aren't already waiting on a response to one of these plans, create one once neighbor info is available
        ROS_DEBUG_STREAM("current_plan.valid = " << pm_.current_plan.valid << ", is_neighbor_record_complete = " << pm_.is_neighbor_record_complete_);
        // TODO temporaty
        pm_.is_neighbor_record_complete_ = true;
        
        if (!pm_.current_plan.valid  &&  pm_.is_neighbor_record_complete_)
        {
            // Task 1: compose mobility operation (status)
            cav_msgs::MobilityOperation status;
            status = composeMobilityOperationPrepareToJoin(); //TODO: I bet we could consolidate a lot of these compose methods
            mobility_operation_publisher_(status);
            ROS_DEBUG_STREAM("Published platoon STATUS operation message");

            // Task 3: Calculate proper cut_in index 
            // Note: The cut-in index is zero-based and points to the gap-leading vehicle's index. For cut-in from front, the join index = -1.
            double joinerDtD = current_downtrack_;
            target_join_index_ = pm_.getClosestIndex(joinerDtD);
            ROS_DEBUG_STREAM("calculated join index: " << target_join_index_);

            // Task 4: Send out request to leader about cut-in position
            cav_msgs::MobilityRequest request;
            std::string planId = boost::uuids::to_string(boost::uuids::random_generator()());
            long currentTime = ros::Time::now().toNSec() / 1000000;
            request.m_header.plan_id = planId;
            request.m_header.recipient_id = pm_.neighbor_platoon_leader_id_;
            request.m_header.sender_id = config_.vehicleID;
            request.m_header.timestamp = currentTime;
            request.plan_type.type = cav_msgs::PlanType::PLATOON_CUT_IN_JOIN;
            request.strategy = PLATOONING_STRATEGY;
            request.urgency = 50;
            request.location = pose_to_ecef(pose_msg_);
            double platoon_size = pm_.getHostPlatoonSize(); 

            boost::format fmter(JOIN_PARAMS);
            fmter %platoon_size;                //  index = 0
            fmter %current_speed_;              //  index = 1, in m/s
            fmter %pose_ecef_point_.ecef_x;     //  index = 2
            fmter %pose_ecef_point_.ecef_y;     //  index = 3
            fmter %pose_ecef_point_.ecef_z;     //  index = 4
            fmter %target_join_index_;          //  index = 5
            request.strategy_params = fmter.str();
            mobility_request_publisher_(request); 
            ROS_DEBUG_STREAM("Published Mobility cut-in join request to leader " << request.m_header.recipient_id << " with planId = " << planId);

            // Create a new join action plan
            pm_.current_plan = ActionPlan(true, currentTime, planId, pm_.neighbor_platoon_leader_id_);
        }
    }

    // UCLA: run prepare to depart state for depart from platoon
    // TODO: Place holder for departure


    //------------------------------------------- main functions for platoon plugin --------------------------------------------//
    
    // Platoon on spin
    bool PlatoonStrategicIHPPlugin::onSpin() 
    {
        plugin_discovery_publisher_(plugin_discovery_msg_);
        
        // Update the platoon manager for host's current location & speeds
        pm_.updateHostPose(current_downtrack_, current_crosstrack_);
        pm_.updateHostSpeeds(current_speed_, cmd_speed_);

        if (pm_.current_platoon_state == PlatoonState::LEADER)
        {
            run_leader();
        }
        else if (pm_.current_platoon_state == PlatoonState::FOLLOWER)
        {
            run_follower();
        }
        else if (pm_.current_platoon_state == PlatoonState::CANDIDATEFOLLOWER)
        {
            run_candidate_follower();
        }
        else if (pm_.current_platoon_state == PlatoonState::LEADERWAITING)
        {
            run_leader_waiting();
        }
        // UCLA: added for frontal join
        else if (pm_.current_platoon_state == PlatoonState::LEADERABORTING)
        {
            run_leader_aborting();
        }
        // UCLA: added for frontal join
        else if (pm_.current_platoon_state == PlatoonState::CANDIDATELEADER)
        {
            run_candidate_leader();
        }
        // UCLA: added lead with operationfor CUT-IN join
        else if (pm_.current_platoon_state == PlatoonState::LEADWITHOPERATION)
        {
            run_lead_with_operation();
        }
        // UCLA: added prepare to join for CUT-IN join
        else if (pm_.current_platoon_state == PlatoonState::PREPARETOJOIN)
        {
            run_prepare_to_join();
        }
        else if (pm_.current_platoon_state == PlatoonState::STANDBY)
        {
            ROS_DEBUG_STREAM("standby state, nothing to do");
        }
        // coding oversight
        else
        {
            ROS_ERROR_STREAM("///// unhandled state " << pm_.current_platoon_state);
        }
        // TODO: Place holder for departure

        cav_msgs::PlatooningInfo platoon_status = composePlatoonInfoMsg();
        platooning_info_publisher_(platoon_status);

        return true;
    }

    // ------- Generate maneuver plan (Service Callback) ------- //
    
    // compose maneuver message 
    cav_msgs::Maneuver PlatoonStrategicIHPPlugin::composeManeuverMessage(double current_dist, double end_dist, double current_speed, double target_speed, int lane_id, ros::Time& current_time)
    {
        cav_msgs::Maneuver maneuver_msg;
        maneuver_msg.type = cav_msgs::Maneuver::LANE_FOLLOWING;
        maneuver_msg.lane_following_maneuver.parameters.negotiation_type = cav_msgs::ManeuverParameters::PLATOONING;
        maneuver_msg.lane_following_maneuver.parameters.presence_vector = cav_msgs::ManeuverParameters::HAS_TACTICAL_PLUGIN;
        maneuver_msg.lane_following_maneuver.parameters.planning_tactical_plugin = "PlatooningTacticalPlugin";
        maneuver_msg.lane_following_maneuver.parameters.planning_strategic_plugin = "PlatooningStrategicIHPPlugin";
        maneuver_msg.lane_following_maneuver.start_dist = current_dist;
        maneuver_msg.lane_following_maneuver.start_speed = current_speed;
        maneuver_msg.lane_following_maneuver.start_time = current_time;
        maneuver_msg.lane_following_maneuver.end_dist = end_dist;
        maneuver_msg.lane_following_maneuver.end_speed = target_speed;
        
        // because it is a rough plan, assume vehicle can always reach to the target speed in a lanelet
        maneuver_msg.lane_following_maneuver.end_time = current_time + ros::Duration(config_.time_step);
        maneuver_msg.lane_following_maneuver.lane_ids = { std::to_string(lane_id) };
        current_time = maneuver_msg.lane_following_maneuver.end_time;
        ROS_DEBUG_STREAM("Creating lane follow start dist:"<<current_dist<<" end dist:"<<end_dist);
        ROS_DEBUG_STREAM("Duration:"<< maneuver_msg.lane_following_maneuver.end_time.toSec() - maneuver_msg.lane_following_maneuver.start_time.toSec());
        return maneuver_msg;
    }
    
    // UCLA: compose maneuver message for lane change 
    cav_msgs::Maneuver PlatoonStrategicIHPPlugin::composeLaneChangeManeuverMessage(double current_dist, double end_dist, double current_speed, double target_speed, int starting_lane_id, int ending_lane_id, ros::Time& current_time)
    {
        cav_msgs::Maneuver maneuver_msg;
        // UCLA: change to lane change maneuvers
        maneuver_msg.type = cav_msgs::Maneuver::LANE_CHANGE;
        maneuver_msg.lane_change_maneuver.parameters.negotiation_type = cav_msgs::ManeuverParameters::PLATOONING;
        maneuver_msg.lane_change_maneuver.parameters.presence_vector = cav_msgs::ManeuverParameters::HAS_TACTICAL_PLUGIN;
        maneuver_msg.lane_change_maneuver.parameters.planning_tactical_plugin = "CooperativeLaneChangePlugin";
        maneuver_msg.lane_change_maneuver.parameters.planning_strategic_plugin = "PlatooningStrategicIHPPlugin";
        maneuver_msg.lane_change_maneuver.start_dist = current_dist;
        maneuver_msg.lane_change_maneuver.start_speed = current_speed;
        maneuver_msg.lane_change_maneuver.start_time = current_time;
        maneuver_msg.lane_change_maneuver.end_dist = end_dist;
        maneuver_msg.lane_change_maneuver.end_speed = target_speed;        
        // Generate a new maneuver ID for the lane change maneuver (not needed for lane following maneuver).
        maneuver_msg.lane_following_maneuver.parameters.maneuver_id = boost::uuids::to_string(boost::uuids::random_generator()());
        
        // because it is a rough plan, assume vehicle can always reach to the target speed in a lanelet
        double cur_plus_target = current_speed + target_speed;
        if (cur_plus_target < 0.00001) 
        {
            maneuver_msg.lane_change_maneuver.end_time = current_time + ros::Duration(config_.time_step);
        } 
        else 
        {
            // maneuver_msg.lane_change_maneuver.end_time = current_time + ros::Duration((end_dist - current_dist) / (0.5 * cur_plus_target));
            maneuver_msg.lane_change_maneuver.end_time = current_time + ros::Duration(20.0);

        }

        // UCLA: need both start laneID and end laneID  for lane change
        maneuver_msg.lane_change_maneuver.starting_lane_id = { std::to_string(starting_lane_id) };
        maneuver_msg.lane_change_maneuver.ending_lane_id = { std::to_string(ending_lane_id) };

        current_time = maneuver_msg.lane_change_maneuver.end_time;
        ROS_DEBUG_STREAM("Creating lane change start dist:"<<current_dist<<" end dist:"<<end_dist);
        ROS_DEBUG_STREAM("Duration:"<< maneuver_msg.lane_change_maneuver.end_time.toSec() - maneuver_msg.lane_change_maneuver.start_time.toSec());
        return maneuver_msg;
    }

    // update current status based on maneuver 
    void PlatoonStrategicIHPPlugin::updateCurrentStatus(cav_msgs::Maneuver maneuver, double& speed, double& current_progress, int& lane_id)
    {
        if(maneuver.type == cav_msgs::Maneuver::LANE_FOLLOWING){
            speed =  maneuver.lane_following_maneuver.end_speed;
            current_progress =  maneuver.lane_following_maneuver.end_dist;
            if (maneuver.lane_following_maneuver.lane_ids.empty()) 
            {
                ROS_WARN_STREAM("Lane id of lane following maneuver not set. Using 0");
                lane_id = 0;
            } 
            else 
            {
                lane_id =  stoi(maneuver.lane_following_maneuver.lane_ids[0]);
            }
        }
    }

    // maneuver plan callback (provide cav_srvs for arbitrator) 
    bool PlatoonStrategicIHPPlugin::plan_maneuver_cb(cav_srvs::PlanManeuversRequest &req, cav_srvs::PlanManeuversResponse &resp)
    {
        // use current position to find lanelet ID
        lanelet::BasicPoint2d current_loc(pose_msg_.pose.position.x, pose_msg_.pose.position.y);

        // *** get the actually closest lanelets that relate to current location (n=10) ***//
        auto current_lanelets = lanelet::geometry::findNearest(wm_->getMap()->laneletLayer, current_loc, 10);  

        // raise warn if no path was found
        if(current_lanelets.size() == 0)
        {
            ROS_WARN_STREAM("Cannot find any lanelet in map!");
            return true;
        }

        // locate lanelet on shortest path
        auto shortest_path = wm_->getRoute()->shortestPath(); // find path amoung route

        lanelet::ConstLanelet current_lanelet;
        int last_lanelet_index = -1;
        for (auto llt : current_lanelets)
        {
            if (boost::geometry::within(current_loc, llt.second.polygon2d())) 
            {
                int potential_index = findLaneletIndexFromPath(llt.second.id(), shortest_path); // usage: findLaneletIndexFromPath(target_id, lanelet2_path)
                if (potential_index != -1)
                {
                    last_lanelet_index = potential_index;
                    current_lanelet = shortest_path[last_lanelet_index]; // find lanelet2 from map that corresponse to the path
                    break;
                }
            }
        }

        // Raise error is not on shortest path.
        
        if(last_lanelet_index == -1 && !safeToLaneChange_)
        {
            ROS_ERROR_STREAM("Current position is not on the shortest path! Returning an empty maneuver");
            return true;
        }

        // read status data
        double current_progress = wm_->routeTrackPos(current_loc).downtrack;
        double speed_progress = current_speed_;
        ros::Time time_progress = ros::Time::now();

        // ---------------- use IHP platoon trajectory regulation here --------------------
        // Note: The desired gap will be adjusted and send to control plugin (via platoon_info_msg) where gap creation will be handled.
        double target_speed;   
        
        // Note: gap regulation has moved to control plug-in, no need to adjust speed here.
        target_speed = findSpeedLimit(current_lanelet);   //get Speed Limit
        double total_maneuver_length = current_progress + config_.time_step * target_speed;
        // ----------------------------------------------------------------

        // pick smaller length, accomendate when host is close to the route end
        double route_length =  wm_->getRouteEndTrackPos().downtrack; 
        total_maneuver_length = std::min(total_maneuver_length, route_length);

        // Update current status based on prior plan
        if(req.prior_plan.maneuvers.size()!= 0)
        {
            ROS_DEBUG_STREAM("Provided with initial plan...");
            time_progress = req.prior_plan.planning_completion_time;
            int end_lanelet = 0;
            updateCurrentStatus(req.prior_plan.maneuvers.back(), speed_progress, current_progress, end_lanelet);
            last_lanelet_index = findLaneletIndexFromPath(end_lanelet, shortest_path);
        }
        
        ROS_DEBUG_STREAM("Starting Loop");
        ROS_DEBUG_STREAM("total_maneuver_length: " << total_maneuver_length << " route_length: " << route_length);
        

        ROS_DEBUG_STREAM("in mvr  callback safeToLaneChange: " << safeToLaneChange_);

        // Note: Use current_lanlet list (which was determined based on vehicle pose) to find current lanelet ID. 
        long current_lanelet_id = current_lanelets[0].second.id();
        ROS_DEBUG_STREAM("current_lanelet_id: " << current_lanelet_id);
        // lane change maneuver 
        if (safeToLaneChange_)
        {   
            // for testing purpose only, check lane change status
            double target_crosstrack = wm_->routeTrackPos(target_cutin_pose_).crosstrack;
            ROS_DEBUG_STREAM("target_crosstrack: " << target_crosstrack);
            double crosstrackDiff = current_crosstrack_ - target_crosstrack; 
            bool isLaneChangeFinished = abs(crosstrackDiff) <= config_.maxCrosstrackError; 
            ROS_DEBUG_STREAM("crosstrackDiff: " << crosstrackDiff);
            ROS_DEBUG_STREAM("isLaneChangeFinished: " << isLaneChangeFinished);

            // lane change not finished, use lane change plan
            if(!isLaneChangeFinished)  
            {
                // send out lane change plan
                while (current_progress < total_maneuver_length)
                {   
                    ROS_DEBUG_STREAM("Lane Change Maneuver for Cut-in join ! ");
                    ROS_DEBUG_STREAM("Lanlet: " << shortest_path[last_lanelet_index].id());
                    ROS_DEBUG_STREAM("current_progress: "<< current_progress);
                    ROS_DEBUG_STREAM("speed_progress: " << speed_progress);
                    ROS_DEBUG_STREAM("target_speed: " << target_speed);
                    ROS_DEBUG_STREAM("time_progress: " << time_progress.toSec());

                    // ----------------------- UCLA: consider change according to maneuver plan requirement --------------------
                    auto p = shortest_path[last_lanelet_index].centerline2d().back(); // change to lane change path
                    // set to next lane destination, consider sending ecef instead of dtd 
                    double end_dist = wm_->routeTrackPos(shortest_path[last_lanelet_index].centerline2d().back()).downtrack;
                    end_dist = std::min(end_dist, total_maneuver_length);
                    ROS_DEBUG_STREAM("end_dist: " << end_dist);
                    // consider calculate dtd_diff and ctd_diff
                    double dist_diff = end_dist - current_progress;
                    ROS_DEBUG_STREAM("dist_diff: " << dist_diff);
                    

                    // TODO: what info is mocked? // This is just mock info to compile the code.                     

                    // ----------------------------------------------------------------------------------------------------------
                    if (end_dist < current_progress)
                    {
                        break;
                    }
                    
                    //TODO: target_cutin_pose_ represents the platoon leader. It seems this may be the wrong answer for mid- or rear-cutins?
                    //SAINA: currently, the functions do not provide the correct point of rear vehicle of the platoon
                    double lc_end_dist = wm_->routeTrackPos(target_cutin_pose_).downtrack;
                    ROS_DEBUG_STREAM("lc_end_dist before buffer: " << lc_end_dist);
                    lc_end_dist = std::max(lc_end_dist, current_progress + config_.maxCutinGap);
                    ROS_DEBUG_STREAM("lc_end_dist after buffer: " << lc_end_dist);
                    
                    //TODO: target_cutin_pose_ represents the platoon leader. Is this the best pose to use here?
                    // get the actually closest lanelets, 
                    auto target_lanelets = lanelet::geometry::findNearest(wm_->getMap()->laneletLayer, target_cutin_pose_, 1); 
                    if (target_lanelets.empty())
                    {
                        ROS_DEBUG_STREAM("The target cutin pose is not on a valid lanelet. So no lane change!");
                        break;
                    } 
                    int target_lanelet_id = target_lanelets[0].second.id(); //12301
                    ROS_DEBUG_STREAM("target_lanelet_id: " << target_lanelet_id);

                    // note: Since lanelet ID is not important for arbitrary lanechange, just use first lanelet's Id to create a maneuver msg.
                    resp.new_plan.maneuvers.push_back(composeLaneChangeManeuverMessage(current_downtrack_, lc_end_dist,  
                                            speed_progress, target_speed, current_lanelet_id, target_lanelet_id , time_progress));

                    current_progress += dist_diff;
                    // read lane change maneuver end time as time progress
                    time_progress = resp.new_plan.maneuvers.back().lane_change_maneuver.end_time;
                    speed_progress = target_speed;
                    if(current_progress >= total_maneuver_length || last_lanelet_index == static_cast<int>(shortest_path.size()) - 1)
                    {
                        break;
                    }

                    ++last_lanelet_index;
                }
            }

            // lane change finished, use lane following plan
            else
            {
                // send out lane following plan
                while (current_progress < total_maneuver_length)
                {   
                    ROS_DEBUG_STREAM("Same Lane Maneuver for platoon join ! ");
                    ROS_DEBUG_STREAM("Lanlet: " << shortest_path[last_lanelet_index].id());
                    ROS_DEBUG_STREAM("current_progress: "<< current_progress);
                    ROS_DEBUG_STREAM("speed_progress: " << speed_progress);
                    ROS_DEBUG_STREAM("target_speed: " << target_speed);
                    ROS_DEBUG_STREAM("time_progress: " << time_progress.toSec());
                    auto p = shortest_path[last_lanelet_index].centerline2d().back();
                    double end_dist = wm_->routeTrackPos(shortest_path[last_lanelet_index].centerline2d().back()).downtrack;
                    // end_dist = std::min(end_dist, total_maneuver_length);
                    end_dist = std::max(end_dist, total_maneuver_length);
                    ROS_DEBUG_STREAM("end_dist: " << end_dist);
                    double dist_diff = end_dist - current_progress;
                    ROS_DEBUG_STREAM("dist_diff: " << dist_diff);
                    if(end_dist < current_progress)
                    {
                        break;
                    }
                    // Note: The previous plan was generated at the beginning of the trip. It is necessary to update 
                    //       it as the lane ID and lanelet Index are different.
                    resp.new_plan.maneuvers.push_back(composeManeuverMessage(current_downtrack_, end_dist,  
                                            speed_progress, target_speed, current_lanelet_id, time_progress));
                    
                    current_progress += dist_diff;
                    time_progress = resp.new_plan.maneuvers.back().lane_following_maneuver.end_time;
                    speed_progress = target_speed;
                    if(current_progress >= total_maneuver_length || last_lanelet_index == static_cast<int>(shortest_path.size()) - 1)
                    {
                        break;
                    }
                    ++last_lanelet_index;
                }
            }
        }
        
        // same-lane maneuver  
        else 
        {
            ROS_DEBUG_STREAM("Planning Same Lane Maneuver! ");
            while (current_progress < total_maneuver_length)
            {   
                ROS_DEBUG_STREAM("Same Lane Maneuver for platoon join ! ");
                ROS_DEBUG_STREAM("Lanlet: " << shortest_path[last_lanelet_index].id());
                ROS_DEBUG_STREAM("current_progress: "<< current_progress);
                ROS_DEBUG_STREAM("speed_progress: " << speed_progress);
                ROS_DEBUG_STREAM("target_speed: " << target_speed);
                ROS_DEBUG_STREAM("time_progress: " << time_progress.toSec());
                auto p = shortest_path[last_lanelet_index].centerline2d().back();
                double end_dist = wm_->routeTrackPos(shortest_path[last_lanelet_index].centerline2d().back()).downtrack;
                end_dist = std::min(end_dist, total_maneuver_length);
                ROS_DEBUG_STREAM("end_dist: " << end_dist);
                double dist_diff = end_dist - current_progress;
                ROS_DEBUG_STREAM("dist_diff: " << dist_diff);
                if (end_dist < current_progress)
                {
                    break;
                }

                resp.new_plan.maneuvers.push_back(composeManeuverMessage(current_progress, end_dist,  
                                        speed_progress, target_speed,shortest_path[last_lanelet_index].id(), time_progress));
                                    

                current_progress += dist_diff;
                time_progress = resp.new_plan.maneuvers.back().lane_following_maneuver.end_time;
                speed_progress = target_speed;
                if(current_progress >= total_maneuver_length || last_lanelet_index == static_cast<int>(shortest_path.size()) - 1)
                {
                    break;
                }
                ++last_lanelet_index;
            }
        }


        if(resp.new_plan.maneuvers.size() == 0)
        {
            ROS_WARN_STREAM("Cannot plan maneuver because no route is found");
        }  

        if (pm_.getHostPlatoonSize() < 2)
        {
            resp.new_plan.maneuvers = {};
            ROS_WARN_STREAM("Platoon size 1 so Empty maneuver sent");
        }

        if (pm_.current_platoon_state == PlatoonState::STANDBY)
        {
            pm_.current_platoon_state = PlatoonState::LEADER;
            ROS_DEBUG_STREAM("change the state from standby to leader at start-up");
        }

        ROS_DEBUG_STREAM("current_downtrack: " << current_downtrack_);
        
        return true;
    }
    //--------------------------------------------------------------------------//
}<|MERGE_RESOLUTION|>--- conflicted
+++ resolved
@@ -219,11 +219,7 @@
         // Position info of the host vehcile
         double currentDtd = current_downtrack_;
         double currentCtd = current_crosstrack_;
-<<<<<<< HEAD
-        bool samelane = abs(currentCtd-crosstrack) <= 0.5*findLaneWidth();
-=======
         bool samelane = abs(currentCtd-crosstrack) <= config_.maxCrosstrackError;
->>>>>>> 35ff05f8
 
         if (downtrack > currentDtd && samelane)
         {
@@ -1537,16 +1533,6 @@
                 ROS_DEBUG_STREAM("Received platoon request with vehicle id = " << msg.m_header.sender_id << " but in wrong lane. NACK");
                 response = MobilityRequestResponse::NACK;
 
-<<<<<<< HEAD
-                // Remove the candidate joiner from the platoon structure
-                //if (!pm_.removeMemberById(msg.m_header.sender_id))
-                //{
-                //    ROS_DEBUG_STREAM("Failed to remove candidate joiner from platoon record: " << msg.m_header.sender_id);
-                //}
-            }
-        }
-
-=======
                 // // Remove the candidate joiner from the platoon structure
                 // if (!pm_.removeMemberById(msg.m_header.sender_id))
                 // {
@@ -1556,7 +1542,6 @@
         }
 
         
->>>>>>> 35ff05f8
         return response;
     }
     
@@ -1935,16 +1920,10 @@
                         
                 if (isRearJoinerInPosition)
                 {
-<<<<<<< HEAD
                     // Indicate that we are creating gap, since joiner will send a STOP_CREATE_GAP anyway
                     pm_.isCreateGap = true;
                     
                     ROS_DEBUG_STREAM("Acknowledged Mobility cut-in-rear-Join request to relavent platoon member, host is leader.");
-=======
-                    ROS_DEBUG_STREAM("Published Mobility cut-in-rear-Join request to relavent platoon member, host is leader.");
-                    ROS_WARN("Published Mobility cut-in-rear-Join request to relavent platoon members to signal gap creation.");
-                    pm_.isCreateGap = true;
->>>>>>> 35ff05f8
                     return MobilityRequestResponse::ACK;
                 }
                 else
@@ -2023,21 +2002,14 @@
             pm_.current_platoon_state = PlatoonState::LEADERABORTING;
             candidatestateStartTime = ros::Time::now().toNSec() / 1000000;
             // if testing with two vehicles, use plan id as platoon id
-<<<<<<< HEAD
-            if (config_.allowCutinJoin)
-=======
             if (pm_.currentPlatoonID.compare(pm_.dummyID) == 0)
             // if (config_.allowCutinJoin)
->>>>>>> 35ff05f8
             {
                 pm_.currentPlatoonID = msg.m_header.plan_id;
             }
             // Store the leader ID as that of the joiner to allow run_leader_aborting to work correctly
             pm_.platoonLeaderID = msg.m_header.sender_id;
-<<<<<<< HEAD
-=======
             pm_.current_plan.valid = false;
->>>>>>> 35ff05f8
             return MobilityRequestResponse::ACK;
         }
 
