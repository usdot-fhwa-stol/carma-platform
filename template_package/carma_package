#!/bin/bash

set -e

# This script is used to build a package for the CARMA platform.
# The script will create a new folder in the parent folder with the name of the package.
# After calling the script the new package should be immeadiatly buildable
# Usage: ./carma_package <this template_package path> <package name> <path to new package parent folder> <optional plugin type>
# <optional plugin type> should be one of strategic, tactical, or control. If unset, then not a plugin 

if [[ -z $BASH_VERSION  ]]; then
    echo "Bash version could not be checked. Please run this script using bash"
    exit 2
fi

if [[ "${BASH_VERSION:0:1}" -lt 4 ]]; then
    echo "Bash version 4 or higher is required.  Exiting."
    exit 2
fi


<<<<<<< HEAD
if [[ "$#" -ne 3 ]]; then
=======
if [[ "$#" -ne 3 && "$#" -ne 4 ]]; then
>>>>>>> f5652f69
    echo "Incorrect inputs: Input must be of form <this template_package path> <package name> <path to new package parent folder> <optional plugin type>. If set, <optional plugin type> should be one of strategic, tactical, or control. If unset, then not a plugin"
    exit 2
fi

template_package_path=$1

if [[ ! -d ${template_package_path} ]]; then
    echo "template_package directory ${template_package_path} DOES NOT exists." 
    exit 2
fi


package_name=$2

if [[ -z ${package_name} ]]; then
    echo "Package name not provided." 
    exit 2
fi

if [[ "${package_name}" =~ [^a-zA-Z0-9_\ ] ]]; then
  echo "Package name ${package_name} contains invalid characters. Must be alpha numeric with any spaces as underscores."
  exit 2
fi

package_parent_path=$3

if [[ ! -d ${package_parent_path} ]]; then
    echo "New package parent path directory ${package_parent_path} DOES NOT exists." 
    exit 2
fi

plugin_type=$4

if [ "$plugin_type" = "strategic" ] || [ "$plugin_type" = "tactical" ] || [ "$plugin_type" = "control" ]; then
   
    echo "Making plugin of type: $plugin_type"

    base_node_dep='<depend>carma_guidance_plugins<\/depend>'
    
elif [[ -z ${plugin_type} ]]; then

    echo "Plugin type not provided assuming standard node (not a plugin)"
    plugin_type="none"
    base_node_dep=''

else
    echo "Plugin type not valid. Must be one of strategic, tactical, or control. If not making a plugin leave field empty" 
    exit 2
fi

target_path=$(realpath ${package_parent_path}/${package_name})

# Copy the template_package to the new package
cp -r ${template_package_path} ${target_path}

cd ${target_path}

current_year=$(date +"%Y")

if [[ $PWD != $(realpath ${target_path}) ]]; then
    echo "Failed to create target package directory. Check your path and permissions" 
    exit 2
fi

# Cleanup alternative node files based on user specified type befoe substitutions
<<<<<<< HEAD
if [ "$plugin_type" = "strategic" ]; then

    rm include/template_package/template_package_node.hpp
    rm include/template_package/template_tactical_plugin_node.hpp
    rm include/template_package/template_control_plugin_node.hpp

    rm src/template_package_node.cpp
    rm src/template_tactical_plugin_node.cpp
    rm src/template_control_plugin_node.cpp

elif [ "$plugin_type" = "tactical" ]; then

    rm include/template_package/template_package_node.hpp
    rm include/template_package/template_strategic_plugin_node.hpp
    rm include/template_package/template_control_plugin_node.hpp

    rm src/template_package_node.cpp
    rm src/template_strategic_plugin_node.cpp
    rm src/template_control_plugin_node.cpp

elif [ "$plugin_type" = "control" ]; then

    rm include/template_package/template_package_node.hpp
    rm include/template_package/template_strategic_plugin_node.hpp
    rm include/template_package/template_tactical_plugin_node.hpp

    rm src/template_package_node.cpp
    rm src/template_strategic_plugin_node.cpp
    rm src/template_tactical_plugin_node.cpp

else

    rm include/template_package/template_strategic_plugin_node.hpp
    rm include/template_package/template_tactical_plugin_node.hpp
    rm include/template_package/template_control_plugin_node.hpp

    rm src/template_strategic_plugin_node.cpp
    rm src/template_tactical_plugin_node.cpp
=======
if [ ! "$plugin_type"  = "none" ]; then

    rm include/template_package/template_package_node.hpp
    rm src/template_package_node.cpp

fi
    
if [ ! "$plugin_type" = "strategic" ]; then

    rm include/template_package/template_strategic_plugin_node.hpp
    rm src/template_strategic_plugin_node.cpp
fi

if [ ! "$plugin_type" = "tactical" ]; then
    
    rm include/template_package/template_tactical_plugin_node.hpp
    rm src/template_tactical_plugin_node.cpp
fi

if [ ! "$plugin_type" = "control" ]; then

    rm include/template_package/template_control_plugin_node.hpp
>>>>>>> f5652f69
    rm src/template_control_plugin_node.cpp

fi

<<<<<<< HEAD
=======

>>>>>>> f5652f69
# Perform substitutions
find . -type f -exec sed -i "s/<SUB><package_name>/${package_name}/g" {} \;
find . -type f -exec sed -i "s/<SUB><year>/${current_year}/g" {} \;
find . -type f -exec sed -i "s/<SUB><base_node_dep>/${base_node_dep}/g" {} \;
<<<<<<< HEAD
#find . -type f -exec sed -i "s/<SUB><world_model_dep>/${world_model_dep}/g" {} \;
#find . -type f -exec sed -i "s/<SUB><autonomy_lib_dep>/${autonomy_lib_dep}/g" {} \;
=======
>>>>>>> f5652f69


# Update file names for new package
shopt -s globstar
for f in ./**; do

    if [[ -d $f ]]; then
        continue
    fi

    # Here the files will be renamed. 
    # Since the user must specify one of none, strategic, tactical, or control and we delete the conflicting files above
    # We should be able to safely replace all the rules even when unused without conflict
    new_name=$(echo $f | sed "s/template_package/${package_name}/g")
    new_name=$(echo $new_name | sed "s/template_strategic_plugin/${package_name}/g")
    new_name=$(echo $new_name | sed "s/template_tactical_plugin/${package_name}/g")
    new_name=$(echo $new_name | sed "s/template_control_plugin/${package_name}/g")

    directory_name=$(dirname $new_name)
    if [[ ! -d $directory_name ]]; then
        mkdir -p $directory_name
    fi

    if [[ $f != $new_name ]]; then
        mv $f $new_name
    fi
done

# Remove unused files
for d in ./**; do

    if [[ -f $d ]]; then
        continue
    fi

    if [[ "$d" == *"template_package"* ]]; then
        rm -r $d
    fi
done


rm CATKIN_IGNORE
rm COLCON_IGNORE
rm README.md
rm carma_package
mv ${package_name}_README.md README.md

# Notify user of success
echo "${package_name} created at ${target_path}"
<|MERGE_RESOLUTION|>--- conflicted
+++ resolved
@@ -19,11 +19,7 @@
 fi
 
 
-<<<<<<< HEAD
-if [[ "$#" -ne 3 ]]; then
-=======
 if [[ "$#" -ne 3 && "$#" -ne 4 ]]; then
->>>>>>> f5652f69
     echo "Incorrect inputs: Input must be of form <this template_package path> <package name> <path to new package parent folder> <optional plugin type>. If set, <optional plugin type> should be one of strategic, tactical, or control. If unset, then not a plugin"
     exit 2
 fi
@@ -89,46 +85,6 @@
 fi
 
 # Cleanup alternative node files based on user specified type befoe substitutions
-<<<<<<< HEAD
-if [ "$plugin_type" = "strategic" ]; then
-
-    rm include/template_package/template_package_node.hpp
-    rm include/template_package/template_tactical_plugin_node.hpp
-    rm include/template_package/template_control_plugin_node.hpp
-
-    rm src/template_package_node.cpp
-    rm src/template_tactical_plugin_node.cpp
-    rm src/template_control_plugin_node.cpp
-
-elif [ "$plugin_type" = "tactical" ]; then
-
-    rm include/template_package/template_package_node.hpp
-    rm include/template_package/template_strategic_plugin_node.hpp
-    rm include/template_package/template_control_plugin_node.hpp
-
-    rm src/template_package_node.cpp
-    rm src/template_strategic_plugin_node.cpp
-    rm src/template_control_plugin_node.cpp
-
-elif [ "$plugin_type" = "control" ]; then
-
-    rm include/template_package/template_package_node.hpp
-    rm include/template_package/template_strategic_plugin_node.hpp
-    rm include/template_package/template_tactical_plugin_node.hpp
-
-    rm src/template_package_node.cpp
-    rm src/template_strategic_plugin_node.cpp
-    rm src/template_tactical_plugin_node.cpp
-
-else
-
-    rm include/template_package/template_strategic_plugin_node.hpp
-    rm include/template_package/template_tactical_plugin_node.hpp
-    rm include/template_package/template_control_plugin_node.hpp
-
-    rm src/template_strategic_plugin_node.cpp
-    rm src/template_tactical_plugin_node.cpp
-=======
 if [ ! "$plugin_type"  = "none" ]; then
 
     rm include/template_package/template_package_node.hpp
@@ -151,24 +107,14 @@
 if [ ! "$plugin_type" = "control" ]; then
 
     rm include/template_package/template_control_plugin_node.hpp
->>>>>>> f5652f69
     rm src/template_control_plugin_node.cpp
 
 fi
 
-<<<<<<< HEAD
-=======
-
->>>>>>> f5652f69
 # Perform substitutions
 find . -type f -exec sed -i "s/<SUB><package_name>/${package_name}/g" {} \;
 find . -type f -exec sed -i "s/<SUB><year>/${current_year}/g" {} \;
 find . -type f -exec sed -i "s/<SUB><base_node_dep>/${base_node_dep}/g" {} \;
-<<<<<<< HEAD
-#find . -type f -exec sed -i "s/<SUB><world_model_dep>/${world_model_dep}/g" {} \;
-#find . -type f -exec sed -i "s/<SUB><autonomy_lib_dep>/${autonomy_lib_dep}/g" {} \;
-=======
->>>>>>> f5652f69
 
 
 # Update file names for new package
