--- conflicted
+++ resolved
@@ -33,10 +33,7 @@
   unobstructed_lanechange
   roslib
   lanelet2_extension
-<<<<<<< HEAD
-=======
   basic_autonomy
->>>>>>> 92b3418e
 )
 
 ## Find catkin macros and libraries
