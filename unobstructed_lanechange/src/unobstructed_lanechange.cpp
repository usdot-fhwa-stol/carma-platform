/*
 * Copyright (C) 2019-2020 LEIDOS.
 *
 * Licensed under the Apache License, Version 2.0 (the "License"); you may not
 * use this file except in compliance with the License. You may obtain a copy of
 * the License at
 *
 * http://www.apache.org/licenses/LICENSE-2.0
 *
 * Unless required by applicable law or agreed to in writing, software
 * distributed under the License is distributed on an "AS IS" BASIS, WITHOUT
 * WARRANTIES OR CONDITIONS OF ANY KIND, either express or implied. See the
 * License for the specific language governing permissions and limitations under
 * the License.
 */
#include <ros/ros.h>
#include <string>
#include <boost/uuid/uuid_generators.hpp>
#include <boost/uuid/uuid_io.hpp>
#include "unobstructed_lanechange.h"
#include <unordered_set>
#include <lanelet2_core/geometry/Point.h>
#include <trajectory_utils/trajectory_utils.h>
#include <trajectory_utils/conversions/conversions.h>
#include <carma_utils/containers/containers.h>
#include "smoothing/filters.h"
#include <future> 

namespace unobstructed_lanechange
{           
    UnobstructedLaneChangePlugin::UnobstructedLaneChangePlugin(){}

    void UnobstructedLaneChangePlugin::initialize()
    {
        nh_.reset(new ros::CARMANodeHandle());
        pnh_.reset(new ros::CARMANodeHandle("~"));
        
        trajectory_srv_ = nh_->advertiseService("plugins/UnobstructedLaneChangePlugin/plan_trajectory", &UnobstructedLaneChangePlugin::plan_trajectory_cb, this);
                
        unobstructed_lanechange_plugin_discovery_pub_ = nh_->advertise<cav_msgs::Plugin>("plugin_discovery", 1);
        plugin_discovery_msg_.name = "UnobstructedLaneChangePlugin";
        plugin_discovery_msg_.versionId = "v1.0";
        plugin_discovery_msg_.available = true;
        plugin_discovery_msg_.activated = false;
        plugin_discovery_msg_.type = cav_msgs::Plugin::TACTICAL;
        plugin_discovery_msg_.capability = "tactical_plan/plan_trajectory";
        
        pose_sub_ = nh_->subscribe("current_pose", 1, &UnobstructedLaneChangePlugin::pose_cb, this);
        twist_sub_ = nh_->subscribe("current_velocity", 1, &UnobstructedLaneChangePlugin::twist_cd, this);

        pnh_->param<double>("trajectory_time_length", trajectory_time_length_, 6.0);
        pnh_->param<std::string>("control_plugin_name", control_plugin_name_, "NULL");
        pnh_->param<double>("minimum_speed", minimum_speed_, 2.2352);
        pnh_->param<double>("max_accel", max_accel_, 1.5);
        pnh_->param<double>("minimum_lookahead_distance", minimum_lookahead_distance_, 5.0);
        pnh_->param<double>("maximum_lookahead_distance", maximum_lookahead_distance_, 25.0);
        pnh_->param<double>("minimum_lookahead_speed", minimum_lookahead_speed_, 2.8);
        pnh_->param<double>("maximum_lookahead_speed", maximum_lookahead_speed_, 13.9);
        pnh_->param<double>("lateral_accel_limit", lateral_accel_limit_, 1.5);
        pnh_->param<double>("moving_average_window_size", moving_average_window_size_, 5);
        pnh_->param<double>("curvature_calc_lookahead_count", curvature_calc_lookahead_count_, 1);



        ros::CARMANodeHandle::setSpinCallback([this]() -> bool {
            unobstructed_lanechange_plugin_discovery_pub_.publish(plugin_discovery_msg_);
            return true;
        });

        wml_.reset(new carma_wm::WMListener());
        wm_ = wml_->getWorldModel();

    }

    void UnobstructedLaneChangePlugin::pose_cb(const geometry_msgs::PoseStampedConstPtr& msg)
    {
        pose_msg_ = geometry_msgs::PoseStamped(*msg.get());
    }
    void UnobstructedLaneChangePlugin::twist_cd(const geometry_msgs::TwistStampedConstPtr& msg)
    {
        current_speed_ = msg->twist.linear.x;
    }

    void UnobstructedLaneChangePlugin::run()
    {
    	initialize();
        ros::CARMANodeHandle::setSpinRate(10.0);
        ros::CARMANodeHandle::spin();

    }

    bool UnobstructedLaneChangePlugin::plan_trajectory_cb(cav_srvs::PlanTrajectoryRequest &req, cav_srvs::PlanTrajectoryResponse &resp){

        lanelet::BasicPoint2d veh_pos(req.vehicle_state.X_pos_global, req.vehicle_state.Y_pos_global);
        double current_downtrack = wm_->routeTrackPos(veh_pos).downtrack;

        //convert maneuver info to route points and speeds
        std::vector<cav_msgs::Maneuver> maneuver_plan;
        for(const auto maneuver : req.maneuver_plan.maneuvers)
        {
            if(maneuver.type == cav_msgs::Maneuver::LANE_CHANGE)
            {
                maneuver_plan.push_back(maneuver);
            }
        }
        auto points_and_target_speeds = maneuvers_to_points(maneuver_plan, current_downtrack, wm_,req.vehicle_state);
<<<<<<< HEAD
=======
        std::cout<<"Maneuver to points"<< std::endl;
        for(int i=0;i<points_and_target_speeds.size();i++){
            std::cout<<" Point,"<<i<<",x,"<<points_and_target_speeds[i].point.x()<<",y,"<<points_and_target_speeds[i].point.y()<<",speed,"<<points_and_target_speeds[i].speed<<std::endl;
        }
        std::cout<<"Downtrack from maneuvers to points:"<<std::endl;
        for(int i=0;i<points_and_target_speeds.size();i++){
            lanelet::BasicPoint2d curr(points_and_target_speeds[i].point.x(),points_and_target_speeds[i].point.y());
            std::cout<<"downtrack from points:"<<wm_->routeTrackPos(curr).downtrack<<std::endl;
        }
>>>>>>> 9d9e5446
        
        auto downsampled_points = carma_utils::containers::downsample_vector(points_and_target_speeds, 8);

        cav_msgs::TrajectoryPlan trajectory;
        trajectory.header.frame_id = "map";
        trajectory.header.stamp = ros::Time::now();
        trajectory.trajectory_id = boost::uuids::to_string(boost::uuids::random_generator()());

<<<<<<< HEAD
        trajectory.trajectory_points = compose_trajectory_from_centerline(downsampled_points, req.vehicle_state);
=======
        trajectory.trajectory_points = compose_trajectory_from_centerline(points_and_target_speeds, req.vehicle_state);
        std::cout<<"Compose Trajectory"<<std::endl;
        for(int i=0;i<trajectory.trajectory_points.size();i++){
            std::cout<<" Point,"<<i<<",x,"<<trajectory.trajectory_points[i].x<<",y,"<<trajectory.trajectory_points[i].y<<std::endl;
        }
        std::cout<<"Downtrack from compose_trajectory:"<<std::endl;
        for(int i=0;i<trajectory.trajectory_points.size();i++){
            lanelet::BasicPoint2d curr(trajectory.trajectory_points[i].x,trajectory.trajectory_points[i].y);
            std::cout<<"downtrack from points:"<<wm_->routeTrackPos(curr).downtrack<<std::endl;
        }
>>>>>>> 9d9e5446

        trajectory.initial_longitudinal_velocity = std::max(req.vehicle_state.longitudinal_vel, minimum_speed_);

        resp.trajectory_plan = trajectory;
        resp.related_maneuvers.push_back(cav_msgs::Maneuver::LANE_CHANGE);
        resp.maneuver_status.push_back(cav_srvs::PlanTrajectory::Response::MANEUVER_IN_PROGRESS);

        return true;

    }

    std::vector<PointSpeedPair> UnobstructedLaneChangePlugin::maneuvers_to_points(const std::vector<cav_msgs::Maneuver>& maneuvers,
    double max_starting_downtrack, const carma_wm::WorldModelConstPtr& wm,const cav_msgs::VehicleState& state){
        std::vector<PointSpeedPair> points_and_target_speeds;
        std::unordered_set<lanelet::Id> visited_lanelets;

        bool first = true;
        for(const auto& maneuver : maneuvers)
        {
            if(maneuver.type != cav_msgs::Maneuver::LANE_CHANGE)
            {
                throw std::invalid_argument("Unobstructed Lane Change does  not support this maneuver type");
            }
            cav_msgs::LaneChangeManeuver lane_change_maneuver = maneuver.lane_change_maneuver;
            
            double starting_downtrack = lane_change_maneuver.start_dist;
            if(first){
                if(starting_downtrack > max_starting_downtrack)
                {
                    starting_downtrack = max_starting_downtrack;
                }
                first = false;
            }
            // //Get lane change route
            double ending_downtrack = lane_change_maneuver.end_dist;
            std::cout<<"Starting downtrack:"<<starting_downtrack<<" ending downtrack:"<<ending_downtrack<<std::endl;
                //Get geometry for maneuver
            if (starting_downtrack >= ending_downtrack)
            {
                throw std::invalid_argument("Start distance is greater than or equal to end distance");
            }

            //get route geometry between starting and ending downtracks
            lanelet::BasicLineString2d route_geometry = create_route_geom(starting_downtrack, stoi(lane_change_maneuver.starting_lane_id), ending_downtrack, wm);
<<<<<<< HEAD
            
=======
>>>>>>> 9d9e5446
            int nearest_pt_index = getNearestRouteIndex(route_geometry,state);
            lanelet::BasicLineString2d future_route_geometry(route_geometry.begin() + nearest_pt_index, route_geometry.end());

            first = true;
            double delta_v = (lane_change_maneuver.end_speed - current_speed_)/future_route_geometry.size();
            double prev_v = current_speed_;
            for(auto p :future_route_geometry)
            {
                if(first && points_and_target_speeds.size() !=0){
                    first = false;
                    continue; // Skip the first point if we have already added points from a previous maneuver to avoid duplicates
                }
                PointSpeedPair pair;
                pair.point = p;
                pair.speed = prev_v+ delta_v;
                points_and_target_speeds.push_back(pair);
                prev_v = pair.speed;

            }
        }

        return points_and_target_speeds;

    }

    std::vector<cav_msgs::TrajectoryPlanPoint> UnobstructedLaneChangePlugin::compose_trajectory_from_centerline(
    const std::vector<PointSpeedPair>& points, const cav_msgs::VehicleState& state)
    {
        std::cout<<"State x:"<<state.X_pos_global<<" y:"<< state.Y_pos_global<<std::endl;
        int nearest_pt_index = getNearestPointIndex(points, state);

        std::vector<PointSpeedPair> future_points(points.begin() + nearest_pt_index + 1, points.end()); // Points in front of current vehicle position
<<<<<<< HEAD
=======

>>>>>>> 9d9e5446
        //auto time_bound_points = constrain_to_time_boundary(future_points, trajectory_time_length_ );

        std::vector<double> final_yaw_values;
        std::vector<double> final_actual_speeds;
        std::vector<lanelet::BasicPoint2d> all_sampling_points;

        std::vector<double> speed_limits;
        std::vector<lanelet::BasicPoint2d> curve_points;
        splitPointSpeedPairs(future_points, &curve_points, &speed_limits);
<<<<<<< HEAD

=======
        
>>>>>>> 9d9e5446
        std::unique_ptr<smoothing::SplineI> fit_curve = compute_fit(curve_points); // Compute splines based on curve points
        if (!fit_curve)
        {
            throw std::invalid_argument("Could not fit a spline curve along the given trajectory!");
        }


        std::vector<double> distributed_speed_limits;
        distributed_speed_limits.reserve(curve_points.size());

        // compute total length of the trajectory to get correct number of points 
        // we expect using curve_resample_step_size
        std::vector<double> downtracks_raw = carma_wm::geometry::compute_arc_lengths(curve_points);

        int total_step_along_curve= downtracks_raw.size();
        int current_speed_index = 0;
        size_t total_point_size = curve_points.size();

        double step_threshold_for_next_speed = (double)total_step_along_curve / (double)total_point_size;
        double scaled_steps_along_curve = 0.0; // from 0 (start) to 1 (end) for the whole trajectory

        //Geometry already fit to spline for lane change
        for (size_t steps_along_curve = 0; steps_along_curve < total_step_along_curve; steps_along_curve++) // Resample curve at tighter resolution
        {
            
            if ((double)steps_along_curve > step_threshold_for_next_speed)
            {
            step_threshold_for_next_speed += (double)total_step_along_curve / (double) total_point_size;
            current_speed_index ++;
            }
            distributed_speed_limits.push_back(speed_limits[current_speed_index]); // Identify speed limits for resampled points
            
        }


        std::vector<double> yaw_values = carma_wm::geometry::compute_tangent_orientations(curve_points);

        std::vector<double> curvatures = carma_wm::geometry::local_circular_arc_curvatures(
            curve_points, curvature_calc_lookahead_count_);  

        curvatures = smoothing::moving_average_filter(curvatures, moving_average_window_size_);


        std::vector<double> ideal_speeds =
            trajectory_utils::constrained_speeds_for_curvatures(curvatures, lateral_accel_limit_);

        std::vector<double> actual_speeds = apply_speed_limits(ideal_speeds, distributed_speed_limits);

        // Drop last point
        final_yaw_values.insert(final_yaw_values.end(), yaw_values.begin(), yaw_values.end());
        all_sampling_points.insert(all_sampling_points.end(), curve_points.begin(), curve_points.end() );
        final_actual_speeds.insert(final_actual_speeds.end(), actual_speeds.begin(), actual_speeds.end());

        if (all_sampling_points.size() == 0)
        {
            ROS_WARN_STREAM("No trajectory points could be generated");
            return {};
        }

        // Find Lookahead Distance based on Velocity
        double lookahead_distance = get_adaptive_lookahead(state.longitudinal_vel);


        // Apply lookahead speeds
        final_actual_speeds = get_lookahead_speed(all_sampling_points, final_actual_speeds, lookahead_distance);
        
        // Add current vehicle point to front of the trajectory
        lanelet::BasicPoint2d cur_veh_point(state.X_pos_global, state.Y_pos_global);

        all_sampling_points.insert(all_sampling_points.begin(),
                                    cur_veh_point);  // Add current vehicle position to front of sample points

        final_actual_speeds.insert(final_actual_speeds.begin(), std::max(state.longitudinal_vel, minimum_speed_));

        final_yaw_values.insert(final_yaw_values.begin(), state.orientation);

        
        // Compute points to local downtracks
        std::vector<double> downtracks = carma_wm::geometry::compute_arc_lengths(all_sampling_points);

        
        // Apply accel limits
        final_actual_speeds = trajectory_utils::apply_accel_limits_by_distance(downtracks, final_actual_speeds,
                                                                                max_accel_, max_accel_);

        
        final_actual_speeds = smoothing::moving_average_filter(final_actual_speeds, moving_average_window_size_);

        for (auto& s : final_actual_speeds)  // Limit minimum speed. TODO how to handle stopping?
        {
            s = std::max(s, minimum_speed_);
        }

        // Convert speeds to times
        std::vector<double> times;
        trajectory_utils::conversions::speed_to_time(downtracks, final_actual_speeds, &times);

        
        // Build trajectory points
        // TODO When more plugins are implemented that might share trajectory planning the start time will need to be based
        // off the last point in the plan if an earlier plan was provided
        std::vector<cav_msgs::TrajectoryPlanPoint> traj_points =
            trajectory_from_points_times_orientations(all_sampling_points, times, final_yaw_values, ros::Time::now());

        return traj_points;

    }

    std::vector<cav_msgs::TrajectoryPlanPoint> UnobstructedLaneChangePlugin::trajectory_from_points_times_orientations(
    const std::vector<lanelet::BasicPoint2d>& points, const std::vector<double>& times, const std::vector<double>& yaws,
    ros::Time startTime)
    {
        if (points.size() != times.size() || points.size() != yaws.size())
        {
            throw std::invalid_argument("All input vectors must have the same size");
        }

        std::vector<cav_msgs::TrajectoryPlanPoint> traj;
        traj.reserve(points.size());

        for (int i = 0; i < points.size(); i++)
        {
            cav_msgs::TrajectoryPlanPoint tpp;
            ros::Duration relative_time(times[i]);
            tpp.target_time = startTime + relative_time;
            tpp.x = points[i].x();
            tpp.y = points[i].y();
            tpp.yaw = yaws[i];

            tpp.controller_plugin_name = "default";
            tpp.planner_plugin_name = plugin_discovery_msg_.name;

            traj.push_back(tpp);
        }

        return traj;
    }

    double UnobstructedLaneChangePlugin::get_adaptive_lookahead(double velocity)
    {
        // lookahead:
        // v<10kph:  5m
        // 10kph<v<50kph:  0.5*v
        // v>50kph:  25m

        double lookahead = minimum_lookahead_distance_;

        if (velocity < minimum_lookahead_speed_)
        {
            lookahead = minimum_lookahead_distance_;
        } 
        else if (velocity >= minimum_lookahead_speed_ && velocity < maximum_lookahead_speed_)
        {
            lookahead = 2.0 * velocity;
        } 
        else lookahead = maximum_lookahead_distance_;

        return lookahead;

    }

    std::vector<double> UnobstructedLaneChangePlugin::get_lookahead_speed(const std::vector<lanelet::BasicPoint2d>& points, const std::vector<double>& speeds, const double& lookahead)
    {
  
        if (lookahead < minimum_lookahead_distance_)
        {
            throw std::invalid_argument("Invalid lookahead value");
        }

        if (speeds.size() < 1)
        {
            throw std::invalid_argument("Invalid speeds vector");
        }

        if (speeds.size() != points.size())
        {
            throw std::invalid_argument("Speeds and Points lists not same size");
        }

        std::vector<double> out;
        out.reserve(speeds.size());

        for (int i = 0; i < points.size(); i++)
        {
            int idx = i;
            double min_dist = std::numeric_limits<double>::max();
            for (int j=i+1; j < points.size(); j++){
            double dist = lanelet::geometry::distance2d(points[i],points[j]);
            if (abs(lookahead - dist) <= min_dist){
                idx = j;
                min_dist = abs(lookahead - dist);
            }
            }
            out.push_back(speeds[idx]);
        }
        
        return out;
        }

    std::vector<double> UnobstructedLaneChangePlugin::apply_speed_limits(const std::vector<double> speeds,
                                                             const std::vector<double> speed_limits)
    {
        if (speeds.size() != speed_limits.size())
        {
            throw std::invalid_argument("Speeds and speed limit lists not same size");
        }
        std::vector<double> out;
        for (size_t i = 0; i < speeds.size(); i++)
        {
            out.push_back(std::min(speeds[i], speed_limits[i]));
        }

        return out;
    }

    std::unique_ptr<smoothing::SplineI>
    UnobstructedLaneChangePlugin::compute_fit(const std::vector<lanelet::BasicPoint2d>& basic_points)
    {
        if (basic_points.size() < 3)
        {
            ROS_WARN_STREAM("Insufficient Spline Points");
            return nullptr;
        }
        std::unique_ptr<smoothing::SplineI> spl = std::make_unique<smoothing::BSpline>();
        spl->setPoints(basic_points);
        return spl;
    }


    Eigen::Isometry2d UnobstructedLaneChangePlugin::compute_heading_frame(const lanelet::BasicPoint2d& p1,
                                                              const lanelet::BasicPoint2d& p2)
    {
    Eigen::Rotation2Dd yaw(atan2(p2.y() - p1.y(), p2.x() - p1.x()));

    return carma_wm::geometry::build2dEigenTransform(p1, yaw);
    }

    std::vector<PointSpeedPair> UnobstructedLaneChangePlugin::constrain_to_time_boundary(const std::vector<PointSpeedPair>& points,double time_span)
    {
        std::vector<lanelet::BasicPoint2d> basic_points;
        std::vector<double> speeds;
        splitPointSpeedPairs(points, &basic_points, &speeds);

        std::vector<double> downtracks = carma_wm::geometry::compute_arc_lengths(basic_points);

        size_t time_boundary_exclusive_index =
        trajectory_utils::time_boundary_index(downtracks, speeds, trajectory_time_length_);

        if (time_boundary_exclusive_index == 0)
        {
            throw std::invalid_argument("No points to fit in timespan"); 
        }

        std::vector<PointSpeedPair> time_bound_points;
        time_bound_points.reserve(time_boundary_exclusive_index);

        if (time_boundary_exclusive_index == points.size())
        {
            time_bound_points.insert(time_bound_points.end(), points.begin(),
                                    points.end());  // All points fit within time boundary
        }
        else
        {
            time_bound_points.insert(time_bound_points.end(), points.begin(),
                                    points.begin() + time_boundary_exclusive_index - 1);  // Limit points by time boundary
        }

        return time_bound_points;

    }
    void UnobstructedLaneChangePlugin::splitPointSpeedPairs(const std::vector<PointSpeedPair>& points,
                                                std::vector<lanelet::BasicPoint2d>* basic_points,
                                                std::vector<double>* speeds)
    {
        basic_points->reserve(points.size());
        speeds->reserve(points.size());

        for (const auto& p : points)
        {
            basic_points->push_back(p.point);
            speeds->push_back(p.speed);
        }
    }

    int UnobstructedLaneChangePlugin::getNearestRouteIndex(lanelet::BasicLineString2d& points, const cav_msgs::VehicleState& state)
    {
        lanelet::BasicPoint2d veh_point(state.X_pos_global, state.Y_pos_global);
                double min_distance = std::numeric_limits<double>::max();
        int i = 0;
        int best_index = 0;
        for (const auto& p : points)
        {
            double distance = lanelet::geometry::distance2d(p,veh_point);
            if (distance < min_distance)
            {
            best_index = i;
            min_distance = distance;
            }
            i++;
        }
        return best_index;

    }

    int UnobstructedLaneChangePlugin::getNearestPointIndex(const std::vector<PointSpeedPair>& points,
                                               const cav_msgs::VehicleState& state)
    {
        lanelet::BasicPoint2d veh_point(state.X_pos_global, state.Y_pos_global);
        ROS_DEBUG_STREAM("veh_point: " << veh_point.x() << ", " << veh_point.y());
        double min_distance = std::numeric_limits<double>::max();
        int i = 0;
        int best_index = 0;
        for (const auto& p : points)
        {
            double distance = lanelet::geometry::distance2d(p.point, veh_point);
            ROS_DEBUG_STREAM("distance: " << distance);
            ROS_DEBUG_STREAM("p: " << p.point.x() << ", " << p.point.y());
            if (distance < min_distance)
            {
            best_index = i;
            min_distance = distance;
            }
            i++;
        }

        return best_index;
    }

<<<<<<< HEAD
    lanelet::BasicLineString2d  UnobstructedLaneChangePlugin::create_lanechange_route(lanelet::BasicPoint2d start, lanelet::ConstLanelet& start_lanelet, lanelet::BasicPoint2d end, lanelet::ConstLanelet& end_lanelet)
    {
        std::vector<lanelet::BasicPoint2d> centerline_points={};
        lanelet::BasicLineString2d centerline_start_lane = start_lanelet.centerline2d().basicLineString();
        lanelet::BasicLineString2d centerline_end_lane = end_lanelet.centerline2d().basicLineString();

        lanelet::BasicPoint2d start_lane_pt  = centerline_start_lane[0];
        lanelet::BasicPoint2d end_lane_pt = centerline_end_lane[0];
        double dist = sqrt(pow((end_lane_pt.x() - start_lane_pt.x()),2) + pow((end_lane_pt.y() - start_lane_pt.y()),2));
        int total_points = centerline_start_lane.size();
        double delta_step = 1.0/total_points;

        centerline_points.push_back(start_lane_pt);

        for(int i=1;i<total_points;i++){
            lanelet::BasicPoint2d current_position;
            start_lane_pt = centerline_start_lane[i];
            end_lane_pt = centerline_end_lane[i];
            double delta = delta_step*i;
            current_position.x() = end_lane_pt.x()*delta + (1-delta)* start_lane_pt.x();
            current_position.y() = end_lane_pt.y()*delta + (1-delta)* start_lane_pt.y();

            centerline_points.push_back(current_position);

        }

        std::unique_ptr<smoothing::SplineI> fit_curve = compute_fit(centerline_points);
=======
    lanelet::BasicLineString2d UnobstructedLaneChangePlugin::create_route_geom( double starting_downtrack, int starting_lane_id, double ending_downtrack, const carma_wm::WorldModelConstPtr& wm)
    {
        //Create route geometry for lane change maneuver
        //Starting downtrack maybe in the previous lanelet, if it is, have a lane follow till new lanelet starts
        std::vector<lanelet::ConstLanelet> lanelets_in_path = wm->getLaneletsBetween(starting_downtrack, ending_downtrack, true);
        lanelet::BasicLineString2d centerline_points = {};
        int lane_change_iteration = 0;
        if(lanelets_in_path[0].id() != starting_lane_id){
            bool lane_change_req= false;
            //Check if future lanelet is lane change lanelet
            for(int i=0;i<lanelets_in_path.size();i++){
                if(lanelets_in_path[i].id() == starting_lane_id){
                    lane_change_req = true;
                    lane_change_iteration = i;
                    break;
                }
            }
            if(!lane_change_req){
                throw std::invalid_argument("Current path does not require a lane change. Request Incorrectly sent to Unobstructed lane change plugin");
            }
            //lane_follow till lane_change req
            lanelet::BasicLineString2d new_points =lanelets_in_path[lane_change_iteration-1].centerline2d().basicLineString();
            centerline_points.insert(centerline_points.end(), new_points.begin(), new_points.end());
        }


        //---------------------------------------------------------------------------------------------------
            //Create lane change trajectory 
            lanelet::BasicLineString2d first=lanelets_in_path[lane_change_iteration].centerline2d().basicLineString();
            lanelet::BasicPoint2d start = first.front();
            lanelet::BasicLineString2d last=lanelets_in_path.back().centerline2d().basicLineString();
            lanelet::BasicPoint2d end = last.back();
            lanelet::BasicLineString2d new_points = create_lanechange_route(start, end);
            centerline_points.insert(centerline_points.end(),new_points.begin(),new_points.end() );
        //----------------------------------------------------------------------------------------------------
       /* //Concatenate centerline path for same-lane lanelets, create spline for lane change
        lanelet::Id prev_lanelet_id= lanelets_in_path[0].id();

        //find index on path
        auto shortest_path = wm_->getRoute()->shortestPath();
        std::cout<<"shortest_path:"<<std::endl;
        for(int i=0;i<shortest_path.size();i++){
            std::cout<<shortest_path[i].id()<<" ";
        }
        std::cout<<"\n";
        int index = findLaneletIndexFromPath(prev_lanelet_id, shortest_path);
        
        //Get centerline for first lanelet, to compound with others
        lanelet::BasicLineString2d centerline_points = lanelets_in_path[0].centerline2d().basicLineString();

        if(lanelets_in_path.size() == 1){
            return centerline_points;
        }
        bool isfollowing=true;
        lanelet::Id following_lanelet = wm_->getRoute()->followingRelations(shortest_path[index])[0].lanelet.id();
        lanelet::BasicLineString2d new_points;

        //Till path.size() -1 beacause no following relation for path.end()
        for(size_t i=1;i<lanelets_in_path.size();i++){
            std::cout<<"Starting iter for lanelet:"<<lanelets_in_path[i].id()<<std::endl;
            if(lanelets_in_path[i].id() !=following_lanelet || !isfollowing){
                isfollowing = true;
                std::cout<<"Changing lanes"<<std::endl;
                //CHANGING LANES
                //generate new points
                lanelet::BasicLineString2d out;
                lanelet::BasicLineString2d  a =lanelets_in_path[i].centerline2d().basicLineString();
                lanelet::BasicPoint2d start = centerline_points.front();
                lanelet::BasicPoint2d end = a.back();
                //Use Spline lib to create lane change route
                new_points = create_lanechange_route(start, end);
            }
            else{
                std::cout<<"Going straight"<<std::endl;
                //GOING STRAIGHT
                new_points = lanelets_in_path[i].centerline2d().basicLineString();
                //concatenate
                //carma_wm::geometry::concatenate_line_strings(centerline_points, new_points);

            }
            std::cout<<"working for iter:"<<i<<" size:"<<shortest_path.size()<<" lanelet:"<<lanelets_in_path[i].id()<<std::endl;
            //Start from .begin() for first iteration to account for relation between lanelet 0 and lanelet 1
            if(i == 1){     
                centerline_points = new_points;
            }
            else{
                centerline_points.insert(centerline_points.end(), new_points.begin(), new_points.end());
            }

            if(i == lanelets_in_path.size() -1){
                break;  
            }
            prev_lanelet_id = lanelets_in_path[i].id();
            //If lanechange is on the last lanelet in the route, then can't check route for next lanelet
            //std::future<lanelet::ConstLanelet> foo = wm_->getRoute()->followingRelations(lanelets_in_path[i])[0].lanelet;
            //check left relation
            //if(wm_->getRoute()->leftRelation(lanelets_in_path[i]))
            std::cout<<"Reaching here"<<std::endl;
            std::cout<< "Left:"<<wm_->getRoute()->leftRelations(lanelets_in_path[i])[0].lanelet.id()<<std::endl;
            std::cout<<"Right:"<<wm_->getRoute()->rightRelations(lanelets_in_path[i])[0].lanelet.id()<<std::endl;
//            if(wm_->getRoute()->followingRelations(lanelets_in_path[i]) !=NULL){
                following_lanelet = wm_->getRoute()->followingRelations(lanelets_in_path[i])[0].lanelet.id();
            // }
            // else{
            //     following_lanelet = lanelets_in_path[i].id();
            //     isfollowing = false;
            // }
        
        }*/
        return centerline_points;
        
    }

    lanelet::BasicLineString2d  UnobstructedLaneChangePlugin::create_lanechange_route(lanelet::BasicPoint2d start, lanelet::BasicPoint2d end)
    {    
        lanelet::BasicLineString2d lc_route;
        std::cout<<"start x:"<<start.x()<< " y:"<<start.y()<<std::endl;
        std::cout<<"end x:"<<end.x()<<" y:"<<end.y()<<std::endl;
        //*Liu Z, Zhang T., Wang Y.,Research on Local Dynamic Path Planning Method for Intelligent Vehicle Lane-Changing. Journal of Advanced Transportation
        //https://doi.org/10.1155/2019/4762658
        
        //Get data points for cubic spline using f(x)= a*x^3 + b*x^2 + c*x + d
        //Shifting start to origin
        lanelet::BasicPoint2d start_spl;
        lanelet::BasicPoint2d end_spl;
        start_spl.x() = 0;
        start_spl.y() = 0;
        end_spl.x() = end.x() - start.x();
        end_spl.y() = end.y() - start.y();
        double W = end_spl.y() - start_spl.y();
        double L = end_spl.x() - start_spl.x();
        //double slope = W/L; //c
        double slope =0;
        double b = ((3*W - (2*L*slope)))/pow(L,2);
        double a = (L * pow(slope,2) - (2 *W))/(pow(L,3));


        lanelet::BasicPoint2d mid;
        mid.x() = (start_spl.x() + end_spl.x())/2;
        mid.y() = (start_spl.y() + end_spl.y())/2;
        mid.y() = a*pow(mid.x(),3) + b*pow(mid.x(),2) + slope*(mid.x());

        lanelet::BasicPoint2d mid2;
        mid2.x() = mid.x() + 0.5*mid.x();
        mid2.y() = a*pow(mid2.x(),3) + b*pow(mid2.x(),2) + slope*(mid2.x());
        std::vector<lanelet::BasicPoint2d> points = {start_spl, mid,mid2, end_spl};

        std::unique_ptr<smoothing::SplineI> fit_curve = compute_fit(points);
>>>>>>> 9d9e5446
        if(!fit_curve)
        {
            throw std::invalid_argument("Could not fit a spline curve along the given trajectory!");
        }

        lanelet::BasicLineString2d lc_route;
        //lc_route.push_back(start);
        double scaled_steps_along_curve = 0.0; // from 0 (start) to 1 (end) for the whole trajectory
        for(int i =0;i<centerline_points.size();i++){
            lanelet::BasicPoint2d p = (*fit_curve)(scaled_steps_along_curve);
            lc_route.push_back(p);
            scaled_steps_along_curve += 1.0/total_points;
        }
        lc_route.push_back(end);

        return lc_route;

        //return centerline_points;
    }

    lanelet::BasicLineString2d UnobstructedLaneChangePlugin::create_route_geom( double starting_downtrack, int starting_lane_id, double ending_downtrack, const carma_wm::WorldModelConstPtr& wm)
    {
        //Create route geometry for lane change maneuver
        //Starting downtrack maybe in the previous lanelet, if it is, have a lane follow till new lanelet starts
        std::vector<lanelet::ConstLanelet> lanelets_in_path = wm->getLaneletsBetween(starting_downtrack, ending_downtrack, true);
        lanelet::BasicLineString2d centerline_points = {};
        int lane_change_iteration = 0;
        if(lanelets_in_path[0].id() != starting_lane_id){
            bool lane_change_req= false;
            //Check if future lanelet is lane change lanelet
            for(int i=0;i<lanelets_in_path.size();i++){
                if(lanelets_in_path[i].id() == starting_lane_id){
                    lane_change_req = true;
                    lane_change_iteration = i;
                    break;
                }
            }
            if(!lane_change_req){
                throw std::invalid_argument("Current path does not require a lane change. Request Incorrectly sent to Unobstructed lane change plugin");
            }
            //lane_follow till lane_change req
            lanelet::BasicLineString2d new_points =lanelets_in_path[lane_change_iteration-1].centerline2d().basicLineString();
            centerline_points.insert(centerline_points.end(), new_points.begin(), new_points.end());
        }

            lanelet::BasicLineString2d first=lanelets_in_path[lane_change_iteration].centerline2d().basicLineString();
            lanelet::BasicPoint2d start = first.front();
            lanelet::BasicLineString2d last=lanelets_in_path.back().centerline2d().basicLineString();
            lanelet::BasicPoint2d end = last.back();
            //lanelet::BasicLineString2d new_points = create_lanechange_route(start, end);
            lanelet::BasicLineString2d new_points = create_lanechange_route(start,lanelets_in_path[lane_change_iteration], end, lanelets_in_path.back());
            centerline_points.insert(centerline_points.end(),new_points.begin(),new_points.end() );
    
        return centerline_points;
        
    }

}<|MERGE_RESOLUTION|>--- conflicted
+++ resolved
@@ -104,18 +104,6 @@
             }
         }
         auto points_and_target_speeds = maneuvers_to_points(maneuver_plan, current_downtrack, wm_,req.vehicle_state);
-<<<<<<< HEAD
-=======
-        std::cout<<"Maneuver to points"<< std::endl;
-        for(int i=0;i<points_and_target_speeds.size();i++){
-            std::cout<<" Point,"<<i<<",x,"<<points_and_target_speeds[i].point.x()<<",y,"<<points_and_target_speeds[i].point.y()<<",speed,"<<points_and_target_speeds[i].speed<<std::endl;
-        }
-        std::cout<<"Downtrack from maneuvers to points:"<<std::endl;
-        for(int i=0;i<points_and_target_speeds.size();i++){
-            lanelet::BasicPoint2d curr(points_and_target_speeds[i].point.x(),points_and_target_speeds[i].point.y());
-            std::cout<<"downtrack from points:"<<wm_->routeTrackPos(curr).downtrack<<std::endl;
-        }
->>>>>>> 9d9e5446
         
         auto downsampled_points = carma_utils::containers::downsample_vector(points_and_target_speeds, 8);
 
@@ -124,20 +112,7 @@
         trajectory.header.stamp = ros::Time::now();
         trajectory.trajectory_id = boost::uuids::to_string(boost::uuids::random_generator()());
 
-<<<<<<< HEAD
         trajectory.trajectory_points = compose_trajectory_from_centerline(downsampled_points, req.vehicle_state);
-=======
-        trajectory.trajectory_points = compose_trajectory_from_centerline(points_and_target_speeds, req.vehicle_state);
-        std::cout<<"Compose Trajectory"<<std::endl;
-        for(int i=0;i<trajectory.trajectory_points.size();i++){
-            std::cout<<" Point,"<<i<<",x,"<<trajectory.trajectory_points[i].x<<",y,"<<trajectory.trajectory_points[i].y<<std::endl;
-        }
-        std::cout<<"Downtrack from compose_trajectory:"<<std::endl;
-        for(int i=0;i<trajectory.trajectory_points.size();i++){
-            lanelet::BasicPoint2d curr(trajectory.trajectory_points[i].x,trajectory.trajectory_points[i].y);
-            std::cout<<"downtrack from points:"<<wm_->routeTrackPos(curr).downtrack<<std::endl;
-        }
->>>>>>> 9d9e5446
 
         trajectory.initial_longitudinal_velocity = std::max(req.vehicle_state.longitudinal_vel, minimum_speed_);
 
@@ -173,7 +148,6 @@
             }
             // //Get lane change route
             double ending_downtrack = lane_change_maneuver.end_dist;
-            std::cout<<"Starting downtrack:"<<starting_downtrack<<" ending downtrack:"<<ending_downtrack<<std::endl;
                 //Get geometry for maneuver
             if (starting_downtrack >= ending_downtrack)
             {
@@ -182,10 +156,7 @@
 
             //get route geometry between starting and ending downtracks
             lanelet::BasicLineString2d route_geometry = create_route_geom(starting_downtrack, stoi(lane_change_maneuver.starting_lane_id), ending_downtrack, wm);
-<<<<<<< HEAD
             
-=======
->>>>>>> 9d9e5446
             int nearest_pt_index = getNearestRouteIndex(route_geometry,state);
             lanelet::BasicLineString2d future_route_geometry(route_geometry.begin() + nearest_pt_index, route_geometry.end());
 
@@ -214,14 +185,9 @@
     std::vector<cav_msgs::TrajectoryPlanPoint> UnobstructedLaneChangePlugin::compose_trajectory_from_centerline(
     const std::vector<PointSpeedPair>& points, const cav_msgs::VehicleState& state)
     {
-        std::cout<<"State x:"<<state.X_pos_global<<" y:"<< state.Y_pos_global<<std::endl;
         int nearest_pt_index = getNearestPointIndex(points, state);
 
         std::vector<PointSpeedPair> future_points(points.begin() + nearest_pt_index + 1, points.end()); // Points in front of current vehicle position
-<<<<<<< HEAD
-=======
-
->>>>>>> 9d9e5446
         //auto time_bound_points = constrain_to_time_boundary(future_points, trajectory_time_length_ );
 
         std::vector<double> final_yaw_values;
@@ -231,11 +197,6 @@
         std::vector<double> speed_limits;
         std::vector<lanelet::BasicPoint2d> curve_points;
         splitPointSpeedPairs(future_points, &curve_points, &speed_limits);
-<<<<<<< HEAD
-
-=======
-        
->>>>>>> 9d9e5446
         std::unique_ptr<smoothing::SplineI> fit_curve = compute_fit(curve_points); // Compute splines based on curve points
         if (!fit_curve)
         {
@@ -564,7 +525,6 @@
         return best_index;
     }
 
-<<<<<<< HEAD
     lanelet::BasicLineString2d  UnobstructedLaneChangePlugin::create_lanechange_route(lanelet::BasicPoint2d start, lanelet::ConstLanelet& start_lanelet, lanelet::BasicPoint2d end, lanelet::ConstLanelet& end_lanelet)
     {
         std::vector<lanelet::BasicPoint2d> centerline_points={};
@@ -592,7 +552,24 @@
         }
 
         std::unique_ptr<smoothing::SplineI> fit_curve = compute_fit(centerline_points);
-=======
+        if(!fit_curve)
+        {
+            throw std::invalid_argument("Could not fit a spline curve along the given trajectory!");
+        }
+
+        lanelet::BasicLineString2d lc_route;
+        //lc_route.push_back(start);
+        double scaled_steps_along_curve = 0.0; // from 0 (start) to 1 (end) for the whole trajectory
+        for(int i =0;i<centerline_points.size();i++){
+            lanelet::BasicPoint2d p = (*fit_curve)(scaled_steps_along_curve);
+            lc_route.push_back(p);
+            scaled_steps_along_curve += 1.0/total_points;
+        }
+        lc_route.push_back(end);
+
+        return lc_route;
+    }
+
     lanelet::BasicLineString2d UnobstructedLaneChangePlugin::create_route_geom( double starting_downtrack, int starting_lane_id, double ending_downtrack, const carma_wm::WorldModelConstPtr& wm)
     {
         //Create route geometry for lane change maneuver
@@ -618,175 +595,6 @@
             centerline_points.insert(centerline_points.end(), new_points.begin(), new_points.end());
         }
 
-
-        //---------------------------------------------------------------------------------------------------
-            //Create lane change trajectory 
-            lanelet::BasicLineString2d first=lanelets_in_path[lane_change_iteration].centerline2d().basicLineString();
-            lanelet::BasicPoint2d start = first.front();
-            lanelet::BasicLineString2d last=lanelets_in_path.back().centerline2d().basicLineString();
-            lanelet::BasicPoint2d end = last.back();
-            lanelet::BasicLineString2d new_points = create_lanechange_route(start, end);
-            centerline_points.insert(centerline_points.end(),new_points.begin(),new_points.end() );
-        //----------------------------------------------------------------------------------------------------
-       /* //Concatenate centerline path for same-lane lanelets, create spline for lane change
-        lanelet::Id prev_lanelet_id= lanelets_in_path[0].id();
-
-        //find index on path
-        auto shortest_path = wm_->getRoute()->shortestPath();
-        std::cout<<"shortest_path:"<<std::endl;
-        for(int i=0;i<shortest_path.size();i++){
-            std::cout<<shortest_path[i].id()<<" ";
-        }
-        std::cout<<"\n";
-        int index = findLaneletIndexFromPath(prev_lanelet_id, shortest_path);
-        
-        //Get centerline for first lanelet, to compound with others
-        lanelet::BasicLineString2d centerline_points = lanelets_in_path[0].centerline2d().basicLineString();
-
-        if(lanelets_in_path.size() == 1){
-            return centerline_points;
-        }
-        bool isfollowing=true;
-        lanelet::Id following_lanelet = wm_->getRoute()->followingRelations(shortest_path[index])[0].lanelet.id();
-        lanelet::BasicLineString2d new_points;
-
-        //Till path.size() -1 beacause no following relation for path.end()
-        for(size_t i=1;i<lanelets_in_path.size();i++){
-            std::cout<<"Starting iter for lanelet:"<<lanelets_in_path[i].id()<<std::endl;
-            if(lanelets_in_path[i].id() !=following_lanelet || !isfollowing){
-                isfollowing = true;
-                std::cout<<"Changing lanes"<<std::endl;
-                //CHANGING LANES
-                //generate new points
-                lanelet::BasicLineString2d out;
-                lanelet::BasicLineString2d  a =lanelets_in_path[i].centerline2d().basicLineString();
-                lanelet::BasicPoint2d start = centerline_points.front();
-                lanelet::BasicPoint2d end = a.back();
-                //Use Spline lib to create lane change route
-                new_points = create_lanechange_route(start, end);
-            }
-            else{
-                std::cout<<"Going straight"<<std::endl;
-                //GOING STRAIGHT
-                new_points = lanelets_in_path[i].centerline2d().basicLineString();
-                //concatenate
-                //carma_wm::geometry::concatenate_line_strings(centerline_points, new_points);
-
-            }
-            std::cout<<"working for iter:"<<i<<" size:"<<shortest_path.size()<<" lanelet:"<<lanelets_in_path[i].id()<<std::endl;
-            //Start from .begin() for first iteration to account for relation between lanelet 0 and lanelet 1
-            if(i == 1){     
-                centerline_points = new_points;
-            }
-            else{
-                centerline_points.insert(centerline_points.end(), new_points.begin(), new_points.end());
-            }
-
-            if(i == lanelets_in_path.size() -1){
-                break;  
-            }
-            prev_lanelet_id = lanelets_in_path[i].id();
-            //If lanechange is on the last lanelet in the route, then can't check route for next lanelet
-            //std::future<lanelet::ConstLanelet> foo = wm_->getRoute()->followingRelations(lanelets_in_path[i])[0].lanelet;
-            //check left relation
-            //if(wm_->getRoute()->leftRelation(lanelets_in_path[i]))
-            std::cout<<"Reaching here"<<std::endl;
-            std::cout<< "Left:"<<wm_->getRoute()->leftRelations(lanelets_in_path[i])[0].lanelet.id()<<std::endl;
-            std::cout<<"Right:"<<wm_->getRoute()->rightRelations(lanelets_in_path[i])[0].lanelet.id()<<std::endl;
-//            if(wm_->getRoute()->followingRelations(lanelets_in_path[i]) !=NULL){
-                following_lanelet = wm_->getRoute()->followingRelations(lanelets_in_path[i])[0].lanelet.id();
-            // }
-            // else{
-            //     following_lanelet = lanelets_in_path[i].id();
-            //     isfollowing = false;
-            // }
-        
-        }*/
-        return centerline_points;
-        
-    }
-
-    lanelet::BasicLineString2d  UnobstructedLaneChangePlugin::create_lanechange_route(lanelet::BasicPoint2d start, lanelet::BasicPoint2d end)
-    {    
-        lanelet::BasicLineString2d lc_route;
-        std::cout<<"start x:"<<start.x()<< " y:"<<start.y()<<std::endl;
-        std::cout<<"end x:"<<end.x()<<" y:"<<end.y()<<std::endl;
-        //*Liu Z, Zhang T., Wang Y.,Research on Local Dynamic Path Planning Method for Intelligent Vehicle Lane-Changing. Journal of Advanced Transportation
-        //https://doi.org/10.1155/2019/4762658
-        
-        //Get data points for cubic spline using f(x)= a*x^3 + b*x^2 + c*x + d
-        //Shifting start to origin
-        lanelet::BasicPoint2d start_spl;
-        lanelet::BasicPoint2d end_spl;
-        start_spl.x() = 0;
-        start_spl.y() = 0;
-        end_spl.x() = end.x() - start.x();
-        end_spl.y() = end.y() - start.y();
-        double W = end_spl.y() - start_spl.y();
-        double L = end_spl.x() - start_spl.x();
-        //double slope = W/L; //c
-        double slope =0;
-        double b = ((3*W - (2*L*slope)))/pow(L,2);
-        double a = (L * pow(slope,2) - (2 *W))/(pow(L,3));
-
-
-        lanelet::BasicPoint2d mid;
-        mid.x() = (start_spl.x() + end_spl.x())/2;
-        mid.y() = (start_spl.y() + end_spl.y())/2;
-        mid.y() = a*pow(mid.x(),3) + b*pow(mid.x(),2) + slope*(mid.x());
-
-        lanelet::BasicPoint2d mid2;
-        mid2.x() = mid.x() + 0.5*mid.x();
-        mid2.y() = a*pow(mid2.x(),3) + b*pow(mid2.x(),2) + slope*(mid2.x());
-        std::vector<lanelet::BasicPoint2d> points = {start_spl, mid,mid2, end_spl};
-
-        std::unique_ptr<smoothing::SplineI> fit_curve = compute_fit(points);
->>>>>>> 9d9e5446
-        if(!fit_curve)
-        {
-            throw std::invalid_argument("Could not fit a spline curve along the given trajectory!");
-        }
-
-        lanelet::BasicLineString2d lc_route;
-        //lc_route.push_back(start);
-        double scaled_steps_along_curve = 0.0; // from 0 (start) to 1 (end) for the whole trajectory
-        for(int i =0;i<centerline_points.size();i++){
-            lanelet::BasicPoint2d p = (*fit_curve)(scaled_steps_along_curve);
-            lc_route.push_back(p);
-            scaled_steps_along_curve += 1.0/total_points;
-        }
-        lc_route.push_back(end);
-
-        return lc_route;
-
-        //return centerline_points;
-    }
-
-    lanelet::BasicLineString2d UnobstructedLaneChangePlugin::create_route_geom( double starting_downtrack, int starting_lane_id, double ending_downtrack, const carma_wm::WorldModelConstPtr& wm)
-    {
-        //Create route geometry for lane change maneuver
-        //Starting downtrack maybe in the previous lanelet, if it is, have a lane follow till new lanelet starts
-        std::vector<lanelet::ConstLanelet> lanelets_in_path = wm->getLaneletsBetween(starting_downtrack, ending_downtrack, true);
-        lanelet::BasicLineString2d centerline_points = {};
-        int lane_change_iteration = 0;
-        if(lanelets_in_path[0].id() != starting_lane_id){
-            bool lane_change_req= false;
-            //Check if future lanelet is lane change lanelet
-            for(int i=0;i<lanelets_in_path.size();i++){
-                if(lanelets_in_path[i].id() == starting_lane_id){
-                    lane_change_req = true;
-                    lane_change_iteration = i;
-                    break;
-                }
-            }
-            if(!lane_change_req){
-                throw std::invalid_argument("Current path does not require a lane change. Request Incorrectly sent to Unobstructed lane change plugin");
-            }
-            //lane_follow till lane_change req
-            lanelet::BasicLineString2d new_points =lanelets_in_path[lane_change_iteration-1].centerline2d().basicLineString();
-            centerline_points.insert(centerline_points.end(), new_points.begin(), new_points.end());
-        }
-
             lanelet::BasicLineString2d first=lanelets_in_path[lane_change_iteration].centerline2d().basicLineString();
             lanelet::BasicPoint2d start = first.front();
             lanelet::BasicLineString2d last=lanelets_in_path.back().centerline2d().basicLineString();
