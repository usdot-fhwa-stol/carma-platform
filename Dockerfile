#  Copyright (C) 2018-2021 LEIDOS.
#
#  Licensed under the Apache License, Version 2.0 (the "License"); you may not
#  use this file except in compliance with the License. You may obtain a copy of
#  the License at
#
#  http://www.apache.org/licenses/LICENSE-2.0
#
#  Unless required by applicable law or agreed to in writing, software
#  distributed under the License is distributed on an "AS IS" BASIS, WITHOUT
#  WARRANTIES OR CONDITIONS OF ANY KIND, either express or implied. See the
#  License for the specific language governing permissions and limitations under
#  the License.

# CARMA Docker Configuration Script
#
# Performs all necessary tasks related to generation of a generic CARMA docker image
# suitable for deployment to a vehicle. The generic image will still need to be
# configured for each vehicle by means of volume mapping configuration files and
# networking mapping at run time
#
# Build Arguments:
# SSH_PRIVATE_KEY - If the extra package repository to be used during the build requires
#                   authentication, please pass in the necessary SSH private key in text
#                   form here, most likely via "$(cat ~/.ssh/id_rsa)". This data is not
#                   present in the final output image. Default = none
#
# EXTRA_PACKAGES - The repo to checkout any additional packages from at build time.
#                  Default = none


# /////////////////////////////////////////////////////////////////////////////
# Stage 1 - Acquire the CARMA source as well as any extra packages
# /////////////////////////////////////////////////////////////////////////////
ARG DOCKER_ORG="usdotfhwastoldev"
ARG DOCKER_TAG="develop"
FROM b95b249dd322 as base-image

<<<<<<< HEAD
FROM b95b249dd322 AS source-code
=======
FROM base-image AS install
ARG PACKAGES=""
ENV PACKAGES=${PACKAGES}
>>>>>>> 2e10b103

RUN mkdir ~/src
COPY --chown=carma ./docker /home/carma/src/carma-platform/docker

ARG GIT_BRANCH="develop"
RUN ~/src/carma-platform/docker/checkout.bash -b ${GIT_BRANCH}

COPY --chown=carma . /home/carma/src/carma-platform
<<<<<<< HEAD
# /////////////////////////////////////////////////////////////////////////////
# Stage 2 - Build and install the software
# /////////////////////////////////////////////////////////////////////////////

FROM b95b249dd322 AS install
ARG PACKAGES=""
ENV PACKAGES=${PACKAGES}

# Copy the source files from the previous stage and build/install
RUN mkdir ~/carma_ws
COPY --from=source-code --chown=carma /home/carma/src /home/carma/carma_ws/src
=======
>>>>>>> 2e10b103

## Build and install the software
RUN ~/src/carma-platform/docker/install.sh

# /////////////////////////////////////////////////////////////////////////////
# Stage 2 - Finalize deployment
# /////////////////////////////////////////////////////////////////////////////


FROM b95b249dd322

ARG BUILD_DATE="NULL"
ARG VCS_REF="NULL"
ARG VERSION="NULL"

LABEL org.label-schema.schema-version="1.0"
LABEL org.label-schema.name="CARMA"
LABEL org.label-schema.description="Binary application for the CARMA Platform"
LABEL org.label-schema.vendor="Leidos"
LABEL org.label-schema.version=${VERSION}
LABEL org.label-schema.url="https://highways.dot.gov/research/research-programs/operations/CARMA"
LABEL org.label-schema.vcs-url="https://github.com/usdot-fhwa-stol/carma-platform"
LABEL org.label-schema.vcs-ref=${VCS_REF}
LABEL org.label-schema.build-date=${BUILD_DATE}

# Migrate the files from the install stage
COPY --from=install --chown=carma /opt/carma /opt/carma
COPY --from=install --chown=carma /root/.bashrc /home/carma/.bashrc

CMD "ros2 launch carma carma_docker.launch.py"<|MERGE_RESOLUTION|>--- conflicted
+++ resolved
@@ -36,13 +36,9 @@
 ARG DOCKER_TAG="develop"
 FROM b95b249dd322 as base-image
 
-<<<<<<< HEAD
-FROM b95b249dd322 AS source-code
-=======
 FROM base-image AS install
 ARG PACKAGES=""
 ENV PACKAGES=${PACKAGES}
->>>>>>> 2e10b103
 
 RUN mkdir ~/src
 COPY --chown=carma ./docker /home/carma/src/carma-platform/docker
@@ -51,20 +47,6 @@
 RUN ~/src/carma-platform/docker/checkout.bash -b ${GIT_BRANCH}
 
 COPY --chown=carma . /home/carma/src/carma-platform
-<<<<<<< HEAD
-# /////////////////////////////////////////////////////////////////////////////
-# Stage 2 - Build and install the software
-# /////////////////////////////////////////////////////////////////////////////
-
-FROM b95b249dd322 AS install
-ARG PACKAGES=""
-ENV PACKAGES=${PACKAGES}
-
-# Copy the source files from the previous stage and build/install
-RUN mkdir ~/carma_ws
-COPY --from=source-code --chown=carma /home/carma/src /home/carma/carma_ws/src
-=======
->>>>>>> 2e10b103
 
 ## Build and install the software
 RUN ~/src/carma-platform/docker/install.sh
