--- conflicted
+++ resolved
@@ -23,10 +23,6 @@
 source /opt/autoware.ai/ros/install/setup.bash --extend
 
 cd ~/carma_ws
-<<<<<<< HEAD
-
-=======
->>>>>>> 5cbe8a54
 ./src/carma-platform/carma_build.bash -c ~/carma_ws -a /opt/autoware.ai/ -x -m "-DCMAKE_BUILD_TYPE=Release"
 
 # Copy the installed files
