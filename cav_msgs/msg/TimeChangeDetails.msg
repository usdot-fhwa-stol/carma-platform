#
# TimeChangeDetails.msg
#
# J2735 2016 message format.
#
# @author Mae Fromm
# @version 0.1
#
# The DF_TimeChangeDetails data frame conveys details about the timing of a phase within a movement. The core
# data concept expressed is the time stamp (time mark) at which the related phase will change to the next state. This is
# often found in the MinEndTime element, but the other elements may be needed to convey the full concept when adaptive
# timing is employed.
#
# NOTE: Time values in this message are conveyed as seconds rather than 1/10th of a second as specified by J2735
#
#
#
# TimeChangeDetails ::= SEQUENCE {
# startTime TimeMark OPTIONAL,
# -- When this phase 1st started
# minEndTime TimeMark,
# -- Expected shortest end time
# maxEndTime TimeMark OPTIONAL,
# -- Expected longest end time
# likelyTime TimeMark OPTIONAL,
# -- Best predicted value based on other data
# confidence TimeIntervalConfidence OPTIONAL,
# -- Applies to above time element only
# nextTime TimeMark OPTIONAL
# -- A rough estimate of time when
# -- this phase may next occur again
# -- used to support various ECO driving power
# -- management needs.
# }

# Deviates from J2735 standard:
<<<<<<< HEAD
# TimeMarks in this message are conveyed as seconds rather than 1/10th seconds to avoid redundant unessasry conversion by subscribers
=======
# TimeMarks in this message are conveyed as seconds rather than 1/10th seconds to avoid redundant unnecessary conversion by subscribers
>>>>>>> 5adb7685
# TimeMark ::= FLOAT (0-3600.1)
# -- Tenths of a second in the current or next hour
# -- In units of 1/10th second from UTC time
# -- A range of 0-3600.0 covers one hour
# -- The values 3599.1-3599.9 are used when a leap second occurs
# -- The value 3600.0 is used to indicate time >3600.0 seconds
# -- 3600.1 is to be used when value undefined or unknown
# -- Note that this is NOT expressed in GPS time
# -- or in local time
 
float32 start_time
bool start_time_exists

float32 min_end_time

float32 max_end_time
bool max_end_time_exists

float32 likely_time
bool likely_time_exists

# TimeIntervalConfidence ::= INTEGER (0..15)
uint8 confidence
bool confidence_exists

# TimeMark ::= FLOAT (0..3600.1)
float32 next_time
bool next_time_exists
<|MERGE_RESOLUTION|>--- conflicted
+++ resolved
@@ -34,11 +34,7 @@
 # }
 
 # Deviates from J2735 standard:
-<<<<<<< HEAD
-# TimeMarks in this message are conveyed as seconds rather than 1/10th seconds to avoid redundant unessasry conversion by subscribers
-=======
 # TimeMarks in this message are conveyed as seconds rather than 1/10th seconds to avoid redundant unnecessary conversion by subscribers
->>>>>>> 5adb7685
 # TimeMark ::= FLOAT (0-3600.1)
 # -- Tenths of a second in the current or next hour
 # -- In units of 1/10th second from UTC time
