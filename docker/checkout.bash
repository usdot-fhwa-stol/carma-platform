--- conflicted
+++ resolved
@@ -39,9 +39,6 @@
                     shift
             ;;
       esac
-<<<<<<< HEAD
-done
-=======
 done
 
 cd "${dir}"/src
@@ -89,5 +86,4 @@
       SCRIPT_DIR="$(cd "$(dirname "${BASH_SOURCE[0]}")" && pwd)"
       sudo chmod +x ${SCRIPT_DIR}/install_dependencies.sh
       ${SCRIPT_DIR}/install_dependencies.sh -b $BRANCH -r $dir
-fi
->>>>>>> 2e10b103
+fi