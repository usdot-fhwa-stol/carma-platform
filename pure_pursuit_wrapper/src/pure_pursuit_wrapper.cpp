--- conflicted
+++ resolved
@@ -20,55 +20,15 @@
 
 namespace pure_pursuit_wrapper
 {
-<<<<<<< HEAD
-  if (!ReadParameters())
-  {
-    ROS_ERROR("Could not read parameters.");
-  }
-
-  Initialize();
-
-  ROS_INFO("Successfully launched node.");
-}
-
-PurePursuitWrapper::~PurePursuitWrapper() {
-}
-
-void PurePursuitWrapper::Initialize() {
-  // SystemAlert Subscriber
-  system_alert_sub_ = nh_.subscribe("system_alert", 10, &PurePursuitWrapper::SystemAlertHandler, this);
-  // SystemAlert Publisher
-  system_alert_pub_ = nh_.advertise<cav_msgs::SystemAlert>("system_alert", 10, true);
-
-  // Pose Subscriber
-  pose_sub.subscribe(nh_, "current_pose", 1);
-  // Trajectory Plan Subscriber
-  trajectory_plan_sub.subscribe(nh_, "plan_trajectory", 1);
-
-  // WayPoints Publisher
-  way_points_pub_ = nh_.advertise<autoware_msgs::Lane>("final_waypoints", 10, true);
-
-  pure_pursuit_plugin_discovery_pub_ = nh_.advertise<cav_msgs::Plugin>("plugin_discovery", 1);
-=======
 PurePursuitWrapper::PurePursuitWrapper(WaypointPub waypoint_pub, PluginDiscoveryPub plugin_discovery_pub)
   : waypoint_pub_(waypoint_pub), plugin_discovery_pub_(plugin_discovery_pub)
 {
->>>>>>> 29921896
   plugin_discovery_msg_.name = "Pure Pursuit";
   plugin_discovery_msg_.versionId = "v1.0";
   plugin_discovery_msg_.available = true;
   plugin_discovery_msg_.activated = true;
   plugin_discovery_msg_.type = cav_msgs::Plugin::CONTROL;
   plugin_discovery_msg_.capability = "control_pure_pursuit_plan/plan_controls";
-<<<<<<< HEAD
-  
-}
-
-void PurePursuitWrapper::PublishPluginDiscovery()
-{
-  pure_pursuit_plugin_discovery_pub_.publish(plugin_discovery_msg_);
-=======
->>>>>>> 29921896
 }
 
 bool PurePursuitWrapper::onSpin()
@@ -80,15 +40,6 @@
 void PurePursuitWrapper::trajectoryPlanHandler(const cav_msgs::TrajectoryPlan::ConstPtr& tp)
 {
   ROS_DEBUG_STREAM("Received TrajectoryPlanCurrentPosecallback message");
-<<<<<<< HEAD
-    try {
-      autoware_msgs::Lane lane;
-      lane.header = tp->header;
-      std::vector <autoware_msgs::Waypoint> waypoints;
-      double current_time = ros::Time::now().toSec();
-      for(int i = 1; i < tp->trajectory_points.size() - 1; i++ ) {
-=======
->>>>>>> 29921896
 
   std::vector<double> times;
   std::vector<double> downtracks;
