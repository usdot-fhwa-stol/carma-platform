--- conflicted
+++ resolved
@@ -57,13 +57,10 @@
   stop_and_wait_plugin, \
   carma_record, \
   traffic_incident_parser, \
-<<<<<<< HEAD
-  pure_pursuit_jerk_wrapper
-=======
+  pure_pursuit_jerk_wrapper, \
   motion_computation, \
   unobstructed_lanechange, \
   yield_plugin
->>>>>>> 98f77695
 
 guidance.sonar.projectBaseDir                  = /opt/carma/src/CARMAPlatform/guidance
 bsm_generator.sonar.projectBaseDir             = /opt/carma/src/CARMAPlatform/bsm_generator
@@ -94,14 +91,11 @@
 stop_and_wait_plugin.sonar.projectBaseDir = /opt/carma/src/CARMAPlatform/stop_and_wait_plugin
 carma_record.sonar.projectBaseDir = /opt/carma/src/CARMAPlatform/carma_record
 traffic_incident_parser.sonar.projectBaseDir = /opt/carma/src/CARMAPlatform/traffic_incident_parser
-<<<<<<< HEAD
 pure_pursuit_jerk_wrapper.sonar.projectBaseDir = /opt/carma/src/CARMAPlatform/pure_pursuit_jerk_wrapper
-=======
 motion_computation.sonar.projectBaseDir = /opt/carma/src/CARMAPlatform/motion_computation
 unobstructed_lanechange.sonar.projectBaseDir = /opt/carma/src/CARMAPlatform/unobstructed_lanechange
 yield_plugin.sonar.projectBaseDir = /opt/carma/src/CARMAPlatform/yield_plugin
 
->>>>>>> 98f77695
 
 # C++ Package differences
 # Sources
@@ -134,13 +128,10 @@
 stop_and_wait_plugin.sonar.sources      = src
 carma_record.sonar.sources = src
 traffic_incident_parser.sonar.sources = src
-<<<<<<< HEAD
 pure_pursuit_jerk_wrapper.sonar.sources = src
-=======
 motion_computation.sonar.sources = src
 unobstructed_lanechange.sonar.sources = src
 yield_plugin.sonar.sources = src
->>>>>>> 98f77695
 
 # Tests
 # Note: For C++ setting this field does not cause test analysis to occur. It only allows the test source code to be evaluated.
@@ -169,10 +160,7 @@
 inlanecruising_plugin.sonar.tests   = test
 stop_and_wait_plugin.sonar.tests   = test
 traffic_incident_parser.sonar.tests = test
-<<<<<<< HEAD
 pure_pursuit_jerk_wrapper.tests = test
-=======
 motion_computation.sonar.tests = test
 unobstructed_lanechange.sonar.tests = test
-yield_plugin.sonar.tests = test
->>>>>>> 98f77695
+yield_plugin.sonar.tests = test