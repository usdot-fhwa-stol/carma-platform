# Double: multiplier to apply to the maximum allowable vehicle deceleration limit so we plan under our capabilities
vehicle_decel_limit_multiplier : 1.0

# Double: multiplier to apply to the maximum allowable vehicle acceleration limit so we plan under our capabilities
vehicle_accel_limit_multiplier : 1.0

# Double: The minimum distance in meters that the vehicle can be at before requiring a transition to the APPROACH state
min_approach_distance : 20.0

# Double: Downtrack distance until nearest intersection where the Trajectory Smoothing algorithm should activate
trajectory_smoothing_activation_distance: 140.0

# Double: A buffer infront of the stopping location which will still be considered a valid stop. Units in meters
stopping_location_buffer : 4.0

<<<<<<< HEAD
# Double: A buffer in seconds around the green phase which will reduce the phase length such that vehicle still considers it non-green
# NOTE: Effective value is chosen by picking max of this value and vehicle_response_lag
#       in /opt/carma/vehicle/calibration/identifiers/UniqueVehicleParams.yaml
#       order to ensure that the vehicle has time to react to the green light
green_light_time_buffer : 2.0
=======
# Double: A buffer in seconds around the green phase which will reduce the phase length such that
#         vehicle still considers it non-green. For example, having 1s buffer means vehicle will
#         only consider it green 1s after the physical signal turned green and before its physical
#         green ends. This parameter exists to capture the uncertainty where vehicle may not be able
#         to perfectly follow the planned trajectory and targeting a buffered entry time helps it
#         enter at the right time physically.
# NOTE: The value used internally is actually the max of this value and `vehicle_response_lag` set
#       in /opt/carma/vehicle/calibration/identifiers/UniqueVehicleParams.yaml. Since
#       green_light_time_buffer is meant to accommodate the uncertainty of vehicle response to the
#       planned trajectory, it should be at least or more the value of `vehicle_response_lag`, which
#       is also a controller parameter that intends to compensate for the uncertainty in the
#       physical vehicle accurately following a trajectory
green_light_time_buffer : 0.5
>>>>>>> 2e10b103

# Double: Minimum allowable speed in trajectory smoothing algorithm m/s
algo_minimum_speed : 4.4704

# Double: Safety multiplier (must be less than 1.0) of planned allowable vehicle deceleration to use when stopping. This new deceleration makes vehicle decelerate earlier distance.
#         NOTE: Stacks on vehicle_decel_limit_multiplier and stopping uses max_decel; this distance is only used for calculating earlier downtrack
deceleration_fraction : 0.7

# Double: Desired distance to stop buffer in meters
desired_distance_to_stop_buffer : 1.0

# Double: The minimum period in seconds which a maneuver plan must cover if the plugin wishes to control the whole plan
min_maneuver_planning_period : 15.1

# Bool: If enable_carma_streets_connection is true when we want to allow carma streets functionality (UC3) and if its false that means we don't want to allow carma streets behaviour and will only use UC2 behaviour.
enable_carma_streets_connection : false

# Int: 0 to turn off and 1 turn on SPAT processor
enable_carma_wm_spat_processing: 1

# Double: Mobility operation rate
mobility_rate : 10.0

# String: The name to use for this plugin during comminications with the arbitrator
strategic_plugin_name : lci_strategic_plugin

# String: The name of the tactical plugin to use for Lane Following trajectory planning
#         This plugin is used to apply trajectory smoothing algorithm BEFORE entering the intersection if within activation distance
lane_following_plugin_name : light_controlled_intersection_tactical_plugin

# String: The name of the plugin to use for stop and wait trajectory planning
stop_and_wait_plugin_name : stop_and_wait_plugin

# String: The name of the plugin to use for intersection transit trajectory planning
#         This plugin is used to travel INSIDE the intersection where there is no trajectory smoothing algorithm active
intersection_transit_plugin_name : intersection_transit_maneuvering<|MERGE_RESOLUTION|>--- conflicted
+++ resolved
@@ -13,13 +13,6 @@
 # Double: A buffer infront of the stopping location which will still be considered a valid stop. Units in meters
 stopping_location_buffer : 4.0
 
-<<<<<<< HEAD
-# Double: A buffer in seconds around the green phase which will reduce the phase length such that vehicle still considers it non-green
-# NOTE: Effective value is chosen by picking max of this value and vehicle_response_lag
-#       in /opt/carma/vehicle/calibration/identifiers/UniqueVehicleParams.yaml
-#       order to ensure that the vehicle has time to react to the green light
-green_light_time_buffer : 2.0
-=======
 # Double: A buffer in seconds around the green phase which will reduce the phase length such that
 #         vehicle still considers it non-green. For example, having 1s buffer means vehicle will
 #         only consider it green 1s after the physical signal turned green and before its physical
@@ -33,7 +26,6 @@
 #       is also a controller parameter that intends to compensate for the uncertainty in the
 #       physical vehicle accurately following a trajectory
 green_light_time_buffer : 0.5
->>>>>>> 2e10b103
 
 # Double: Minimum allowable speed in trajectory smoothing algorithm m/s
 algo_minimum_speed : 4.4704
