# Copyright (C) 2022 LEIDOS.
#
# Licensed under the Apache License, Version 2.0 (the "License");
# you may not use this file except in compliance with the License.
# You may obtain a copy of the License at
#
#     http://www.apache.org/licenses/LICENSE-2.0
#
# Unless required by applicable law or agreed to in writing, software
# distributed under the License is distributed on an "AS IS" BASIS,
# WITHOUT WARRANTIES OR CONDITIONS OF ANY KIND, either express or implied.
# See the License for the specific language governing permissions and
# limitations under the License.

from ament_index_python import get_package_share_directory
from launch.actions import Shutdown
from launch import LaunchDescription
from launch_ros.actions import Node
from launch_ros.actions import ComposableNodeContainer
from launch_ros.descriptions import ComposableNode
from launch.substitutions import EnvironmentVariable
from launch.substitutions import ThisLaunchFileDir
from carma_ros2_utils.launch.get_log_level import GetLogLevel
from carma_ros2_utils.launch.get_current_namespace import GetCurrentNamespace
from launch.substitutions import LaunchConfiguration

import os

from launch.actions import IncludeLaunchDescription
from launch.launch_description_sources import PythonLaunchDescriptionSource
from launch.actions import GroupAction
from launch_ros.actions import set_remap
from launch.actions import DeclareLaunchArgument
from launch_ros.actions import PushRosNamespace


# Launch file for launching the nodes in the CARMA guidance stack

def generate_launch_description():

    route_file_folder = LaunchConfiguration('route_file_folder')
    vehicle_characteristics_param_file = LaunchConfiguration('vehicle_characteristics_param_file')
    enable_guidance_plugin_validator = LaunchConfiguration('enable_guidance_plugin_validator')
    strategic_plugins_to_validate = LaunchConfiguration('strategic_plugins_to_validate')
    tactical_plugins_to_validate = LaunchConfiguration('tactical_plugins_to_validate')
    control_plugins_to_validate = LaunchConfiguration('control_plugins_to_validate')
    vehicle_config_dir = LaunchConfiguration('vehicle_config_dir')
    vehicle_config_param_file = LaunchConfiguration('vehicle_config_param_file')
    declare_vehicle_config_param_file_arg = DeclareLaunchArgument(
        name = 'vehicle_config_param_file',
        default_value = "/opt/carma/vehicle/config/VehicleConfigParams.yaml",
        description = "Path to file contain vehicle configuration parameters"
    )

    subsystem_controller_default_param_file = os.path.join(
        get_package_share_directory('subsystem_controllers'), 'config/guidance_controller_config.yaml')

    mobilitypath_visualizer_param_file = os.path.join(
        get_package_share_directory('mobilitypath_visualizer'), 'config/params.yaml')

    trajectory_executor_param_file = os.path.join(
        get_package_share_directory('trajectory_executor'), 'config/parameters.yaml')
    
    route_param_file = os.path.join(
        get_package_share_directory('route'), 'config/parameters.yaml')

    guidance_param_file = os.path.join(
        get_package_share_directory('guidance'), 'config/parameters.yaml')
    
    arbitrator_param_file_path = os.path.join(
        get_package_share_directory('arbitrator'), 'config/arbitrator_params.yaml')

    plan_delegator_param_file = os.path.join(
        get_package_share_directory('plan_delegator'), 'config/plan_delegator_params.yaml')

    port_drayage_plugin_param_file = os.path.join(
        get_package_share_directory('port_drayage_plugin'), 'config/parameters.yaml')
    
    inlanecruising_plugin_file_path = os.path.join(
        get_package_share_directory('inlanecruising_plugin'), 'config/parameters.yaml')

    env_log_levels = EnvironmentVariable('CARMA_ROS_LOGGING_CONFIG', default_value='{ "default_level" : "WARN" }')

    subsystem_controller_param_file = LaunchConfiguration('subsystem_controller_param_file')
    declare_subsystem_controller_param_file_arg = DeclareLaunchArgument(
        name = 'subsystem_controller_param_file',
        default_value = subsystem_controller_default_param_file,
        description = "Path to file containing override parameters for the subsystem controller"
    )


    # Nodes
    carma_guidance_container = ComposableNodeContainer(
        package='carma_ros2_utils',
        name='carma_guidance_container',
        executable='carma_component_container_mt',
        namespace=GetCurrentNamespace(),
        composable_node_descriptions=[
            ComposableNode(
                package='plan_delegator',
                plugin='plan_delegator::PlanDelegator',
                name='plan_delegator',
                extra_arguments=[
                    {'use_intra_process_comms': True}, 
                    {'--log-level' : GetLogLevel('plan_delegator', env_log_levels) }
                ],
                remappings = [
                    ("current_velocity", [ EnvironmentVariable('CARMA_INTR_NS', default_value=''), "/vehicle/twist" ] ),
                    ("current_pose", [ EnvironmentVariable('CARMA_LOCZ_NS', default_value=''), "/current_pose" ] ),
                    ("vehicle_status", [ EnvironmentVariable('CARMA_INTR_NS', default_value=''), "/vehicle_status" ] ),
                    ("georeference", [ EnvironmentVariable('CARMA_LOCZ_NS', default_value=''), "/map_param_loader/georeference" ] ),
                    ("semantic_map", [ EnvironmentVariable('CARMA_ENV_NS', default_value=''), "/semantic_map" ] ),
                    ("map_update", [ EnvironmentVariable('CARMA_ENV_NS', default_value=''), "/map_update" ] ),
                    ("roadway_objects", [ EnvironmentVariable('CARMA_ENV_NS', default_value=''), "/roadway_objects" ] ),
                    ("incoming_spat", [ EnvironmentVariable('CARMA_MSG_NS', default_value=''), "/incoming_spat" ] )
                ],
                parameters=[
                    plan_delegator_param_file,
                    vehicle_config_param_file
                ]
            ),
            ComposableNode(
                package='mobilitypath_visualizer',
                plugin='mobilitypath_visualizer::MobilityPathVisualizer',
                name='mobilitypath_visualizer_node',
                extra_arguments=[
                    {'use_intra_process_comms': True}, 
                    {'--log-level' : GetLogLevel('mobilitypath_visualizer', env_log_levels) }
                ],
                remappings = [
                    ("mobility_path_msg", [ EnvironmentVariable('CARMA_MSG_NS', default_value=''), "/mobility_path_msg" ] ),
                    ("incoming_mobility_path", [ EnvironmentVariable('CARMA_MSG_NS', default_value=''), "/incoming_mobility_path" ] ),
                    ("georeference", [ EnvironmentVariable('CARMA_LOCZ_NS', default_value=''), "/map_param_loader/georeference"])
                ],
                parameters=[
                    vehicle_characteristics_param_file,
                    mobilitypath_visualizer_param_file,
                    vehicle_config_param_file
                ]
            ),
            ComposableNode(
                package='trajectory_executor',
                plugin='trajectory_executor::TrajectoryExecutor',
                name='trajectory_executor_node',
                extra_arguments=[
                    {'use_intra_process_comms': True}, 
                    {'--log-level' : GetLogLevel('trajectory_executor', env_log_levels) }
                ],
                remappings = [
                    ("trajectory", "plan_trajectory"),
                ],
                parameters=[
                    trajectory_executor_param_file,
                    vehicle_config_param_file
                ]
            ),
            ComposableNode(
                package='route',
                plugin='route::Route',
                name='route_node',
                extra_arguments=[
                    {'use_intra_process_comms': True}, 
                    {'--log-level' : GetLogLevel('route', env_log_levels) }
                ],
                remappings = [
                    ("current_velocity", [ EnvironmentVariable('CARMA_INTR_NS', default_value=''), "/vehicle/twist" ] ),
                    ("georeference", [ EnvironmentVariable('CARMA_LOCZ_NS', default_value=''), "/map_param_loader/georeference" ] ),
                    ("semantic_map", [ EnvironmentVariable('CARMA_ENV_NS', default_value=''), "/semantic_map" ] ),
                    ("map_update", [ EnvironmentVariable('CARMA_ENV_NS', default_value=''), "/map_update" ] ),
                    ("roadway_objects", [ EnvironmentVariable('CARMA_ENV_NS', default_value=''), "/roadway_objects" ] ),
                    ("incoming_spat", [ EnvironmentVariable('CARMA_MSG_NS', default_value=''), "/incoming_spat" ] )
                ],
                parameters=[
                    {'route_file_path': route_file_folder},
                    route_param_file,
                    vehicle_config_param_file
                ]
            ),
            ComposableNode(
                package='arbitrator',
                plugin='arbitrator::ArbitratorNode',
                name='arbitrator',
                extra_arguments=[
                    {'use_intra_process_comms': True},
                    {'--log-level' : GetLogLevel('arbitrator', env_log_levels) }
                ],
                remappings = [
                    ("final_maneuver_plan", [ EnvironmentVariable('CARMA_GUIDE_NS', default_value=''), "/arbitrator/final_maneuver_plan" ] ),
                    ("guidance_state", [ EnvironmentVariable('CARMA_GUIDE_NS', default_value=''), "/state" ] ),
                ],
                parameters=[ 
                    arbitrator_param_file_path,
                    vehicle_config_param_file
                ]
            ),
            ComposableNode(
                package='guidance',
                plugin='guidance::GuidanceWorker',
                name='guidance_node',
                extra_arguments=[
                    {'use_intra_process_comms': True}, 
                    {'--log-level' : GetLogLevel('route', env_log_levels) }
                ],
                remappings = [
                    ("vehicle_status", [ EnvironmentVariable('CARMA_INTR_NS', default_value=''), "/vehicle_status" ] ),
                    ("robot_status", [ EnvironmentVariable('CARMA_INTR_NS', default_value=''), "/controller/robot_status" ] ),
                    ("enable_robotic", [ EnvironmentVariable('CARMA_INTR_NS', default_value=''), "/controller/enable_robotic" ] ),
                ],
                parameters=[
                    guidance_param_file
                ]
            ),
<<<<<<< HEAD
            ComposableNode(
                package='port_drayage_plugin',
                plugin='port_drayage_plugin::PortDrayagePlugin',
                name='port_drayage_plugin_node',
                extra_arguments=[
                    {'use_intra_process_comms': True}, 
                    {'--log-level' : GetLogLevel('route', env_log_levels) }
                ],
                remappings = [
                    ("georeference", [ EnvironmentVariable('CARMA_LOCZ_NS', default_value=''), "/map_param_loader/georeference" ] ),
                    ("current_pose", [ EnvironmentVariable('CARMA_LOCZ_NS', default_value=''), "/current_pose" ] ),
                    ("incoming_mobility_operation", [ EnvironmentVariable('CARMA_MSG_NS', default_value=''), "/incoming_mobility_operation" ] ),  
                    ("outgoing_mobility_operation", [ EnvironmentVariable('CARMA_MSG_NS', default_value=''), "/outgoing_mobility_operation" ] ),     
                    ("ui_instructions", [ EnvironmentVariable('CARMA_UI_NS', default_value=''), "/ui_instructions" ] )       
                ],
                parameters=[
                    port_drayage_plugin_param_file,
                    vehicle_characteristics_param_file
                ]     
            )  
=======
>>>>>>> 350e30a4
        ]
    )

    # Launch plugins
    plugins_group = GroupAction(
        actions=[
            PushRosNamespace("plugins"),
            IncludeLaunchDescription(
                PythonLaunchDescriptionSource([ThisLaunchFileDir(), '/plugins.launch.py']),
                launch_arguments={
                    'route_file_folder' : route_file_folder,
                    'vehicle_characteristics_param_file' : vehicle_characteristics_param_file, 
                    'vehicle_config_param_file' : vehicle_config_param_file,
                    'enable_guidance_plugin_validator' : enable_guidance_plugin_validator,
                    'strategic_plugins_to_validate' : strategic_plugins_to_validate,
                    'tactical_plugins_to_validate' : tactical_plugins_to_validate,
                    'control_plugins_to_validate' : control_plugins_to_validate,
                    'subsystem_controller_param_file' : [vehicle_config_dir, '/SubsystemControllerParams.yaml'],
                }.items()
            ),
        ]
    )
       
    # subsystem_controller which orchestrates the lifecycle of this subsystem's components
    subsystem_controller = Node(
        package='subsystem_controllers',
        name='guidance_controller',
        executable='guidance_controller',
        parameters=[ subsystem_controller_default_param_file, subsystem_controller_param_file ],
        on_exit= Shutdown(), # Mark the subsystem controller as required
        arguments=['--ros-args', '--log-level', GetLogLevel('subsystem_controllers', env_log_levels)]
    )

    return LaunchDescription([  
        declare_vehicle_config_param_file_arg,
        declare_subsystem_controller_param_file_arg,      
        carma_guidance_container,
        plugins_group,
        subsystem_controller
    ]) <|MERGE_RESOLUTION|>--- conflicted
+++ resolved
@@ -210,7 +210,6 @@
                     guidance_param_file
                 ]
             ),
-<<<<<<< HEAD
             ComposableNode(
                 package='port_drayage_plugin',
                 plugin='port_drayage_plugin::PortDrayagePlugin',
@@ -231,8 +230,6 @@
                     vehicle_characteristics_param_file
                 ]     
             )  
-=======
->>>>>>> 350e30a4
         ]
     )
 
