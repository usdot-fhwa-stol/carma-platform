--- conflicted
+++ resolved
@@ -43,12 +43,8 @@
 
 geometry_msgs::msg::PoseWithCovariance pose_from_gnss(const lanelet::projection::LocalFrameProjector &projector,
                                                  const tf2::Quaternion &ned_in_map_rotation, const lanelet::GPSPoint &gps_point,
-<<<<<<< HEAD
                                                  const double &heading, const double lat_variance,
                                                  const double lon_variance, const double heading_variance);
-=======
-                                                 const double &heading);
->>>>>>> 2de57cfb
 
 std::vector<carma_perception_msgs::msg::PredictedState> predicted_poses_to_predicted_state(
     const std::vector<geometry_msgs::msg::Pose> &poses, double constant_velocity, const rclcpp::Time &start_time,
