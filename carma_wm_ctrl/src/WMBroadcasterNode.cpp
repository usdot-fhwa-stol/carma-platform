/*
 * Copyright (C) 2020 LEIDOS.
 *
 * Licensed under the Apache License, Version 2.0 (the "License"); you may not
 * use this file except in compliance with the License. You may obtain a copy of
 * the License at
 *
 * http://www.apache.org/licenses/LICENSE-2.0
 *
 * Unless required by applicable law or agreed to in writing, software
 * distributed under the License is distributed on an "AS IS" BASIS, WITHOUT
 * WARRANTIES OR CONDITIONS OF ANY KIND, either express or implied. See the
 * License for the specific language governing permissions and limitations under
 * the License.
 */

#include <carma_wm_ctrl/WMBroadcaster.h>
#include <carma_wm_ctrl/ROSTimerFactory.h>
#include <carma_wm_ctrl/WMBroadcasterNode.h>

namespace carma_wm_ctrl
{
using std::placeholders::_1;

void WMBroadcasterNode::publishMap(const autoware_lanelet2_msgs::MapBin& map_msg)
{
  map_pub_.publish(map_msg);
}
<<<<<<< HEAD

void WMBroadcasterNode::publishMapUpdate(const autoware_lanelet2_msgs::MapBin& geofence_msg) const
{
  map_update_pub_.publish(geofence_msg);
}

=======
  
>>>>>>> 1afd7ece
void WMBroadcasterNode::publishRouteMsg(const cav_msgs::RouteConstPtr route_msg)
{
  route_callmsg_pub_.publish(route_msg);
}
<<<<<<< HEAD
WMBroadcasterNode::WMBroadcasterNode()
  : wmb_(std::bind(&WMBroadcasterNode::publishMap, this, _1), std::bind(&WMBroadcasterNode::publishMapUpdate, this, _1), 
  std::bind(&WMBroadcasterNode::publishRouteMsg, this, _1),
    std::make_unique<ROSTimerFactory>()){};
=======
  
WMBroadcasterNode::WMBroadcasterNode()
  : wmb_(std::bind(&WMBroadcasterNode::publishMap, this, _1), std::bind(&WMBroadcasterNode::publishRouteMsg, this, _1), std::make_unique<ROSTimerFactory>()){};
>>>>>>> 1afd7ece

int WMBroadcasterNode::run()
{
  // Map Publisher
  map_pub_ = cnh_.advertise<autoware_lanelet2_msgs::MapBin>("semantic_map", 1, true);
  // Map Update Publisher
  map_update_pub_ = cnh_.advertise<autoware_lanelet2_msgs::MapBin>("map_update", 1, true);
  //Route Message Publisher
  route_callmsg_pub_= <const cav_msgs::RouteConstPtr>("route", 1, true);
  // Base Map Sub
  base_map_sub_ = cnh_.subscribe("base_map", 1, &WMBroadcaster::baseMapCallback, &wmb_);
<<<<<<< HEAD
  // Base Map Georeference Sub
  georef_sub_ = cnh_.subscribe("georeference", 1, &WMBroadcaster::geoReferenceCallback, &wmb_);
  // Geofence Sub
  geofence_sub_ = cnh_.subscribe("geofence", 1, &WMBroadcaster::geofenceCallback, &wmb_);
  //Route Message Sub
  route_callmsg_sub_ = cnh_.subscribe("route", 1, &WMBroadcaster::routeCallbackMessage, &wmb_);
  
  double lane_max_width;
  pnh_.getParam("max_lane_width", lane_max_width);
  wmb_.setMaxLaneWidth(lane_max_width);
  
=======
  //Route Message Publisher
  route_callmsg_pub_= <const cav_msgs::RouteConstPtr>("route", 1, true);
   //Route Message Sub
  route_callmsg_sub_ = cnh_.subscribe("route", 1, &WMBroadcaster::routeCallbackMessage, &wmb_);
>>>>>>> 1afd7ece
  // Spin
  cnh_.setSpinRate(10);
  cnh_.spin();
  return 0;
}

}  // namespace carma_wm_ctrl<|MERGE_RESOLUTION|>--- conflicted
+++ resolved
@@ -26,30 +26,21 @@
 {
   map_pub_.publish(map_msg);
 }
-<<<<<<< HEAD
 
 void WMBroadcasterNode::publishMapUpdate(const autoware_lanelet2_msgs::MapBin& geofence_msg) const
 {
   map_update_pub_.publish(geofence_msg);
 }
 
-=======
   
->>>>>>> 1afd7ece
 void WMBroadcasterNode::publishRouteMsg(const cav_msgs::RouteConstPtr route_msg)
 {
   route_callmsg_pub_.publish(route_msg);
 }
-<<<<<<< HEAD
 WMBroadcasterNode::WMBroadcasterNode()
   : wmb_(std::bind(&WMBroadcasterNode::publishMap, this, _1), std::bind(&WMBroadcasterNode::publishMapUpdate, this, _1), 
   std::bind(&WMBroadcasterNode::publishRouteMsg, this, _1),
     std::make_unique<ROSTimerFactory>()){};
-=======
-  
-WMBroadcasterNode::WMBroadcasterNode()
-  : wmb_(std::bind(&WMBroadcasterNode::publishMap, this, _1), std::bind(&WMBroadcasterNode::publishRouteMsg, this, _1), std::make_unique<ROSTimerFactory>()){};
->>>>>>> 1afd7ece
 
 int WMBroadcasterNode::run()
 {
@@ -61,7 +52,6 @@
   route_callmsg_pub_= <const cav_msgs::RouteConstPtr>("route", 1, true);
   // Base Map Sub
   base_map_sub_ = cnh_.subscribe("base_map", 1, &WMBroadcaster::baseMapCallback, &wmb_);
-<<<<<<< HEAD
   // Base Map Georeference Sub
   georef_sub_ = cnh_.subscribe("georeference", 1, &WMBroadcaster::geoReferenceCallback, &wmb_);
   // Geofence Sub
@@ -73,12 +63,10 @@
   pnh_.getParam("max_lane_width", lane_max_width);
   wmb_.setMaxLaneWidth(lane_max_width);
   
-=======
   //Route Message Publisher
   route_callmsg_pub_= <const cav_msgs::RouteConstPtr>("route", 1, true);
    //Route Message Sub
   route_callmsg_sub_ = cnh_.subscribe("route", 1, &WMBroadcaster::routeCallbackMessage, &wmb_);
->>>>>>> 1afd7ece
   // Spin
   cnh_.setSpinRate(10);
   cnh_.spin();
