/*
 * Copyright (C) 2018-2020 LEIDOS.
 *
 * Licensed under the Apache License, Version 2.0 (the "License"); you may not
 * use this file except in compliance with the License. You may obtain a copy of
 * the License at
 *
 * http://www.apache.org/licenses/LICENSE-2.0
 * Unless required by applicable law or agreed to in writing, software
 * distributed under the License is distributed on an "AS IS" BASIS, WITHOUT
 * WARRANTIES OR CONDITIONS OF ANY KIND, either express or implied. See the
 * License for the specific language governing permissions and limitations under
 * the License.
 */

#include "platooning_tactical_plugin/platooning_tactical_plugin.h"

#include <ros/ros.h>
#include <string>
#include <algorithm>
#include <memory>
#include <boost/uuid/uuid_generators.hpp>
#include <boost/uuid/uuid_io.hpp>
#include <lanelet2_core/geometry/Point.h>
#include <trajectory_utils/trajectory_utils.h>
#include <trajectory_utils/conversions/conversions.h>
#include <sstream>
#include <carma_utils/containers/containers.h>
#include <Eigen/Core>
#include <Eigen/Geometry>
#include <Eigen/LU>
#include <Eigen/SVD>
#include <platooning_tactical_plugin/smoothing/SplineI.h>
#include <platooning_tactical_plugin/smoothing/BSpline.h>
#include <platooning_tactical_plugin/log/log.h>
#include <platooning_tactical_plugin/smoothing/filters.h>
#include <unordered_set>

using oss = std::ostringstream;

namespace platooning_tactical_plugin
{
PlatooningTacticalPlugin::PlatooningTacticalPlugin(carma_wm::WorldModelConstPtr wm, PlatooningTacticalPluginConfig config,
                                           PublishPluginDiscoveryCB plugin_discovery_publisher)
  : wm_(wm), config_(config), plugin_discovery_publisher_(plugin_discovery_publisher)
{
  plugin_discovery_msg_.name = "PlatooningTacticalPlugin";
  plugin_discovery_msg_.versionId = "v1.0";
  plugin_discovery_msg_.available = true;
  plugin_discovery_msg_.activated = false;
  plugin_discovery_msg_.type = cav_msgs::Plugin::TACTICAL;
  plugin_discovery_msg_.capability = "tactical_plan/plan_trajectory";
}

bool PlatooningTacticalPlugin::onSpin()
{
  plugin_discovery_publisher_(plugin_discovery_msg_);
  return true;
}

bool PlatooningTacticalPlugin::plan_trajectory_cb(cav_srvs::PlanTrajectoryRequest& req,
                                              cav_srvs::PlanTrajectoryResponse& resp)
{
  ros::WallTime start_time = ros::WallTime::now(); // Start timeing the execution time for planning so it can be logged

  lanelet::BasicPoint2d veh_pos(req.vehicle_state.X_pos_global, req.vehicle_state.Y_pos_global);
  double current_downtrack = wm_->routeTrackPos(veh_pos).downtrack;

  // Only plan the trajectory for the initial LANE_FOLLOWING maneuver and any immediately sequential maneuvers of the same type
  std::vector<cav_msgs::Maneuver> maneuver_plan;
  for(size_t i = req.maneuver_index_to_plan; i < req.maneuver_plan.maneuvers.size(); i++)
  {
    if(req.maneuver_plan.maneuvers[i].type == cav_msgs::Maneuver::LANE_FOLLOWING)
    {
      if (req.maneuver_plan.maneuvers[i].lane_following_maneuver.parameters.negotiation_type != cav_msgs::ManeuverParameters::NO_NEGOTIATION)
      {
        maneuver_plan.push_back(req.maneuver_plan.maneuvers[i]);
        resp.related_maneuvers.push_back(i);
      }
    }
    else
    {
      break;
    }
  }





  auto points_and_target_speeds = maneuvers_to_points(maneuver_plan, std::max((double)0, current_downtrack - config_.back_distance), wm_); // Convert maneuvers to points

  ROS_DEBUG_STREAM("points_and_target_speeds: " << points_and_target_speeds.size());

  ROS_DEBUG_STREAM("PlanTrajectory");

  cav_msgs::TrajectoryPlan original_trajectory;
  original_trajectory.header.frame_id = "map";
  original_trajectory.header.stamp = ros::Time::now();
  original_trajectory.trajectory_id = boost::uuids::to_string(boost::uuids::random_generator()());

  original_trajectory.trajectory_points = compose_trajectory_from_centerline(points_and_target_speeds, req.vehicle_state, req.header.stamp); // Compute the trajectory
  original_trajectory.initial_longitudinal_velocity = std::max(req.vehicle_state.longitudinal_vel, config_.minimum_speed);
  
  resp.trajectory_plan = original_trajectory;
  
  resp.maneuver_status.push_back(cav_srvs::PlanTrajectory::Response::MANEUVER_IN_PROGRESS);

  ros::WallTime end_time = ros::WallTime::now();  // Planning complete

  ros::WallDuration duration = end_time - start_time;
  ROS_DEBUG_STREAM("ExecutionTime: " << duration.toSec());

  return true;

}

std::vector<double> PlatooningTacticalPlugin::apply_speed_limits(const std::vector<double> speeds,
                                                             const std::vector<double> speed_limits)
{
  ROS_DEBUG_STREAM("Speeds list size: " << speeds.size());
  ROS_DEBUG_STREAM("SpeedLimits list size: " << speed_limits.size());

  if (speeds.size() != speed_limits.size())
  {
    throw std::invalid_argument("Speeds and speed limit lists not same size");
  }
  std::vector<double> out;
  for (size_t i = 0; i < speeds.size(); i++)
  {
    out.push_back(std::min(speeds[i], speed_limits[i]));
  }

  return out;
}

Eigen::Isometry2d PlatooningTacticalPlugin::compute_heading_frame(const lanelet::BasicPoint2d& p1,
                                                              const lanelet::BasicPoint2d& p2)
{
  Eigen::Rotation2Dd yaw(atan2(p2.y() - p1.y(), p2.x() - p1.x()));

  return carma_wm::geometry::build2dEigenTransform(p1, yaw);
}

std::pair<double, size_t> PlatooningTacticalPlugin::min_with_exclusions(const std::vector<double>& values, const std::unordered_set<size_t>& excluded) const {
  double min = std::numeric_limits<double>::max();
  size_t best_idx = -1;
  for (size_t i = 0; i < values.size(); i++) {
    if (excluded.find(i) != excluded.end()) {
      continue;
    }

    if (values[i] < min) {
      min = values[i];
      best_idx = i;
    }
  }

  return std::make_pair(min, best_idx);
}

std::vector<double> PlatooningTacticalPlugin::optimize_speed(const std::vector<double>& downtracks, const std::vector<double>& curv_speeds, double accel_limit)
{
  if (downtracks.size() != curv_speeds.size())
  {
    throw std::invalid_argument("Downtracks and speeds do not have the same size");
  }

  if (accel_limit <= 0)
  {
    throw std::invalid_argument("Accel limits should be positive");
  }

  bool optimize = true;
  std::unordered_set<size_t> visited_idx;
  visited_idx.reserve(curv_speeds.size());

  std::vector<double> output = curv_speeds;

  while (optimize)
  {
    auto min_pair = min_with_exclusions(curv_speeds, visited_idx);
    size_t min_idx = std::get<1>(min_pair);
    if (min_idx == -1) {
      break;
    }

    visited_idx.insert(min_idx); // Mark this point as visited
    double v_i = std::get<0>(min_pair);
    double x_i = downtracks[min_idx];
    for (int i = min_idx - 1; i > 0; i--) { // NOTE: Do not use size_t for i type here as -- with > 0 will result in overflow
                                            //       First point's speed is left unchanged as it is current speed of the vehicle
      double v_f = curv_speeds[i];
      double dv = v_f - v_i;
      
      double x_f = downtracks[i];
      double dx = x_f - x_i;

      if(dv > 0) {
        v_f = std::min(v_f, sqrt(v_i * v_i - 2 * accel_limit * dx)); // inverting accel as we are only visiting deceleration case
        visited_idx.insert(i);
      } else if (dv < 0) {
        break;
      }
      output[i] = v_f;
      v_i = v_f;
      x_i = x_f;
    }
  }

  log::printDoublesPerLineWithPrefix("only_reverse[i]: ", output);
  
  output = trajectory_utils::apply_accel_limits_by_distance(downtracks, output, accel_limit, accel_limit);
  log::printDoublesPerLineWithPrefix("after_forward[i]: ", output);

  return output;
}


std::vector<PointSpeedPair> PlatooningTacticalPlugin::constrain_to_time_boundary(const std::vector<PointSpeedPair>& points,
                                                                             double time_span)
{
  std::vector<lanelet::BasicPoint2d> basic_points;
  std::vector<double> speeds;
  splitPointSpeedPairs(points, &basic_points, &speeds);

  std::vector<double> downtracks = carma_wm::geometry::compute_arc_lengths(basic_points);

  size_t time_boundary_exclusive_index =
      trajectory_utils::time_boundary_index(downtracks, speeds, config_.trajectory_time_length);

  if (time_boundary_exclusive_index == 0)
  {
    throw std::invalid_argument("No points to fit in timespan"); 
  }

  std::vector<PointSpeedPair> time_bound_points;
  time_bound_points.reserve(time_boundary_exclusive_index);

  if (time_boundary_exclusive_index == points.size())
  {
    time_bound_points.insert(time_bound_points.end(), points.begin(),
                             points.end());  // All points fit within time boundary
  }
  else
  {
    time_bound_points.insert(time_bound_points.end(), points.begin(),
                             points.begin() + time_boundary_exclusive_index - 1);  // Limit points by time boundary
  }

  return time_bound_points;
}


std::vector<cav_msgs::TrajectoryPlanPoint> PlatooningTacticalPlugin::trajectory_from_points_times_orientations(
    const std::vector<lanelet::BasicPoint2d>& points, const std::vector<double>& times, const std::vector<double>& yaws,
    ros::Time startTime)
{
  if (points.size() != times.size() || points.size() != yaws.size())
  {
    throw std::invalid_argument("All input vectors must have the same size");
  }

  std::vector<cav_msgs::TrajectoryPlanPoint> traj;
  traj.reserve(points.size());

  for (int i = 0; i < points.size(); i++)
  {
    cav_msgs::TrajectoryPlanPoint tpp;
    ros::Duration relative_time(times[i]);
    tpp.target_time = startTime + relative_time;
    tpp.x = points[i].x();
    tpp.y = points[i].y();
    tpp.yaw = yaws[i];

    tpp.controller_plugin_name = "PlatooningControlPlugin";
    tpp.planner_plugin_name = plugin_discovery_msg_.name;

    traj.push_back(tpp);
  }

  return traj;
}

std::vector<PointSpeedPair> PlatooningTacticalPlugin::maneuvers_to_points(const std::vector<cav_msgs::Maneuver>& maneuvers,
                                                                      double max_starting_downtrack,
                                                                      const carma_wm::WorldModelConstPtr& wm)
{
  std::vector<PointSpeedPair> points_and_target_speeds;
  std::unordered_set<lanelet::Id> visited_lanelets;

  bool first = true;
  ROS_DEBUG_STREAM("VehDowntrack: " << max_starting_downtrack);
  for (const auto& manuever : maneuvers)
  {
    if (manuever.type != cav_msgs::Maneuver::LANE_FOLLOWING)
    {
      throw std::invalid_argument("Platooning tactical plugin does not support this maneuver type");
    }

    if (manuever.lane_following_maneuver.parameters.negotiation_type == cav_msgs::ManeuverParameters::NO_NEGOTIATION)
    {
      throw std::invalid_argument("NO_NEGOTIATION maneuver is not supported by this plugin");
    }

<<<<<<< HEAD
=======

    // if (manuever.lane_following_maneuver.parameters.negotiation_type == cav_msgs::ManeuverParameters::PLATOONING)
    // {
    //   // TODO: start and end speed are floats, sp compare them with epsilon 
    //   // if ( manuever.lane_following_maneuver.start_speed != manuever.lane_following_maneuver.end_speed)
    //   // {
    //   //   throw std::invalid_argument("Invalid Platooning Maneuver");
    //   // }
    // }

>>>>>>> 3027f798
    cav_msgs::LaneFollowingManeuver lane_following_maneuver = manuever.lane_following_maneuver;

    double starting_downtrack = lane_following_maneuver.start_dist;
    if (first)
    {
      if (starting_downtrack > max_starting_downtrack)
      {
        starting_downtrack = max_starting_downtrack;
      }
      first = false;
    }

    ROS_DEBUG_STREAM("Used downtrack: " << starting_downtrack);

    auto lanelets = wm->getLaneletsBetween(starting_downtrack, lane_following_maneuver.end_dist, true, true);

    if (lanelets.empty())
    {
      ROS_ERROR_STREAM("Detected no lanelets between starting_downtrack: " << starting_downtrack  << ", and lane_following_maneuver.end_dist: " << lane_following_maneuver.end_dist);
      throw std::invalid_argument("Detected no lanelets between starting_downtrack and end_dist");
    }


    ROS_DEBUG_STREAM("Maneuver");
    lanelet::BasicLineString2d downsampled_centerline;
    downsampled_centerline.reserve(200);


    // getLaneletsBetween is inclusive lanelets between its two boundaries
    // which may return lanechange lanelets, so 
    // exclude lanechanges and plan for only the straight part
    int curr_idx = 0;
    auto following_lanelets = wm->getMapRoutingGraph()->following(lanelets[curr_idx]);
    lanelet::ConstLanelets straight_lanelets;

    if (lanelets.size() <= 1) // no lane change anyways if only size 1
    {
      ROS_DEBUG_STREAM("Detected one straight lanelet Id: " << lanelets[curr_idx].id());
      straight_lanelets = lanelets;
    }
    else
    {
      // skip all lanechanges until lane follow starts
      while (curr_idx + 1 < lanelets.size() && 
              std::find(following_lanelets.begin(),following_lanelets.end(), lanelets[curr_idx + 1]) == following_lanelets.end())
      {
        ROS_DEBUG_STREAM("As there were no directly following lanelets after this, skipping lanelet id: " << lanelets[curr_idx].id());
        curr_idx ++;
        following_lanelets = wm->getMapRoutingGraph()->following(lanelets[curr_idx]);
      }

      ROS_DEBUG_STREAM("Added lanelet Id for lane follow: " << lanelets[curr_idx].id());
      // guaranteed to have at least one "straight" lanelet (e.g the last one in the list)
      straight_lanelets.push_back(lanelets[curr_idx]);

      // add all lanelets on the straight road until next lanechange
      while (curr_idx + 1 < lanelets.size() && 
              std::find(following_lanelets.begin(),following_lanelets.end(), lanelets[curr_idx + 1]) != following_lanelets.end())
      {
        curr_idx++;
        ROS_DEBUG_STREAM("Added lanelet Id forlane follow: " << lanelets[curr_idx].id());
        straight_lanelets.push_back(lanelets[curr_idx]);
        following_lanelets = wm->getMapRoutingGraph()->following(lanelets[curr_idx]);
      }
    }

    for (auto l : straight_lanelets)
    {
      ROS_DEBUG_STREAM("Processing lanelet ID: " << l.id());
      if (visited_lanelets.find(l.id()) == visited_lanelets.end())
      {

        bool is_turn = false;
        if(l.hasAttribute("turn_direction")) {
          std::string turn_direction = l.attribute("turn_direction").value();
          is_turn = turn_direction.compare("left") == 0 || turn_direction.compare("right") == 0;
        }
        
        lanelet::BasicLineString2d centerline = l.centerline2d().basicLineString();
        lanelet::BasicLineString2d downsampled_points;
        if (is_turn) {
          downsampled_points = carma_utils::containers::downsample_vector(centerline, config_.turn_downsample_ratio);
        } else {
          downsampled_points = carma_utils::containers::downsample_vector(centerline, config_.default_downsample_ratio);
        }
        downsampled_centerline = carma_wm::geometry::concatenate_line_strings(downsampled_centerline, downsampled_points);
        visited_lanelets.insert(l.id());
      }
    }

    first = true;
    for (auto p : downsampled_centerline)
    {
      if (first && points_and_target_speeds.size() != 0)
      {
        first = false;
        continue;  // Skip the first point if we have already added points from a previous maneuver to avoid duplicates
      }
      PointSpeedPair pair;
      pair.point = p;
      pair.speed = lane_following_maneuver.end_speed;
      points_and_target_speeds.push_back(pair);
    }
  }

  // Here we are limiting the trajectory length to the given length by maneuver end dist as opposed to the end of lanelets involved.
    double starting_route_downtrack = wm_->routeTrackPos(points_and_target_speeds.front().point).downtrack;
    double ending_downtrack = maneuvers.back().lane_following_maneuver.end_dist;

    if(ending_downtrack + config_.buffer_ending_downtrack < wm_->getRouteEndTrackPos().downtrack){
      ending_downtrack = ending_downtrack + config_.buffer_ending_downtrack;
    }
    else
    {
      ending_downtrack = wm_->getRouteEndTrackPos().downtrack;
    } 
    
    size_t max_i = points_and_target_speeds.size() - 1;
    size_t unbuffered_idx = points_and_target_speeds.size() - 1;
    bool found_unbuffered_idx = false;
    double dist_accumulator = starting_route_downtrack;
    lanelet::BasicPoint2d prev_point;

  for (int i = 0; i < points_and_target_speeds.size(); i ++) {
      auto current_point = points_and_target_speeds[i].point;
      if (i == 0) {
        prev_point = current_point;
        continue;
      }

      double delta_d = lanelet::geometry::distance2d(prev_point, current_point);
      ROS_DEBUG_STREAM("Index i: " << i << ", delta_d: " << delta_d << ", dist_accumulator:" << dist_accumulator <<", current_point.x():" << current_point.x() << 
        "current_point.y():" << current_point.y());
      dist_accumulator += delta_d;
      if (dist_accumulator > maneuvers.back().lane_following_maneuver.end_dist && !found_unbuffered_idx)
      {
        unbuffered_idx = i - 1;
        ROS_DEBUG_STREAM("Found index unbuffered_idx at: " << unbuffered_idx);
        found_unbuffered_idx = true;
      }
      if (dist_accumulator > ending_downtrack) {
        max_i = i - 1;
        ROS_DEBUG_STREAM("Max_i breaking at: i: " << i << ", max_i: " << max_i);
        break;
      }
      prev_point = current_point;
    }
    ending_state_before_buffer.X_pos_global = points_and_target_speeds[unbuffered_idx].point.x();
    ending_state_before_buffer.Y_pos_global = points_and_target_speeds[unbuffered_idx].point.y();
    ROS_DEBUG_STREAM("Here ending_state_before_buffer.X_pos_global: " << ending_state_before_buffer.X_pos_global << 
      ", and Y_pos_global" << ending_state_before_buffer.Y_pos_global);

    std::vector<PointSpeedPair> constrained_points(points_and_target_speeds.begin(), points_and_target_speeds.begin() + max_i);
    return constrained_points;
}

int PlatooningTacticalPlugin::getNearestPointIndex(const std::vector<PointSpeedPair>& points,
                                               const cav_msgs::VehicleState& state)
{
  lanelet::BasicPoint2d veh_point(state.X_pos_global, state.Y_pos_global);
  ROS_DEBUG_STREAM("veh_point: " << veh_point.x() << ", " << veh_point.y());
  double min_distance = std::numeric_limits<double>::max();
  int i = 0;
  int best_index = 0;
  for (const auto& p : points)
  {
    double distance = lanelet::geometry::distance2d(p.point, veh_point);
    ROS_DEBUG_STREAM("distance: " << distance);
    ROS_DEBUG_STREAM("p: " << p.point.x() << ", " << p.point.y());
    if (distance < min_distance)
    {
      best_index = i;
      min_distance = distance;
    }
    i++;
  }

  return best_index;
}


void PlatooningTacticalPlugin::splitPointSpeedPairs(const std::vector<PointSpeedPair>& points,
                                                std::vector<lanelet::BasicPoint2d>* basic_points,
                                                std::vector<double>* speeds)
{
  basic_points->reserve(points.size());
  speeds->reserve(points.size());

  for (const auto& p : points)
  {
    basic_points->push_back(p.point);
    speeds->push_back(p.speed);
  }
}

std::unique_ptr<smoothing::SplineI>
PlatooningTacticalPlugin::compute_fit(const std::vector<lanelet::BasicPoint2d>& basic_points)
{
  if (basic_points.size() < 4)
  {
    ROS_WARN_STREAM("Insufficient Spline Points");
    return nullptr;
  }

  std::unique_ptr<smoothing::SplineI> spl = std::make_unique<smoothing::BSpline>();
  spl->setPoints(basic_points);

  return spl;
}

std::vector<cav_msgs::TrajectoryPlanPoint> PlatooningTacticalPlugin::compose_trajectory_from_centerline(
    const std::vector<PointSpeedPair>& points, const cav_msgs::VehicleState& state, const ros::Time& state_time)
{
  ROS_DEBUG_STREAM("VehicleState: "
                   << " x: " << state.X_pos_global << " y: " << state.Y_pos_global << " yaw: " << state.orientation
                   << " speed: " << state.longitudinal_vel);

  ROS_DEBUG_STREAM("points size: " << points.size());
  
  log::printDebugPerLine(points, &log::pointSpeedPairToStream);

  int nearest_pt_index = getNearestPointIndex(points, state);

  ROS_DEBUG_STREAM("NearestPtIndex: " << nearest_pt_index);

  std::vector<PointSpeedPair> future_points(points.begin() + nearest_pt_index + 1, points.end()); // Points in front of current vehicle position

  auto time_bound_points = constrain_to_time_boundary(future_points, config_.trajectory_time_length);

  ROS_DEBUG_STREAM("time_bound_points size: " << time_bound_points.size());

  log::printDebugPerLine(time_bound_points, &log::pointSpeedPairToStream);

  ROS_DEBUG("Got basic points ");

  std::vector<PointSpeedPair> back_and_future = attach_back_points(points,nearest_pt_index,time_bound_points, config_.back_distance);

  ROS_DEBUG_STREAM("Got back_and_future points with size" <<back_and_future.size());
  log::printDebugPerLine(back_and_future, &log::pointSpeedPairToStream);

  std::vector<double> speed_limits;
  std::vector<lanelet::BasicPoint2d> curve_points;

  splitPointSpeedPairs(back_and_future, &curve_points, &speed_limits);

  std::unique_ptr<smoothing::SplineI> fit_curve = compute_fit(curve_points); // Compute splines based on curve points
  if (!fit_curve)
  {
    throw std::invalid_argument("Could not fit a spline curve along the given trajectory!");
  }

  ROS_DEBUG("Got fit");

  ROS_DEBUG_STREAM("speed_limits.size() " << speed_limits.size());

  std::vector<lanelet::BasicPoint2d> all_sampling_points;
  all_sampling_points.reserve(1 + curve_points.size() * 2);

  std::vector<double> distributed_speed_limits;
  distributed_speed_limits.reserve(1 + curve_points.size() * 2);

  // compute total length of the trajectory to get correct number of points 
  // we expect using curve_resample_step_size
  std::vector<double> downtracks_raw = carma_wm::geometry::compute_arc_lengths(curve_points);

  int total_step_along_curve = static_cast<int>(downtracks_raw.back() / config_.curve_resample_step_size);

  int current_speed_index = 0;
  size_t total_point_size = curve_points.size();

  double step_threshold_for_next_speed = (double)total_step_along_curve / (double)total_point_size;
  double scaled_steps_along_curve = 0.0; // from 0 (start) to 1 (end) for the whole trajectory
  std::vector<double> better_curvature;
  better_curvature.reserve(1 + curve_points.size() * 2);

  for (size_t steps_along_curve = 0; steps_along_curve < total_step_along_curve; steps_along_curve++) // Resample curve at tighter resolution
  {
    lanelet::BasicPoint2d p = (*fit_curve)(scaled_steps_along_curve);
    
    all_sampling_points.push_back(p);
    double c = compute_curvature_at((*fit_curve), scaled_steps_along_curve);
    better_curvature.push_back(c);
    if ((double)steps_along_curve > step_threshold_for_next_speed)
    {
      step_threshold_for_next_speed += (double)total_step_along_curve / (double) total_point_size;
      current_speed_index ++;
    }
    distributed_speed_limits.push_back(speed_limits[current_speed_index]); // Identify speed limits for resampled points
    scaled_steps_along_curve += 1.0/total_step_along_curve; //adding steps_along_curve_step_size
  }

  ROS_DEBUG_STREAM("Got sampled points with size:" << all_sampling_points.size());
  log::printDebugPerLine(all_sampling_points, &log::basicPointToStream);

  std::vector<double> final_yaw_values = carma_wm::geometry::compute_tangent_orientations(all_sampling_points);

  log::printDoublesPerLineWithPrefix("raw_curvatures[i]: ", better_curvature);

  std::vector<double> curvatures = smoothing::moving_average_filter(better_curvature, config_.curvature_moving_average_window_size);

  std::vector<double> ideal_speeds =
      trajectory_utils::constrained_speeds_for_curvatures(curvatures, config_.lateral_accel_limit);
  
  log::printDoublesPerLineWithPrefix("curvatures[i]: ", curvatures);
  log::printDoublesPerLineWithPrefix("ideal_speeds: ", ideal_speeds);
  log::printDoublesPerLineWithPrefix("final_yaw_values[i]: ", final_yaw_values);

  std::vector<double> constrained_speed_limits = apply_speed_limits(ideal_speeds, distributed_speed_limits);
  log::printDoublesPerLineWithPrefix("constrained_speed_limits: ", constrained_speed_limits);

  ROS_DEBUG("Processed all points in computed fit");

  if (all_sampling_points.size() == 0)
  {
    ROS_WARN_STREAM("No trajectory points could be generated");
    return {};
  }

  // Add current vehicle point to front of the trajectory

  nearest_pt_index = get_nearest_index_by_downtrack(all_sampling_points, state);
  ROS_DEBUG_STREAM("Current state's nearest_pt_index: " << nearest_pt_index);
  ROS_DEBUG_STREAM("Curvature right now: " << better_curvature[nearest_pt_index] << ", at state x: " << state.X_pos_global << ", state y: " << state.Y_pos_global);
  ROS_DEBUG_STREAM("Corresponding to point: x: " << all_sampling_points[nearest_pt_index].x() << ", y:" << all_sampling_points[nearest_pt_index].y());

  int buffer_pt_index = get_nearest_index_by_downtrack(all_sampling_points, ending_state_before_buffer);
  ROS_DEBUG_STREAM("Ending state's index before applying buffer (buffer_pt_index): " << buffer_pt_index);
  ROS_DEBUG_STREAM("Corresponding to point: x: " << all_sampling_points[buffer_pt_index].x() << ", y:" << all_sampling_points[buffer_pt_index].y());
  
  if (nearest_pt_index + 1 >= buffer_pt_index)
  {
    ROS_WARN_STREAM("Current state is at or passed the planned end distance. Couldn't generate trajectory");
    return {};
  }

  //drop buffer points here
  std::vector<lanelet::BasicPoint2d> future_basic_points(all_sampling_points.begin() + nearest_pt_index + 1,
                                            all_sampling_points.begin()+ buffer_pt_index);  // Points in front of current vehicle position

  std::vector<double> future_speeds(constrained_speed_limits.begin() + nearest_pt_index + 1,
                                            constrained_speed_limits.begin() + buffer_pt_index);  // Points in front of current vehicle position
  std::vector<double> future_yaw(final_yaw_values.begin() + nearest_pt_index + 1,
                                            final_yaw_values.begin() + buffer_pt_index);  // Points in front of current vehicle position
  std::vector<double>  final_actual_speeds = future_speeds;
  all_sampling_points = future_basic_points;
  final_yaw_values = future_yaw;
  ROS_DEBUG_STREAM("Trimmed future points to size: " << future_basic_points.size() );

  lanelet::BasicPoint2d cur_veh_point(state.X_pos_global, state.Y_pos_global);

  all_sampling_points.insert(all_sampling_points.begin(),
                             cur_veh_point);  // Add current vehicle position to front of sample points

  final_actual_speeds.insert(final_actual_speeds.begin(), state.longitudinal_vel);

  final_yaw_values.insert(final_yaw_values.begin(), state.orientation);

  // Compute points to local downtracks
  std::vector<double> downtracks = carma_wm::geometry::compute_arc_lengths(all_sampling_points);

  // Apply accel limits
  final_actual_speeds = optimize_speed(downtracks, final_actual_speeds, config_.max_accel);

  log::printDoublesPerLineWithPrefix("postAccel[i]: ", final_actual_speeds);

  final_actual_speeds = smoothing::moving_average_filter(final_actual_speeds, config_.speed_moving_average_window_size);
  log::printDoublesPerLineWithPrefix("post_average[i]: ", final_actual_speeds);

  for (auto& s : final_actual_speeds)  // Limit minimum speed. TODO how to handle stopping?
  {
    s = std::max(s, config_.minimum_speed);
  }

  log::printDoublesPerLineWithPrefix("post_min_speed[i]: ", final_actual_speeds);

  // Convert speeds to times
  std::vector<double> times;
  trajectory_utils::conversions::speed_to_time(downtracks, final_actual_speeds, &times);

  log::printDoublesPerLineWithPrefix("times[i]: ", times);
  
  // Build trajectory points
  std::vector<cav_msgs::TrajectoryPlanPoint> traj_points =
      trajectory_from_points_times_orientations(all_sampling_points, times, final_yaw_values, state_time); 

  if (config_.publish_debug) {
    carma_debug_msgs::TrajectoryCurvatureSpeeds msg;
    msg.velocity_profile = final_actual_speeds;
    msg.relative_downtrack = downtracks;
    msg.tangent_headings = final_yaw_values;
    std::vector<double> aligned_speed_limits(constrained_speed_limits.begin() + nearest_pt_index,
                                            constrained_speed_limits.end());
    msg.speed_limits = aligned_speed_limits;
    std::vector<double> aligned_curvatures(curvatures.begin() + nearest_pt_index,
                                            curvatures.end());
    msg.curvatures = aligned_curvatures;
    msg.lat_accel_limit = config_.lateral_accel_limit;
    msg.lon_accel_limit = config_.max_accel;
    msg.starting_state = state;
    debug_msg_ = msg;
  }
  return traj_points;
}

int PlatooningTacticalPlugin::get_nearest_index_by_downtrack(const std::vector<lanelet::BasicPoint2d>& points,
                                               const cav_msgs::VehicleState& state) const
{
  lanelet::BasicPoint2d veh_point(state.X_pos_global, state.Y_pos_global);
  double min_distance = std::numeric_limits<double>::max();
  int i = 0;
  int best_index = 0;
  for (const auto& p : points)
  {
    double distance = lanelet::geometry::distance2d(p, veh_point);
    if (distance < min_distance)
    {
      best_index = i;
      min_distance = distance;
    }
    i++;
  }

  return best_index;
}

double PlatooningTacticalPlugin::compute_curvature_at(const smoothing::SplineI& fit_curve, double step_along_the_curve) const
{
  lanelet::BasicPoint2d f_prime_pt = fit_curve.first_deriv(step_along_the_curve);
  lanelet::BasicPoint2d f_prime_prime_pt = fit_curve.second_deriv(step_along_the_curve);
  // Convert to 3d vector to do 3d vector operations like cross.
  Eigen::Vector3d f_prime = {f_prime_pt.x(), f_prime_pt.y(), 0};
  Eigen::Vector3d f_prime_prime = {f_prime_prime_pt.x(), f_prime_prime_pt.y(), 0};
  return (f_prime.cross(f_prime_prime)).norm()/(pow(f_prime.norm(),3));
}

std::vector<PointSpeedPair> PlatooningTacticalPlugin::attach_back_points(const std::vector<PointSpeedPair>& points, 
                          const int nearest_pt_index, std::vector<PointSpeedPair> future_points, double back_distance) const
{
  std::vector<PointSpeedPair> back_and_future;
  back_and_future.reserve(points.size());
  double total_dist = 0;
  int min_i = 0;
  for (int i = nearest_pt_index; i > 0; --i) { 
    min_i = i;
    total_dist += lanelet::geometry::distance2d(points[i].point, points[i-1].point);
  
    if (total_dist > back_distance) {
      break;
    }
  }

  back_and_future.insert(back_and_future.end(), points.begin() + min_i, points.begin() + nearest_pt_index + 1);
  back_and_future.insert(back_and_future.end(), future_points.begin(), future_points.end());
  return back_and_future;
}


}  // namespace platooning_tactical_plugin<|MERGE_RESOLUTION|>--- conflicted
+++ resolved
@@ -303,19 +303,6 @@
       throw std::invalid_argument("NO_NEGOTIATION maneuver is not supported by this plugin");
     }
 
-<<<<<<< HEAD
-=======
-
-    // if (manuever.lane_following_maneuver.parameters.negotiation_type == cav_msgs::ManeuverParameters::PLATOONING)
-    // {
-    //   // TODO: start and end speed are floats, sp compare them with epsilon 
-    //   // if ( manuever.lane_following_maneuver.start_speed != manuever.lane_following_maneuver.end_speed)
-    //   // {
-    //   //   throw std::invalid_argument("Invalid Platooning Maneuver");
-    //   // }
-    // }
-
->>>>>>> 3027f798
     cav_msgs::LaneFollowingManeuver lane_following_maneuver = manuever.lane_following_maneuver;
 
     double starting_downtrack = lane_following_maneuver.start_dist;
