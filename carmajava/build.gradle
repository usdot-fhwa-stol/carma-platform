--- conflicted
+++ resolved
@@ -43,16 +43,10 @@
         maven {
             url uri("../../../../devel/share/maven")
         }
-<<<<<<< HEAD
+// Uncomment for use with intellij debugging (not needed for regular builds)
         maven {
             url uri("/home/mcconnelms/rosjava/devel/share/maven") // Modify to match local path
-            }
-=======
-// Uncomment for use with intellij debugging (not needed for regular builds)
-//        maven {
-//            url uri("/home/mcconnelms/rosjava/devel/share/maven") // Modify to match local path
-//        }
->>>>>>> a48a4466
+        }
     }
 }
 
