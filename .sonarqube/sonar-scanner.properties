--- conflicted
+++ resolved
@@ -52,11 +52,8 @@
   carma_wm_ctrl, \
   mpc_follower_wrapper, \
   roadway_objects, \
-<<<<<<< HEAD
   platooning_strategic, \
-=======
   mock_lightbar_driver, \
->>>>>>> 7d003259
   platooning_tactical_plugin
 
 
@@ -126,10 +123,6 @@
 mpc_follower_wrapper.sonar.tests    = test
 truck_inspection_client.sonar.tests = test
 roadway_objects.sonar.tests         = test 
-<<<<<<< HEAD
 platooning_strategic.sonar.tests    = test
 platooning_tactical_plugin.sonar.tests         = test
-=======
-platooning_tactical_plugin.sonar.tests         = test 
-mock_lightbar_driver.sonar.tests    = test
->>>>>>> 7d003259
+mock_lightbar_driver.sonar.tests    = test