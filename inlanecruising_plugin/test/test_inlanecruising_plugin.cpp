--- conflicted
+++ resolved
@@ -53,11 +53,7 @@
   ASSERT_NEAR(M_PI_2, P_in_A_rot.smallestAngle(), 0.000000001);
 }
 
-<<<<<<< HEAD
 TEST(InLaneCruisingPluginTest, DISABLED_trajectory_from_points_times_orientations)
-=======
-TEST(InLaneCruisingPluginTest, trajectory_from_points_times_orientations)
->>>>>>> ee6f5aa2
 {
   InLaneCruisingPluginConfig config;
   config.downsample_ratio = 1;
@@ -273,7 +269,6 @@
   // Following logic is written for BSpline library. Switch with appropriate call of the new library if different.
   float parameter = 0.0;
   for(int i=0; i< points.size(); i++){
-<<<<<<< HEAD
     auto values = (*fit_curve)(parameter);
   
     // Uncomment to print and check if this generated map matches with the original one above 
@@ -472,85 +467,4 @@
 
 
   
-=======
-    lanelet::BasicPoint2d pt = (*fit_curve)(parameter);
-  
-    // Uncomment to print and check if this generated map matches with the original one above 
-    // ROS_INFO_STREAM("BSpline point: x: " << values.x() << "y: " << values.y());
-    spline_points.push_back(pt);
-    parameter += 1.0/(points.size()*1.0);
-  }
-
-  ASSERT_EQ(spline_points.size(), points.size());
-  int error_count = 0;
-  
-  tf::Vector3 original_vector_1(points[1].x() - points[0].x(), 
-                      points[1].y() - points[0].y(), 0);
-  original_vector_1.setZ(0);
-  tf::Vector3 spline_vector_1(spline_points[1].x() - spline_points[0].x(), 
-                      spline_points[1].y() - spline_points[0].y(), 0);
-  spline_vector_1.setZ(0);
-    tf::Vector3 original_vector_2(points[2].x() - points[1].x(), 
-                      points[2].y() - points[1].y(), 0);
-  original_vector_2.setZ(0);
-  tf::Vector3 spline_vector_2(spline_points[2].x() - spline_points[1].x(), 
-                      spline_points[2].y() - spline_points[1].y(), 0);
-  spline_vector_2.setZ(0);
-  double angle_in_rad_1 = std::fabs(tf::tfAngle(original_vector_1, spline_vector_1));
-  double angle_in_rad_2 = std::fabs(tf::tfAngle(original_vector_2, spline_vector_2));
-
-  ASSERT_NEAR(angle_in_rad_1, 0.0, 0.0001);
-  ASSERT_NEAR(angle_in_rad_2, 0.0, 0.0001);
-
-  ///////////////////////
-  // S curve
-  ///////////////////////
-  points = {};
-  lanelet::BasicPoint2d po1(3,4);
-  points.push_back( po1);
-  lanelet::BasicPoint2d po2(5,4);
-  points.push_back( po2);
-  lanelet::BasicPoint2d po3(8,9);
-  points.push_back( po3);
-  lanelet::BasicPoint2d po4(8,23);
-  points.push_back( po4);
-  lanelet::BasicPoint2d po5(3.5,25);
-  points.push_back( po5);
-  lanelet::BasicPoint2d po6(3,25);
-  points.push_back( po6);
-  lanelet::BasicPoint2d po7(2.5,26);
-  points.push_back( po7);
-  lanelet::BasicPoint2d po8(2.25,27);
-  points.push_back( po8);
-  lanelet::BasicPoint2d po9(2.0,28);
-  points.push_back( po9);
-  lanelet::BasicPoint2d po10(1.5,30);
-  points.push_back(po10);
-  lanelet::BasicPoint2d po11(1.0,32);
-  points.push_back(po11);
-  lanelet::BasicPoint2d po12(1.25,34);
-  points.push_back(po12);
-  lanelet::BasicPoint2d po13(2.0,35);
-  points.push_back(po13);
-  lanelet::BasicPoint2d po14(4.0,35);
-  points.push_back(po14);
-  lanelet::BasicPoint2d po15(5.0,35.5);
-  points.push_back(po15);
-  lanelet::BasicPoint2d po16(6.0,36);
-  points.push_back(po16);
-  lanelet::BasicPoint2d po17(7.0,50);
-  points.push_back(po17);
-  lanelet::BasicPoint2d po18(6.5,48);
-  points.push_back(po18);
-  lanelet::BasicPoint2d po19(4.0,43);
-  points.push_back(po19);
-
-  // As different libraries may fit S curves differently, we are only checking if we can get any fit here.
-  ASSERT_NO_THROW(plugin.compute_fit(points));
-
-  std::unique_ptr<smoothing::SplineI> fit_s_curve = plugin.compute_fit(points);
-
-  ASSERT_TRUE(!!fit_s_curve);
-
->>>>>>> ee6f5aa2
 }