--- conflicted
+++ resolved
@@ -93,8 +93,6 @@
             std::vector<PointSpeedPair> maneuvers_to_points(const std::vector<cav_msgs::Maneuver>& maneuvers,
                                                 double max_starting_downtrack,
                                                 const carma_wm::WorldModelConstPtr& wm,const cav_msgs::VehicleState& state);
-<<<<<<< HEAD
-=======
               /**
              * \brief Finds the index for the point closest to the specified vehicle state
              * 
@@ -106,7 +104,6 @@
             int getNearestRouteIndex(lanelet::BasicLineString2d& points, const cav_msgs::VehicleState& state) const;
 
             int getNearestPointIndex(const std::vector<lanelet::BasicPoint2d>& points, const cav_msgs::VehicleState& state) const;
->>>>>>> 9b23ffa9
             /**
              * \brief Creates a Lanelet2 Linestring from a vector or points along the geometry 
              * \param starting_downtrack downtrack along route where maneuver starts
@@ -330,12 +327,8 @@
             double min_desired_gap_ =5.0;
             double ending_buffer_downtrack_ = 5.0;
        
-<<<<<<< HEAD
-            cav_msgs::VehicleState  ending_state_before_buffer_; //state before applying extra points for curvature calculation that are removed later
-=======
 
             cav_msgs::VehicleState  ending_state_before_buffer_;
->>>>>>> 9b23ffa9
 
             // generated trajectory plan
             cav_msgs::TrajectoryPlan trajectory_msg;
