/*
 * Copyright (C) 2019-2020 LEIDOS.
 *
 * Licensed under the Apache License, Version 2.0 (the "License"); you may not
 * use this file except in compliance with the License. You may obtain a copy of
 * the License at
 *
 * http://www.apache.org/licenses/LICENSE-2.0
 *
 * Unless required by applicable law or agreed to in writing, software
 * distributed under the License is distributed on an "AS IS" BASIS, WITHOUT
 * WARRANTIES OR CONDITIONS OF ANY KIND, either express or implied. See the
 * License for the specific language governing permissions and limitations under
 * the License.
 */

#include <ros/ros.h>
#include <string>
#include <algorithm>
#include <memory>
#include <boost/uuid/uuid_generators.hpp>
#include <boost/uuid/uuid_io.hpp>
#include <lanelet2_core/geometry/Point.h>
#include <trajectory_utils/trajectory_utils.h>
#include <trajectory_utils/conversions/conversions.h>
#include <sstream>
#include <carma_utils/containers/containers.h>
#include <Eigen/Core>
#include <Eigen/Geometry>
#include <Eigen/LU>
#include <Eigen/SVD>
#include <inlanecruising_plugin/smoothing/SplineI.h>
#include <inlanecruising_plugin/smoothing/BSpline.h>
#include <inlanecruising_plugin/inlanecruising_plugin.h>
#include <inlanecruising_plugin/log/log.h>
#include <inlanecruising_plugin/smoothing/filters.h>



using oss = std::ostringstream;

namespace inlanecruising_plugin
{
InLaneCruisingPlugin::InLaneCruisingPlugin(carma_wm::WorldModelConstPtr wm, InLaneCruisingPluginConfig config,
                                           PublishPluginDiscoveryCB plugin_discovery_publisher, DebugPublisher debug_publisher)
  : wm_(wm), config_(config), plugin_discovery_publisher_(plugin_discovery_publisher), debug_publisher_(debug_publisher)
{
  plugin_discovery_msg_.name = "InLaneCruisingPlugin";
  plugin_discovery_msg_.versionId = "v1.0";
  plugin_discovery_msg_.available = true;
  plugin_discovery_msg_.activated = false;
  plugin_discovery_msg_.type = cav_msgs::Plugin::TACTICAL;
  plugin_discovery_msg_.capability = "tactical_plan/plan_trajectory";
}

bool InLaneCruisingPlugin::onSpin()
{
  plugin_discovery_publisher_(plugin_discovery_msg_);
  return true;
}

bool InLaneCruisingPlugin::plan_trajectory_cb(cav_srvs::PlanTrajectoryRequest& req,
                                              cav_srvs::PlanTrajectoryResponse& resp)
{
   ros::WallTime start_time = ros::WallTime::now();  // Start timeing the execution time for planning so it can be logged

  lanelet::BasicPoint2d veh_pos(req.vehicle_state.X_pos_global, req.vehicle_state.Y_pos_global);
  double current_downtrack = wm_->routeTrackPos(veh_pos).downtrack;

  // Only plan the trajectory for the initial LANE_FOLLOWING maneuver and any immediately sequential maneuvers of the same type
  std::vector<cav_msgs::Maneuver> maneuver_plan;
  for(size_t i = req.maneuver_index_to_plan; i < req.maneuver_plan.maneuvers.size(); i++)
  {
    if(req.maneuver_plan.maneuvers[i].type == cav_msgs::Maneuver::LANE_FOLLOWING)
    {
      maneuver_plan.push_back(req.maneuver_plan.maneuvers[i]);
      resp.related_maneuvers.push_back(i);
    }
    else
    {
      break;
    }
  }
  auto points_and_target_speeds = maneuvers_to_points(maneuver_plan, std::max((double)0, current_downtrack - config_.back_distance), wm_); // Convert maneuvers to points

  ROS_DEBUG_STREAM("points_and_target_speeds: " << points_and_target_speeds.size());

  ROS_DEBUG_STREAM("PlanTrajectory");

  cav_msgs::TrajectoryPlan original_trajectory;
  original_trajectory.header.frame_id = "map";
  original_trajectory.header.stamp = ros::Time::now();
  original_trajectory.trajectory_id = boost::uuids::to_string(boost::uuids::random_generator()());

  original_trajectory.trajectory_points = compose_trajectory_from_centerline(points_and_target_speeds, req.vehicle_state, req.header.stamp); // Compute the trajectory
  original_trajectory.initial_longitudinal_velocity = std::max(req.vehicle_state.longitudinal_vel, config_.minimum_speed);

  if (config_.enable_object_avoidance)
  {
    ROS_DEBUG_STREAM("Activate Object Avoidance");
    if (yield_client_ && yield_client_.exists() && yield_client_.isValid())
    {
      ROS_DEBUG_STREAM("Yield Client is valid");
      cav_srvs::PlanTrajectory yield_srv;
      yield_srv.request.initial_trajectory_plan = original_trajectory;
      yield_srv.request.vehicle_state = req.vehicle_state;

      if (yield_client_.call(yield_srv))
      {
        ROS_DEBUG_STREAM("Received Traj from Yield");
        cav_msgs::TrajectoryPlan yield_plan = yield_srv.response.trajectory_plan;
        if (validate_yield_plan(yield_plan))
        {
          ROS_DEBUG_STREAM("Yield trajectory validated");
          resp.trajectory_plan = yield_plan;
        }
        else
        {
          throw std::invalid_argument("Invalid Yield Trajectory");
        }
      }
      else
      {
        throw std::invalid_argument("Unable to Call Yield Plugin");
      }
    }
    else
    {
      throw std::invalid_argument("Yield Client is unavailable");
    }
    
  }
  else
  {
    ROS_DEBUG_STREAM("Ignored Object Avoidance");
    resp.trajectory_plan = original_trajectory;
  }

  if (config_.publish_debug) { // Publish the debug message if in debug logging mode
    debug_msg_.trajectory_plan = resp.trajectory_plan;
    debug_publisher_(debug_msg_); 
  }
  
  resp.maneuver_status.push_back(cav_srvs::PlanTrajectory::Response::MANEUVER_IN_PROGRESS);

  ros::WallTime end_time = ros::WallTime::now();  // Planning complete

  ros::WallDuration duration = end_time - start_time;
  ROS_DEBUG_STREAM("ExecutionTime: " << duration.toSec());

  return true;
}

std::vector<double> InLaneCruisingPlugin::apply_speed_limits(const std::vector<double> speeds,
                                                             const std::vector<double> speed_limits)
{
  ROS_DEBUG_STREAM("Speeds list size: " << speeds.size());
  ROS_DEBUG_STREAM("SpeedLimits list size: " << speed_limits.size());

  if (speeds.size() != speed_limits.size())
  {
    throw std::invalid_argument("Speeds and speed limit lists not same size");
  }
  std::vector<double> out;
  for (size_t i = 0; i < speeds.size(); i++)
  {
    out.push_back(std::min(speeds[i], speed_limits[i]));
  }

  return out;
}

Eigen::Isometry2d InLaneCruisingPlugin::compute_heading_frame(const lanelet::BasicPoint2d& p1,
                                                              const lanelet::BasicPoint2d& p2)
{
  Eigen::Rotation2Dd yaw(atan2(p2.y() - p1.y(), p2.x() - p1.x()));

  return carma_wm::geometry::build2dEigenTransform(p1, yaw);
}



std::pair<double, size_t> InLaneCruisingPlugin::min_with_exclusions(const std::vector<double>& values, const std::unordered_set<size_t>& excluded) const {
  double min = std::numeric_limits<double>::max();
  size_t best_idx = -1;
  for (size_t i = 0; i < values.size(); i++) {
    if (excluded.find(i) != excluded.end()) {
      continue;
    }

    if (values[i] < min) {
      min = values[i];
      best_idx = i;
    }
  }

  return std::make_pair(min, best_idx);
}

std::vector<double> InLaneCruisingPlugin::optimize_speed(const std::vector<double>& downtracks, const std::vector<double>& curv_speeds, double accel_limit)
{
  if (downtracks.size() != curv_speeds.size())
  {
    throw std::invalid_argument("Downtracks and speeds do not have the same size");
  }

  if (accel_limit <= 0)
  {
    throw std::invalid_argument("Accel limits should be positive");
  }

  bool optimize = true;
  std::unordered_set<size_t> visited_idx;
  visited_idx.reserve(curv_speeds.size());

  std::vector<double> output = curv_speeds;

  while (optimize)
  {
    auto min_pair = min_with_exclusions(curv_speeds, visited_idx);
    size_t min_idx = std::get<1>(min_pair);
    if (min_idx == -1) {
      break;
    }

    visited_idx.insert(min_idx); // Mark this point as visited

    double v_i = std::get<0>(min_pair);
    double x_i = downtracks[min_idx];
    for (int i = min_idx - 1; i > 0; i--) { // NOTE: Do not use size_t for i type here as -- with > 0 will result in overflow
                                            //       First point's speed is left unchanged as it is current speed of the vehicle
      double v_f = curv_speeds[i];
      double dv = v_f - v_i;
      
      double x_f = downtracks[i];
      double dx = x_f - x_i;

      if(dv > 0) {
        v_f = std::min(v_f, sqrt(v_i * v_i - 2 * accel_limit * dx)); // inverting accel as we are only visiting deceleration case
        visited_idx.insert(i);
      } else if (dv < 0) {
        break;
      }
      output[i] = v_f;
      v_i = v_f;
      x_i = x_f;
    }
  }

  //log::printDoublesPerLineWithPrefix("only_reverse[i]: ", output);
  
  output = trajectory_utils::apply_accel_limits_by_distance(downtracks, output, accel_limit, accel_limit);
  //log::printDoublesPerLineWithPrefix("after_forward[i]: ", output);

  return output;
}

std::vector<PointSpeedPair> InLaneCruisingPlugin::constrain_to_time_boundary(const std::vector<PointSpeedPair>& points,
                                                                             double time_span)
{
  std::vector<lanelet::BasicPoint2d> basic_points;
  std::vector<double> speeds;
  basic_autonomy::waypoint_generation::split_point_speed_pairs(points, &basic_points, &speeds);

  std::vector<double> downtracks = carma_wm::geometry::compute_arc_lengths(basic_points);

  size_t time_boundary_exclusive_index =
      trajectory_utils::time_boundary_index(downtracks, speeds, config_.trajectory_time_length);

  if (time_boundary_exclusive_index == 0)
  {
    throw std::invalid_argument("No points to fit in timespan"); 
  }

  std::vector<PointSpeedPair> time_bound_points;
  time_bound_points.reserve(time_boundary_exclusive_index);

  if (time_boundary_exclusive_index == points.size())
  {
    time_bound_points.insert(time_bound_points.end(), points.begin(),
                             points.end());  // All points fit within time boundary
  }
  else
  {
    time_bound_points.insert(time_bound_points.end(), points.begin(),
                             points.begin() + time_boundary_exclusive_index - 1);  // Limit points by time boundary
  }

  return time_bound_points;
}

<<<<<<< HEAD
=======
int InLaneCruisingPlugin::get_ending_point_index(const std::vector<lanelet::BasicPoint2d>& points,
                                               const cav_msgs::VehicleState& state) const
{
  lanelet::BasicPoint2d state_pos(state.X_pos_global, state.Y_pos_global);
  double ending_downtrack = wm_->routeTrackPos(state_pos).downtrack;
  ROS_DEBUG_STREAM("get_ending_point_index: state_pos: " << state_pos.x() << ", " << state_pos.y() << ", ending_downtrack" << ending_downtrack);
  int best_index = 0;
  bool set_index = false;
  for(int i=0;i < points.size();i++){
      double downtrack = wm_->routeTrackPos(points[i]).downtrack;
      ROS_DEBUG_STREAM("get_ending_point_index>> points[i].x(): " << points[i].x() << ", points[i].y(): " << points[i].y() << ", downtrack: "<< downtrack);

      if(downtrack > ending_downtrack){
          best_index = i - 1;
          ROS_DEBUG_STREAM("get_ending_point_index>> Found best_idx: " << best_index<<", points[i].x(): " << points[best_index].x() << ", points[i].y(): " << points[best_index].y() << ", downtrack: "<< downtrack);
          set_index = true;
          break;
      }
  }
  if (!set_index)
  {
      best_index = points.size() - 1;
  }
  return best_index;
}

>>>>>>> 9b23ffa9

std::vector<cav_msgs::TrajectoryPlanPoint> InLaneCruisingPlugin::compose_trajectory_from_centerline(
    const std::vector<PointSpeedPair>& points, const cav_msgs::VehicleState& state, const ros::Time& state_time)
{
 ROS_DEBUG_STREAM("VehicleState: "
                   << " x: " << state.X_pos_global << " y: " << state.Y_pos_global << " yaw: " << state.orientation
                   << " speed: " << state.longitudinal_vel);

  //log::printDebugPerLine(points, &log::pointSpeedPairToStream);

  int nearest_pt_index = basic_autonomy::waypoint_generation::get_nearest_index_by_downtrack(points, wm_, state);

  //ROS_DEBUG_STREAM("NearestPtIndex: " << nearest_pt_index);

  std::vector<PointSpeedPair> future_points(points.begin() + nearest_pt_index + 1, points.end()); // Points in front of current vehicle position
  auto time_bound_points = constrain_to_time_boundary(future_points, config_.trajectory_time_length);
  
  ROS_DEBUG_STREAM("Got time_bound_points with size:" << time_bound_points.size());
  log::printDebugPerLine(time_bound_points, &log::pointSpeedPairToStream);


  std::vector<PointSpeedPair> back_and_future = attach_back_points(points,nearest_pt_index,time_bound_points, config_.back_distance);

  ROS_DEBUG_STREAM("Got back_and_future points with size" <<back_and_future.size());
  log::printDebugPerLine(back_and_future, &log::pointSpeedPairToStream);

  std::vector<double> speed_limits;
  std::vector<lanelet::BasicPoint2d> curve_points;
  basic_autonomy::waypoint_generation::split_point_speed_pairs(back_and_future, &curve_points, &speed_limits);
  
  std::unique_ptr<smoothing::SplineI> fit_curve = compute_fit(curve_points); // Compute splines based on curve points
  if (!fit_curve)
  {
    throw std::invalid_argument("Could not fit a spline curve along the given trajectory!");
  }

  ROS_DEBUG("Got fit");

  ROS_DEBUG_STREAM("speed_limits.size() " << speed_limits.size());

  std::vector<lanelet::BasicPoint2d> all_sampling_points;
  all_sampling_points.reserve(1 + curve_points.size() * 2);

  std::vector<double> distributed_speed_limits;
  distributed_speed_limits.reserve(1 + curve_points.size() * 2);

  // compute total length of the trajectory to get correct number of points 
  // we expect using curve_resample_step_size
  std::vector<double> downtracks_raw = carma_wm::geometry::compute_arc_lengths(curve_points);

  int total_step_along_curve = static_cast<int>(downtracks_raw.back() / config_.curve_resample_step_size);

  int current_speed_index = 0;
  size_t total_point_size = curve_points.size();

  double step_threshold_for_next_speed = (double)total_step_along_curve / (double)total_point_size;
  double scaled_steps_along_curve = 0.0; // from 0 (start) to 1 (end) for the whole trajectory
  std::vector<double> better_curvature;
  better_curvature.reserve(1 + curve_points.size() * 2);
    
  for (size_t steps_along_curve = 0; steps_along_curve < total_step_along_curve; steps_along_curve++) // Resample curve at tighter resolution
  {
    lanelet::BasicPoint2d p = (*fit_curve)(scaled_steps_along_curve);
    
    all_sampling_points.push_back(p);
    double c = compute_curvature_at((*fit_curve), scaled_steps_along_curve);
    better_curvature.push_back(c);
    if ((double)steps_along_curve > step_threshold_for_next_speed)
    {
      step_threshold_for_next_speed += (double)total_step_along_curve / (double) total_point_size;
      current_speed_index ++;
    }
    distributed_speed_limits.push_back(speed_limits[current_speed_index]); // Identify speed limits for resampled points
    scaled_steps_along_curve += 1.0/total_step_along_curve; //adding steps_along_curve_step_size
  }

  ROS_DEBUG_STREAM("Got sampled points with size:" << all_sampling_points.size());
  log::printDebugPerLine(all_sampling_points, &log::basicPointToStream);

  std::vector<double> final_yaw_values = carma_wm::geometry::compute_tangent_orientations(all_sampling_points);

  log::printDoublesPerLineWithPrefix("raw_curvatures[i]: ", better_curvature);

  std::vector<double> curvatures = smoothing::moving_average_filter(better_curvature, config_.curvature_moving_average_window_size, false);

  std::vector<double> ideal_speeds =
      trajectory_utils::constrained_speeds_for_curvatures(curvatures, config_.lateral_accel_limit);
  
  //log::printDoublesPerLineWithPrefix("curvatures[i]: ", curvatures);
  //log::printDoublesPerLineWithPrefix("ideal_speeds: ", ideal_speeds);
  //log::printDoublesPerLineWithPrefix("final_yaw_values[i]: ", final_yaw_values);

  std::vector<double> constrained_speed_limits = apply_speed_limits(ideal_speeds, distributed_speed_limits);
  //log::printDoublesPerLineWithPrefix("constrained_speed_limits: ", constrained_speed_limits);

  ROS_DEBUG("Processed all points in computed fit");

  if (all_sampling_points.size() == 0)
  {
    ROS_WARN_STREAM("No trajectory points could be generated");
    return {};
  };

  // Add current vehicle point to front of the trajectory

<<<<<<< HEAD
  nearest_pt_index = basic_autonomy::waypoint_generation::get_nearest_index_by_downtrack(all_sampling_points,wm_, state);
  ROS_DEBUG_STREAM("Current state's nearest_pt_index: " << nearest_pt_index);
  ROS_DEBUG_STREAM("Curvature right now: " << better_curvature[nearest_pt_index] << ", at state x: " << state.X_pos_global << ", state y: " << state.Y_pos_global);
  ROS_DEBUG_STREAM("Corresponding to point: x: " << all_sampling_points[nearest_pt_index].x() << ", y:" << all_sampling_points[nearest_pt_index].y());

  int buffer_pt_index = basic_autonomy::waypoint_generation::get_nearest_index_by_downtrack(all_sampling_points,wm_, ending_state_before_buffer);
  ROS_DEBUG_STREAM("Ending state's index before applying buffer (buffer_pt_index): " << buffer_pt_index);
  ROS_DEBUG_STREAM("Corresponding to point: x: " << all_sampling_points[buffer_pt_index].x() << ", y:" << all_sampling_points[buffer_pt_index].y());
  
  if (nearest_pt_index + 1 >= buffer_pt_index)
  {
    ROS_WARN_STREAM("Current state is at or passed the planned end distance. Couldn't generate trajectory");
    return {};
  }
  //drop buffer points here
=======
  nearest_pt_index = get_ending_point_index(all_sampling_points, state);
  ROS_DEBUG_STREAM("Curvature right now: " << better_curvature[nearest_pt_index] << ", at state x: " << state.X_pos_global << ", state y: " << state.Y_pos_global);
  ROS_DEBUG_STREAM("Corresponding to point: x: " << all_sampling_points[nearest_pt_index].x() << ", y:" << all_sampling_points[nearest_pt_index].y());

  int buffer_pt_index = get_ending_point_index(all_sampling_points, ending_state_before_buffer);
  ROS_DEBUG_STREAM("<<<<buffer_pt_index: " << buffer_pt_index);
  ROS_DEBUG_STREAM("<<<<nearest_pt_index: " << nearest_pt_index);
  ROS_DEBUG_STREAM("<<<<Ending point: x: " << all_sampling_points[buffer_pt_index].x() << ", y:" << all_sampling_points[buffer_pt_index].y());

//drop buffer points here
>>>>>>> 9b23ffa9
  std::vector<lanelet::BasicPoint2d> future_basic_points(all_sampling_points.begin() + nearest_pt_index + 1,
                                            all_sampling_points.begin()+ buffer_pt_index);  // Points in front of current vehicle position

  std::vector<double> future_speeds(constrained_speed_limits.begin() + nearest_pt_index + 1,
                                            constrained_speed_limits.begin() + buffer_pt_index);  // Points in front of current vehicle position
  std::vector<double> future_yaw(final_yaw_values.begin() + nearest_pt_index + 1,
                                            final_yaw_values.begin() + buffer_pt_index);  // Points in front of current vehicle position
  std::vector<double>  final_actual_speeds = future_speeds;
  all_sampling_points = future_basic_points;
  final_yaw_values = future_yaw;
<<<<<<< HEAD
  ROS_DEBUG_STREAM("Trimmed future points to size: " << future_basic_points.size() );
=======
  ROS_DEBUG_STREAM("<<<<future_basic_points.size() : " << future_basic_points.size() );
>>>>>>> 9b23ffa9

  lanelet::BasicPoint2d cur_veh_point(state.X_pos_global, state.Y_pos_global);

  all_sampling_points.insert(all_sampling_points.begin(),
                             cur_veh_point);  // Add current vehicle position to front of sample points

  final_actual_speeds.insert(final_actual_speeds.begin(), state.longitudinal_vel);

  final_yaw_values.insert(final_yaw_values.begin(), state.orientation);

  // Compute points to local downtracks
  std::vector<double> downtracks = carma_wm::geometry::compute_arc_lengths(all_sampling_points);

  // Apply accel limits
  final_actual_speeds = optimize_speed(downtracks, final_actual_speeds, config_.max_accel);

  //log::printDoublesPerLineWithPrefix("postAccel[i]: ", final_actual_speeds);

  final_actual_speeds = smoothing::moving_average_filter(final_actual_speeds, config_.speed_moving_average_window_size);
  //log::printDoublesPerLineWithPrefix("post_average[i]: ", final_actual_speeds);

  for (auto& s : final_actual_speeds)  // Limit minimum speed. TODO how to handle stopping?
  {
    s = std::max(s, config_.minimum_speed);
  }

  //log::printDoublesPerLineWithPrefix("post_min_speed[i]: ", final_actual_speeds);

  // Convert speeds to times
  std::vector<double> times;
  trajectory_utils::conversions::speed_to_time(downtracks, final_actual_speeds, &times);

  //log::printDoublesPerLineWithPrefix("times[i]: ", times);
  
  // Build trajectory points
  std::vector<cav_msgs::TrajectoryPlanPoint> traj_points =
      trajectory_from_points_times_orientations(all_sampling_points, times, final_yaw_values, state_time); 

  if (config_.publish_debug) {
    carma_debug_msgs::TrajectoryCurvatureSpeeds msg;
    msg.velocity_profile = final_actual_speeds;
    msg.relative_downtrack = downtracks;
    msg.tangent_headings = final_yaw_values;
    std::vector<double> aligned_speed_limits(constrained_speed_limits.begin() + nearest_pt_index,
                                            constrained_speed_limits.end());
    msg.speed_limits = aligned_speed_limits;
    std::vector<double> aligned_curvatures(curvatures.begin() + nearest_pt_index,
                                            curvatures.end());
    msg.curvatures = aligned_curvatures;
    msg.lat_accel_limit = config_.lateral_accel_limit;
    msg.lon_accel_limit = config_.max_accel;
    msg.starting_state = state;
    debug_msg_ = msg;
  }
  return traj_points;
}


std::vector<cav_msgs::TrajectoryPlanPoint> InLaneCruisingPlugin::trajectory_from_points_times_orientations(
    const std::vector<lanelet::BasicPoint2d>& points, const std::vector<double>& times, const std::vector<double>& yaws,
    ros::Time startTime)
{
  if (points.size() != times.size() || points.size() != yaws.size())
  {
    throw std::invalid_argument("All input vectors must have the same size");
  }

  std::vector<cav_msgs::TrajectoryPlanPoint> traj;
  traj.reserve(points.size());

  for (int i = 0; i < points.size(); i++)
  {
    cav_msgs::TrajectoryPlanPoint tpp;
    ros::Duration relative_time(times[i]);
    tpp.target_time = startTime + relative_time;
    tpp.x = points[i].x();
    tpp.y = points[i].y();
    tpp.yaw = yaws[i];

    tpp.controller_plugin_name = "default";
    tpp.planner_plugin_name = plugin_discovery_msg_.name;

    traj.push_back(tpp);
  }

  return traj;
}

std::vector<PointSpeedPair> InLaneCruisingPlugin::attach_back_points(const std::vector<PointSpeedPair>& points, 
                          const int nearest_pt_index, std::vector<inlanecruising_plugin::PointSpeedPair> future_points, double back_distance) const
{
  std::vector<PointSpeedPair> back_and_future;
  back_and_future.reserve(points.size());
  double total_dist = 0;
  int min_i = 0;
  for (int i = nearest_pt_index; i > 0; --i) { 
    min_i = i;
    total_dist += lanelet::geometry::distance2d(points[i].point, points[i-1].point);
  
    if (total_dist > back_distance) {
      break;
    }
  }

  back_and_future.insert(back_and_future.end(), points.begin() + min_i, points.begin() + nearest_pt_index + 1);
  back_and_future.insert(back_and_future.end(), future_points.begin(), future_points.end());
  return back_and_future;
}


std::vector<PointSpeedPair> InLaneCruisingPlugin::maneuvers_to_points(const std::vector<cav_msgs::Maneuver>& maneuvers,
                                                                      double max_starting_downtrack,
                                                                      const carma_wm::WorldModelConstPtr& wm)
{
  std::vector<PointSpeedPair> points_and_target_speeds;
  std::unordered_set<lanelet::Id> visited_lanelets;

  bool first = true;
  ROS_DEBUG_STREAM("VehDowntrack: " << max_starting_downtrack);
  for (const auto& manuever : maneuvers)
  {
    if (manuever.type != cav_msgs::Maneuver::LANE_FOLLOWING)
    {
      throw std::invalid_argument("In-Lane Cruising does not support this maneuver type");
    }

    cav_msgs::LaneFollowingManeuver lane_following_maneuver = manuever.lane_following_maneuver;

    double starting_downtrack = lane_following_maneuver.start_dist;
    if (first)
    {
      if (starting_downtrack > max_starting_downtrack)
      {
        starting_downtrack = max_starting_downtrack;
      }
      first = false;
    }

    ROS_DEBUG_STREAM("Used downtrack: " << starting_downtrack);

    auto lanelets = wm->getLaneletsBetween(starting_downtrack, lane_following_maneuver.end_dist, true, true);

    if (lanelets.empty())
    {
      ROS_ERROR_STREAM("Detected no lanelets between starting_downtrack: " << starting_downtrack  << ", and lane_following_maneuver.end_dist: " << lane_following_maneuver.end_dist);
      throw std::invalid_argument("Detected no lanelets between starting_downtrack and end_dist");
    }

    if (lanelets.empty())
    {
      ROS_ERROR_STREAM("Detected no lanelets between starting_downtrack: " << starting_downtrack  << ", and lane_following_maneuver.end_dist: " << lane_following_maneuver.end_dist);
      throw std::invalid_argument("Detected no lanelets between starting_downtrack and end_dist");
    }

    ROS_DEBUG_STREAM("Maneuver");

    lanelet::BasicLineString2d downsampled_centerline;
    downsampled_centerline.reserve(200);

<<<<<<< HEAD
    // getLaneletsBetween is inclusive lanelets between its two boundaries
    // which may return lanechange lanelets, so 
=======
    // getLaneletsBetween returns shortest path that is ordered
>>>>>>> 9b23ffa9
    // exclude lanechanges and plan for only the straight part
    int curr_idx = 0;
    auto following_lanelets = wm->getMapRoutingGraph()->following(lanelets[curr_idx]);
    lanelet::ConstLanelets straight_lanelets;

    if (lanelets.size() <= 1) // no lane change anyways if only size 1
<<<<<<< HEAD
=======
    {
      ROS_DEBUG_STREAM("Detected one straight lanelet Id: " << lanelets[curr_idx].id());
      straight_lanelets = lanelets;
    }
    else
    {
      // skip all lanechanges until lane follow starts
      while (curr_idx + 1 < lanelets.size() && 
              std::find(following_lanelets.begin(),following_lanelets.end(), lanelets[curr_idx + 1]) == following_lanelets.end())
      {
        ROS_DEBUG_STREAM("As there were no directly following lanelets after this, skipping lanelet id: " << lanelets[curr_idx].id());
        curr_idx ++;
        following_lanelets = wm->getMapRoutingGraph()->following(lanelets[curr_idx]);
      }

      ROS_DEBUG_STREAM("Added Id: " << lanelets[curr_idx].id());
      // guaranteed to have at least one "straight" lanelet (e.g the last one in the list)
      straight_lanelets.push_back(lanelets[curr_idx]);

      // add all lanelets on the straight road until next lanechange
      while (curr_idx + 1 < lanelets.size() && 
              std::find(following_lanelets.begin(),following_lanelets.end(), lanelets[curr_idx + 1]) != following_lanelets.end())
      {
        curr_idx++;
        ROS_DEBUG_STREAM("Added following lanelet Id: " << lanelets[curr_idx].id());
        straight_lanelets.push_back(lanelets[curr_idx]);
        following_lanelets = wm->getMapRoutingGraph()->following(lanelets[curr_idx]);
      }
    }
    
    for (auto l : straight_lanelets)
>>>>>>> 9b23ffa9
    {
      ROS_DEBUG_STREAM("Detected one straight lanelet Id: " << lanelets[curr_idx].id());
      straight_lanelets = lanelets;
    }
    else
    {
      // skip all lanechanges until lane follow starts
      while (curr_idx + 1 < lanelets.size() && 
              std::find(following_lanelets.begin(),following_lanelets.end(), lanelets[curr_idx + 1]) == following_lanelets.end())
      {
        ROS_DEBUG_STREAM("As there were no directly following lanelets after this, skipping lanelet id: " << lanelets[curr_idx].id());
        curr_idx ++;
        following_lanelets = wm->getMapRoutingGraph()->following(lanelets[curr_idx]);
      }

      ROS_DEBUG_STREAM("Added lanelet Id for lane follow: " << lanelets[curr_idx].id());
      // guaranteed to have at least one "straight" lanelet (e.g the last one in the list)
      straight_lanelets.push_back(lanelets[curr_idx]);

      // add all lanelets on the straight road until next lanechange
      while (curr_idx + 1 < lanelets.size() && 
              std::find(following_lanelets.begin(),following_lanelets.end(), lanelets[curr_idx + 1]) != following_lanelets.end())
      {
        curr_idx++;
        ROS_DEBUG_STREAM("Added lanelet Id forlane follow: " << lanelets[curr_idx].id());
        straight_lanelets.push_back(lanelets[curr_idx]);
        following_lanelets = wm->getMapRoutingGraph()->following(lanelets[curr_idx]);
      }
    }
    
    for (auto l : straight_lanelets)
    {
      ROS_DEBUG_STREAM("Processing lanelet ID: " << l.id());
      if (visited_lanelets.find(l.id()) == visited_lanelets.end())
      {

        bool is_turn = false;
        if(l.hasAttribute("turn_direction")) {
          std::string turn_direction = l.attribute("turn_direction").value();
          is_turn = turn_direction.compare("left") == 0 || turn_direction.compare("right") == 0;
        }
        
        lanelet::BasicLineString2d centerline = l.centerline2d().basicLineString();
        lanelet::BasicLineString2d downsampled_points;
        if (is_turn) {
          downsampled_points = carma_utils::containers::downsample_vector(centerline, config_.turn_downsample_ratio);
        } else {
          downsampled_points = carma_utils::containers::downsample_vector(centerline, config_.default_downsample_ratio);
        }
        downsampled_centerline = carma_wm::geometry::concatenate_line_strings(downsampled_centerline, downsampled_points);
        visited_lanelets.insert(l.id());
      }
    }


    first = true;
    for (auto p : downsampled_centerline)
    {
      if (first && points_and_target_speeds.size() != 0)
      {
        first = false;
        continue;  // Skip the first point if we have already added points from a previous maneuver to avoid duplicates
      }
      PointSpeedPair pair;
      pair.point = p;
      pair.speed = lane_following_maneuver.end_speed;
      points_and_target_speeds.push_back(pair);
    }
  }
    // Here we are limiting the trajectory length to the given length by maneuver end dist as opposed to the end of lanelets involved.
<<<<<<< HEAD
    double starting_route_downtrack = wm_->routeTrackPos(points_and_target_speeds.front().point).downtrack;
    double ending_downtrack = maneuvers.back().lane_following_maneuver.end_dist;

    if(ending_downtrack + config_.buffer_ending_downtrack < wm_->getRouteEndTrackPos().downtrack){
      ending_downtrack = ending_downtrack + config_.buffer_ending_downtrack;
=======
    double starting_route_downtrack = wm_->routeTrackPos(points_and_target_speeds.front().point).downtrack; 
    size_t i = 0;
    size_t max_i = 0;
    double dist_accumulator = starting_route_downtrack;
    lanelet::BasicPoint2d prev_point;

    double ending_downtrack = maneuvers.back().lane_following_maneuver.end_dist;
    if(ending_downtrack + config_.buffer_ending_downtrack < wm_->getRouteEndTrackPos().downtrack){
      ending_downtrack = ending_downtrack + config_.buffer_ending_downtrack;
    } 
    ROS_DEBUG_STREAM("ending_downtrack: " << ending_downtrack << ", and dist_accumulator" << dist_accumulator);

    for (auto point_speed_pair : points_and_target_speeds) {
      auto current_point = point_speed_pair.point;
      if (i == 0) {
        prev_point = current_point;
        i++;
        continue;
      }

      double delta_d = lanelet::geometry::distance2d(prev_point, current_point);
      ROS_DEBUG_STREAM("delta_d: " << delta_d << ", dist_accumulator:" << dist_accumulator <<", current_point.x():" << current_point.x() << 
        "current_point.y():" << current_point.y());
      dist_accumulator += delta_d;
      
      if (dist_accumulator > ending_downtrack) {
        max_i = i;
        ROS_DEBUG_STREAM("Max_i breaking at: i: " << i << ", max_i: " << max_i);
        break;
      }
      prev_point = current_point;
      i++;
      ROS_DEBUG_STREAM("i: " << i << ", max_i: " << max_i);
    }
    if (max_i == 0) {
      max_i = points_and_target_speeds.size() - 1;
      ROS_DEBUG_STREAM("Max_i was zero, so turned to max_i: " << max_i);
    }
    ending_state_before_buffer.X_pos_global = points_and_target_speeds[max_i].point.x();
    ending_state_before_buffer.Y_pos_global = points_and_target_speeds[max_i].point.y();
    ROS_DEBUG_STREAM("Here ending_state_before_buffer.X_pos_global: " << ending_state_before_buffer.X_pos_global << 
      ", and Y_pos_global" << ending_state_before_buffer.Y_pos_global);

    ROS_DEBUG_STREAM("i: " << i << ", max_i: " << max_i);

    std::vector<PointSpeedPair> constrained_points(points_and_target_speeds.begin(), points_and_target_speeds.begin() + max_i);
    return constrained_points;
}

int InLaneCruisingPlugin::get_nearest_point_index(const std::vector<PointSpeedPair>& points,
                                               const cav_msgs::VehicleState& state) const
{
  lanelet::BasicPoint2d veh_point(state.X_pos_global, state.Y_pos_global);
  ROS_DEBUG_STREAM("veh_point: " << veh_point.x() << ", " << veh_point.y());
  double min_distance = std::numeric_limits<double>::max();
  int i = 0;
  int best_index = 0;
  for (const auto& p : points)
  {
    double distance = lanelet::geometry::distance2d(p.point, veh_point);
    if (distance < min_distance)
    {
      best_index = i;
      min_distance = distance;
>>>>>>> 9b23ffa9
    }
    else
    {
      ending_downtrack = wm_->getRouteEndTrackPos().downtrack;
    } 
    
    size_t max_i = points_and_target_speeds.size() - 1;
    size_t unbuffered_idx = points_and_target_speeds.size() - 1;
    bool found_unbuffered_idx = false;
    double dist_accumulator = starting_route_downtrack;
    lanelet::BasicPoint2d prev_point;

    for (int i = 0; i < points_and_target_speeds.size(); i ++) {
      auto current_point = points_and_target_speeds[i].point;
      if (i == 0) {
        prev_point = current_point;
        continue;
      }

      double delta_d = lanelet::geometry::distance2d(prev_point, current_point);
      ROS_DEBUG_STREAM("Index i: " << i << ", delta_d: " << delta_d << ", dist_accumulator:" << dist_accumulator <<", current_point.x():" << current_point.x() << 
        "current_point.y():" << current_point.y());
      dist_accumulator += delta_d;
      if (dist_accumulator > maneuvers.back().lane_following_maneuver.end_dist && !found_unbuffered_idx)
      {
        unbuffered_idx = i - 1;
        ROS_DEBUG_STREAM("Found index unbuffered_idx at: " << unbuffered_idx);
        found_unbuffered_idx = true;
      }
      if (dist_accumulator > ending_downtrack) {
        max_i = i - 1;
        ROS_DEBUG_STREAM("Max_i breaking at: i: " << i << ", max_i: " << max_i);
        break;
      }
      prev_point = current_point;
    }
    ending_state_before_buffer.X_pos_global = points_and_target_speeds[unbuffered_idx].point.x();
    ending_state_before_buffer.Y_pos_global = points_and_target_speeds[unbuffered_idx].point.y();
    ROS_DEBUG_STREAM("Here ending_state_before_buffer.X_pos_global: " << ending_state_before_buffer.X_pos_global << 
      ", and Y_pos_global" << ending_state_before_buffer.Y_pos_global);

    std::vector<PointSpeedPair> constrained_points(points_and_target_speeds.begin(), points_and_target_speeds.begin() + max_i);
    return constrained_points;
}

std::unique_ptr<smoothing::SplineI>
InLaneCruisingPlugin::compute_fit(const std::vector<lanelet::BasicPoint2d>& basic_points)
{
  if (basic_points.size() < 4)
  {
    ROS_WARN_STREAM("Insufficient Spline Points");
    return nullptr;
  }

  std::unique_ptr<smoothing::SplineI> spl = std::make_unique<smoothing::BSpline>();
  
  spl->setPoints(basic_points);

  return spl;
}

double InLaneCruisingPlugin::compute_curvature_at(const inlanecruising_plugin::smoothing::SplineI& fit_curve, double step_along_the_curve) const
{
  lanelet::BasicPoint2d f_prime_pt = fit_curve.first_deriv(step_along_the_curve);
  lanelet::BasicPoint2d f_prime_prime_pt = fit_curve.second_deriv(step_along_the_curve);
  // Convert to 3d vector to do 3d vector operations like cross.
  Eigen::Vector3d f_prime = {f_prime_pt.x(), f_prime_pt.y(), 0};
  Eigen::Vector3d f_prime_prime = {f_prime_prime_pt.x(), f_prime_prime_pt.y(), 0};
  return (f_prime.cross(f_prime_prime)).norm()/(pow(f_prime.norm(),3));
}

void InLaneCruisingPlugin::set_yield_client(ros::ServiceClient& client)
{
  yield_client_ = client;
}

bool InLaneCruisingPlugin::validate_yield_plan(const cav_msgs::TrajectoryPlan& yield_plan)
{
  if (yield_plan.trajectory_points.size()>= 2)
  {
    ROS_DEBUG_STREAM("Yield Trajectory Time" << (double)yield_plan.trajectory_points[0].target_time.toSec());
    ROS_DEBUG_STREAM("Now:" << (double)ros::Time::now().toSec());
    if (yield_plan.trajectory_points[0].target_time + ros::Duration(5.0) > ros::Time::now())
    {
      return true;
    }
    else
    {
      ROS_DEBUG_STREAM("Old Yield Trajectory");
    }
  }
  else
  {
    ROS_DEBUG_STREAM("Invalid Yield Trajectory"); 
  }
  return false;
}


}  // namespace inlanecruising_plugin<|MERGE_RESOLUTION|>--- conflicted
+++ resolved
@@ -289,8 +289,6 @@
   return time_bound_points;
 }
 
-<<<<<<< HEAD
-=======
 int InLaneCruisingPlugin::get_ending_point_index(const std::vector<lanelet::BasicPoint2d>& points,
                                                const cav_msgs::VehicleState& state) const
 {
@@ -317,7 +315,6 @@
   return best_index;
 }
 
->>>>>>> 9b23ffa9
 
 std::vector<cav_msgs::TrajectoryPlanPoint> InLaneCruisingPlugin::compose_trajectory_from_centerline(
     const std::vector<PointSpeedPair>& points, const cav_msgs::VehicleState& state, const ros::Time& state_time)
@@ -423,23 +420,6 @@
 
   // Add current vehicle point to front of the trajectory
 
-<<<<<<< HEAD
-  nearest_pt_index = basic_autonomy::waypoint_generation::get_nearest_index_by_downtrack(all_sampling_points,wm_, state);
-  ROS_DEBUG_STREAM("Current state's nearest_pt_index: " << nearest_pt_index);
-  ROS_DEBUG_STREAM("Curvature right now: " << better_curvature[nearest_pt_index] << ", at state x: " << state.X_pos_global << ", state y: " << state.Y_pos_global);
-  ROS_DEBUG_STREAM("Corresponding to point: x: " << all_sampling_points[nearest_pt_index].x() << ", y:" << all_sampling_points[nearest_pt_index].y());
-
-  int buffer_pt_index = basic_autonomy::waypoint_generation::get_nearest_index_by_downtrack(all_sampling_points,wm_, ending_state_before_buffer);
-  ROS_DEBUG_STREAM("Ending state's index before applying buffer (buffer_pt_index): " << buffer_pt_index);
-  ROS_DEBUG_STREAM("Corresponding to point: x: " << all_sampling_points[buffer_pt_index].x() << ", y:" << all_sampling_points[buffer_pt_index].y());
-  
-  if (nearest_pt_index + 1 >= buffer_pt_index)
-  {
-    ROS_WARN_STREAM("Current state is at or passed the planned end distance. Couldn't generate trajectory");
-    return {};
-  }
-  //drop buffer points here
-=======
   nearest_pt_index = get_ending_point_index(all_sampling_points, state);
   ROS_DEBUG_STREAM("Curvature right now: " << better_curvature[nearest_pt_index] << ", at state x: " << state.X_pos_global << ", state y: " << state.Y_pos_global);
   ROS_DEBUG_STREAM("Corresponding to point: x: " << all_sampling_points[nearest_pt_index].x() << ", y:" << all_sampling_points[nearest_pt_index].y());
@@ -450,7 +430,6 @@
   ROS_DEBUG_STREAM("<<<<Ending point: x: " << all_sampling_points[buffer_pt_index].x() << ", y:" << all_sampling_points[buffer_pt_index].y());
 
 //drop buffer points here
->>>>>>> 9b23ffa9
   std::vector<lanelet::BasicPoint2d> future_basic_points(all_sampling_points.begin() + nearest_pt_index + 1,
                                             all_sampling_points.begin()+ buffer_pt_index);  // Points in front of current vehicle position
 
@@ -461,11 +440,7 @@
   std::vector<double>  final_actual_speeds = future_speeds;
   all_sampling_points = future_basic_points;
   final_yaw_values = future_yaw;
-<<<<<<< HEAD
-  ROS_DEBUG_STREAM("Trimmed future points to size: " << future_basic_points.size() );
-=======
   ROS_DEBUG_STREAM("<<<<future_basic_points.size() : " << future_basic_points.size() );
->>>>>>> 9b23ffa9
 
   lanelet::BasicPoint2d cur_veh_point(state.X_pos_global, state.Y_pos_global);
 
@@ -625,20 +600,13 @@
     lanelet::BasicLineString2d downsampled_centerline;
     downsampled_centerline.reserve(200);
 
-<<<<<<< HEAD
-    // getLaneletsBetween is inclusive lanelets between its two boundaries
-    // which may return lanechange lanelets, so 
-=======
     // getLaneletsBetween returns shortest path that is ordered
->>>>>>> 9b23ffa9
     // exclude lanechanges and plan for only the straight part
     int curr_idx = 0;
     auto following_lanelets = wm->getMapRoutingGraph()->following(lanelets[curr_idx]);
     lanelet::ConstLanelets straight_lanelets;
 
     if (lanelets.size() <= 1) // no lane change anyways if only size 1
-<<<<<<< HEAD
-=======
     {
       ROS_DEBUG_STREAM("Detected one straight lanelet Id: " << lanelets[curr_idx].id());
       straight_lanelets = lanelets;
@@ -670,7 +638,6 @@
     }
     
     for (auto l : straight_lanelets)
->>>>>>> 9b23ffa9
     {
       ROS_DEBUG_STREAM("Detected one straight lanelet Id: " << lanelets[curr_idx].id());
       straight_lanelets = lanelets;
@@ -741,13 +708,6 @@
     }
   }
     // Here we are limiting the trajectory length to the given length by maneuver end dist as opposed to the end of lanelets involved.
-<<<<<<< HEAD
-    double starting_route_downtrack = wm_->routeTrackPos(points_and_target_speeds.front().point).downtrack;
-    double ending_downtrack = maneuvers.back().lane_following_maneuver.end_dist;
-
-    if(ending_downtrack + config_.buffer_ending_downtrack < wm_->getRouteEndTrackPos().downtrack){
-      ending_downtrack = ending_downtrack + config_.buffer_ending_downtrack;
-=======
     double starting_route_downtrack = wm_->routeTrackPos(points_and_target_speeds.front().point).downtrack; 
     size_t i = 0;
     size_t max_i = 0;
@@ -812,7 +772,6 @@
     {
       best_index = i;
       min_distance = distance;
->>>>>>> 9b23ffa9
     }
     else
     {
