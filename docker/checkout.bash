--- conflicted
+++ resolved
@@ -42,28 +42,17 @@
 done
 
 cd "${dir}"/src
-<<<<<<< HEAD
-git clone --depth=1 https://github.com/usdot-fhwa-stol/multiple_object_tracking --branch "${BRANCH}"
-=======
 
 git clone --depth=1 https://github.com/usdot-fhwa-stol/carma-msgs.git --branch "develop"
 git clone --depth=1 https://github.com/usdot-fhwa-stol/carma-utils.git --branch "develop"
 git clone --depth=1 https://github.com/usdot-fhwa-stol/v2x-ros-conversion.git --branch "develop"
 git clone --depth=1 https://github.com/usdot-fhwa-stol/carma-message-filters.git --branch "develop"
 git clone --depth=1 https://github.com/usdot-fhwa-stol/multiple_object_tracking --branch "develop"
->>>>>>> 4893969f
 
 
 # Install dependencies
-<<<<<<< HEAD
-SCRIPT_DIR="$(cd "$(dirname "${BASH_SOURCE[0]}")" && pwd)"
-echo $SCRIPT_DIR
-sudo chmod +x ${SCRIPT_DIR}/install_dependencies.sh
-${SCRIPT_DIR}/install_dependencies.sh -b $BRANCH -r $dir
-=======
 if [[ -z "$PACKAGES" ]]; then
       SCRIPT_DIR="$(cd "$(dirname "${BASH_SOURCE[0]}")" && pwd)"
       sudo chmod +x ${SCRIPT_DIR}/install_dependencies.sh
       ${SCRIPT_DIR}/install_dependencies.sh -b "develop" -r $dir
-fi
->>>>>>> 4893969f
+fi