# Copyright (C) 2022 LEIDOS.
#
# Licensed under the Apache License, Version 2.0 (the "License");
# you may not use this file except in compliance with the License.
# You may obtain a copy of the License at
#
#     http://www.apache.org/licenses/LICENSE-2.0
#
# Unless required by applicable law or agreed to in writing, software
# distributed under the License is distributed on an "AS IS" BASIS,
# WITHOUT WARRANTIES OR CONDITIONS OF ANY KIND, either express or implied.
# See the License for the specific language governing permissions and
# limitations under the License.

from ament_index_python import get_package_share_directory
from launch.actions import Shutdown
from launch import LaunchDescription
from launch_ros.actions import Node
from launch_ros.actions import ComposableNodeContainer
from launch_ros.descriptions import ComposableNode
from launch.substitutions import EnvironmentVariable
from carma_ros2_utils.launch.get_log_level import GetLogLevel
from carma_ros2_utils.launch.get_current_namespace import GetCurrentNamespace
from launch.substitutions import LaunchConfiguration

import os

from launch.actions import IncludeLaunchDescription
from launch.launch_description_sources import PythonLaunchDescriptionSource
from launch.actions import GroupAction
from launch_ros.actions import set_remap
from launch.actions import DeclareLaunchArgument

# Launch file for launching the nodes in the CARMA guidance stack

def generate_launch_description():

    route_file_folder = LaunchConfiguration('route_file_folder')
    vehicle_characteristics_param_file = LaunchConfiguration('vehicle_characteristics_param_file')
    enable_guidance_plugin_validator = LaunchConfiguration('enable_guidance_plugin_validator')
    strategic_plugins_to_validate = LaunchConfiguration('strategic_plugins_to_validate')
    tactical_plugins_to_validate = LaunchConfiguration('tactical_plugins_to_validate')
    control_plugins_to_validate = LaunchConfiguration('control_plugins_to_validate')
    
    vehicle_config_param_file = LaunchConfiguration('vehicle_config_param_file')

    inlanecruising_plugin_file_path = os.path.join(
        get_package_share_directory('inlanecruising_plugin'), 'config/parameters.yaml')

    route_following_plugin_file_path = os.path.join(
        get_package_share_directory('route_following_plugin'), 'config/parameters.yaml')

    stop_and_wait_plugin_param_file = os.path.join(
        get_package_share_directory('stop_and_wait_plugin'), 'config/parameters.yaml')        

    cooperative_lanechange_param_file = os.path.join(
        get_package_share_directory('cooperative_lanechange'), 'config/parameters.yaml')      

    platoon_strategic_ihp_param_file = os.path.join(
        get_package_share_directory('platoon_strategic_ihp'), 'config/parameters.yaml')    
    
<<<<<<< HEAD
    sci_strategic_plugin_file_path = os.path.join(
        get_package_share_directory('sci_strategic_plugin'), 'config/parameters.yaml')

=======
    platoon_tactical_ihp_param_file = os.path.join(
        get_package_share_directory('platooning_tactical_plugin'), 'config/parameters.yaml') 
>>>>>>> 7e28e939

    env_log_levels = EnvironmentVariable('CARMA_ROS_LOGGING_CONFIG', default_value='{ "default_level" : "WARN" }')

    carma_plugins_container = ComposableNodeContainer(
        package='carma_ros2_utils',
        name='carma_guidance_core_plugins_container',
        executable='carma_component_container_mt',
        namespace=GetCurrentNamespace(),
        composable_node_descriptions=[
            ComposableNode(
                    package='inlanecruising_plugin',
                    plugin='inlanecruising_plugin::InLaneCruisingPluginNode',
                    name='inlanecruising_plugin',
                        extra_arguments=[
                        {'use_intra_process_comms': True}, 
                        {'--log-level' : GetLogLevel('inlanecruising_plugin', env_log_levels) }
                    ],
                remappings = [
                    ("semantic_map", [ EnvironmentVariable('CARMA_ENV_NS', default_value=''), "/semantic_map" ] ),
                    ("map_update", [ EnvironmentVariable('CARMA_ENV_NS', default_value=''), "/map_update" ] ),
                    ("roadway_objects", [ EnvironmentVariable('CARMA_ENV_NS', default_value=''), "/roadway_objects" ] ),
                    ("incoming_spat", [ EnvironmentVariable('CARMA_MSG_NS', default_value=''), "/incoming_spat" ] ),
                    ("plugin_discovery", [ EnvironmentVariable('CARMA_GUIDE_NS', default_value=''), "/plugin_discovery" ] ),
                    ("route", [ EnvironmentVariable('CARMA_GUIDE_NS', default_value=''), "/route" ] ),
                ],
                parameters=[
                    inlanecruising_plugin_file_path,
                    vehicle_config_param_file
                ]
            ),
            ComposableNode(
                    package='stop_and_wait_plugin',
                    plugin='stop_and_wait_plugin::StopandWaitNode',
                    name='stop_and_wait_plugin',
                    extra_arguments=[
                        {'use_intra_process_comms': True}, 
                        {'--log-level' : GetLogLevel('stop_and_wait_plugin', env_log_levels) }
                    ],
                remappings = [
                    ("semantic_map", [ EnvironmentVariable('CARMA_ENV_NS', default_value=''), "/semantic_map" ] ),
                    ("map_update", [ EnvironmentVariable('CARMA_ENV_NS', default_value=''), "/map_update" ] ),
                    ("roadway_objects", [ EnvironmentVariable('CARMA_ENV_NS', default_value=''), "/roadway_objects" ] ),
                    ("incoming_spat", [ EnvironmentVariable('CARMA_MSG_NS', default_value=''), "/incoming_spat" ] ),
                    ("plugin_discovery", [ EnvironmentVariable('CARMA_GUIDE_NS', default_value=''), "/plugin_discovery" ] ),
                    ("route", [ EnvironmentVariable('CARMA_GUIDE_NS', default_value=''), "/route" ] ),
                ],
                parameters=[
                    stop_and_wait_plugin_param_file,
                    vehicle_config_param_file
                ]
            ),
            ComposableNode(
                    package='route_following_plugin',
                    plugin='route_following_plugin::RouteFollowingPlugin',
                    name='route_following_plugin',
                    extra_arguments=[
                        {'use_intra_process_comms': True}, 
                        {'--log-level' : GetLogLevel('route_following_plugin', env_log_levels) }
                    ],
                remappings = [
                    ("semantic_map", [ EnvironmentVariable('CARMA_ENV_NS', default_value=''), "/semantic_map" ] ),
                    ("map_update", [ EnvironmentVariable('CARMA_ENV_NS', default_value=''), "/map_update" ] ),
                    ("roadway_objects", [ EnvironmentVariable('CARMA_ENV_NS', default_value=''), "/roadway_objects" ] ),
                    ("incoming_spat", [ EnvironmentVariable('CARMA_MSG_NS', default_value=''), "/incoming_spat" ] ),
                    ("plugin_discovery", [ EnvironmentVariable('CARMA_GUIDE_NS', default_value=''), "/plugin_discovery" ] ),
                    ("route", [ EnvironmentVariable('CARMA_GUIDE_NS', default_value=''), "/route" ] ),
                    ("current_velocity", [ EnvironmentVariable('CARMA_INTR_NS', default_value=''), "/vehicle/twist" ] ),
                    ("maneuver_plan", [ EnvironmentVariable('CARMA_GUIDE_NS', default_value=''), "/final_maneuver_plan" ] ),
                    ("upcoming_lane_change_status", [ EnvironmentVariable('CARMA_GUIDE_NS', default_value=''), "/upcoming_lane_change_status" ] ),
                ],
                parameters=[
                    route_following_plugin_file_path,
                    vehicle_config_param_file
                ]
            ),
                ComposableNode(
                    package='sci_strategic_plugin',
                    plugin='sci_strategic_plugin::SCIStrategicPlugin',
                    name='sci_strategic_plugin',
                    extra_arguments=[
                    {'use_intra_process_comms': True}, 
                    {'--log-level' : GetLogLevel('sci_strategic_plugin', env_log_levels) }
                ],
                remappings = [
                    ("semantic_map", [ EnvironmentVariable('CARMA_ENV_NS', default_value=''), "/semantic_map" ] ),
                    ("map_update", [ EnvironmentVariable('CARMA_ENV_NS', default_value=''), "/map_update" ] ),
                    ("roadway_objects", [ EnvironmentVariable('CARMA_ENV_NS', default_value=''), "/roadway_objects" ] ),
                    ("incoming_spat", [ EnvironmentVariable('CARMA_MSG_NS', default_value=''), "/incoming_spat" ] ),
                    ("plugin_discovery", [ EnvironmentVariable('CARMA_GUIDE_NS', default_value=''), "/plugin_discovery" ] ),
                    ("route", [ EnvironmentVariable('CARMA_GUIDE_NS', default_value=''), "/route" ] ),
                    ("maneuver_plan", [ EnvironmentVariable('CARMA_GUIDE_NS', default_value=''), "/final_maneuver_plan" ] ),
                    ("outgoing_mobility_operation", [ EnvironmentVariable('CARMA_MSG_NS', default_value=''), "/outgoing_mobility_operation" ] ),
                    ("incoming_mobility_operation", [ EnvironmentVariable('CARMA_MSG_NS', default_value=''), "/incoming_mobility_request" ] ),
                    ("bsm_outbound", [ EnvironmentVariable('CARMA_MSG_NS', default_value=''), "/bsm_outbound" ] ),
                    ("current_pose", [ EnvironmentVariable('CARMA_LOCZ_NS', default_value=''), "/current_pose" ] ),
                ],
                parameters=[
                    sci_strategic_plugin_file_path,
                    vehicle_config_param_file
                ]
            ),
            ComposableNode(
                    package='cooperative_lanechange',
                    plugin='cooperative_lanechange::CooperativeLaneChangePlugin',
                    name='cooperative_lanechange',
                    extra_arguments=[
                        {'use_intra_process_comms': True}, 
                        {'--log-level' : GetLogLevel('cooperative_lanechange', env_log_levels) }
                    ],
                remappings = [
                    ("semantic_map", [ EnvironmentVariable('CARMA_ENV_NS', default_value=''), "/semantic_map" ] ),
                    ("map_update", [ EnvironmentVariable('CARMA_ENV_NS', default_value=''), "/map_update" ] ),
                    ("roadway_objects", [ EnvironmentVariable('CARMA_ENV_NS', default_value=''), "/roadway_objects" ] ),
                    ("incoming_spat", [ EnvironmentVariable('CARMA_MSG_NS', default_value=''), "/incoming_spat" ] ),
                    ("plugin_discovery", [ EnvironmentVariable('CARMA_GUIDE_NS', default_value=''), "/plugin_discovery" ] ),
                    ("route", [ EnvironmentVariable('CARMA_GUIDE_NS', default_value=''), "/route" ] ),
                    ("current_velocity", [ EnvironmentVariable('CARMA_INTR_NS', default_value=''), "/vehicle/twist" ] ),
                    ("cooperative_lane_change_status", [ EnvironmentVariable('CARMA_GUIDE_NS', default_value=''), "/cooperative_lane_change_status" ] ),
                    ("bsm_outbound", [ EnvironmentVariable('CARMA_MSG_NS', default_value=''), "/bsm_outbound" ] ),
                    ("outgoing_mobility_request", [ EnvironmentVariable('CARMA_MSG_NS', default_value=''), "/outgoing_mobility_request" ] ),
                    ("incoming_mobility_response", [ EnvironmentVariable('CARMA_MSG_NS', default_value=''), "/incoming_mobility_response" ] ),
                    ("georeference", [ EnvironmentVariable('CARMA_LOCZ_NS', default_value=''), "/map_param_loader/georeference" ] ),
                    ("current_pose", [ EnvironmentVariable('CARMA_LOCZ_NS', default_value=''), "/current_pose" ] )
                ],
                parameters=[
                    cooperative_lanechange_param_file,
                    vehicle_characteristics_param_file,
                    vehicle_config_param_file
                ]
            )
        ]
    )
    
    platooning_plugins_container = ComposableNodeContainer(
        package='carma_ros2_utils',
        name='platooning_plugins_container',
        executable='carma_component_container_mt',
        namespace=GetCurrentNamespace(),
        composable_node_descriptions=[
            ComposableNode(
                package='platoon_strategic_ihp',
                plugin='platoon_strategic_ihp::Node',
                name='platoon_strategic_ihp_node',
                extra_arguments=[
                    {'use_intra_process_comms': True},
                    {'--log-level' : GetLogLevel('platoon_strategic_ihp', env_log_levels) }
                ],
                remappings = [
                    ("semantic_map", [ EnvironmentVariable('CARMA_ENV_NS', default_value=''), "/semantic_map" ] ),
                    ("map_update", [ EnvironmentVariable('CARMA_ENV_NS', default_value=''), "/map_update" ] ),
                    ("roadway_objects", [ EnvironmentVariable('CARMA_ENV_NS', default_value=''), "/roadway_objects" ] ),
                    ("georeference", [ EnvironmentVariable('CARMA_LOCZ_NS', default_value=''), "/map_param_loader/georeference" ] ),
                    ("outgoing_mobility_response", [ EnvironmentVariable('CARMA_MSG_NS', default_value=''), "/outgoing_mobility_response" ] ),
                    ("outgoing_mobility_request", [ EnvironmentVariable('CARMA_MSG_NS', default_value=''), "/outgoing_mobility_request" ] ),
                    ("outgoing_mobility_operation", [ EnvironmentVariable('CARMA_MSG_NS', default_value=''), "/outgoing_mobility_operation" ] ),
                    ("incoming_mobility_request", [ EnvironmentVariable('CARMA_MSG_NS', default_value=''), "/incoming_mobility_request" ] ),
                    ("incoming_mobility_response", [ EnvironmentVariable('CARMA_MSG_NS', default_value=''), "/incoming_mobility_response" ] ),
                    ("incoming_mobility_operation", [ EnvironmentVariable('CARMA_MSG_NS', default_value=''), "/incoming_mobility_operation" ] ),
                    ("incoming_spat", [ EnvironmentVariable('CARMA_MSG_NS', default_value=''), "/incoming_spat" ] ),
                    ("twist_raw", [ EnvironmentVariable('CARMA_GUIDE_NS', default_value=''), "/twist_raw" ] ),
                    ("platoon_info", [ EnvironmentVariable('CARMA_GUIDE_NS', default_value=''), "/platoon_info" ] ),
                    ("plugin_discovery", [ EnvironmentVariable('CARMA_GUIDE_NS', default_value=''), "/plugin_discovery" ] ),
                    ("route", [ EnvironmentVariable('CARMA_GUIDE_NS', default_value=''), "/route" ] ),
                    ("current_velocity", [ EnvironmentVariable('CARMA_INTR_NS', default_value=''), "/vehicle/twist" ] ),
                    ("current_pose", [ EnvironmentVariable('CARMA_LOCZ_NS', default_value=''), "/current_pose" ] ),
                ],
                parameters=[ 
                    platoon_strategic_ihp_param_file,
                    vehicle_config_param_file
                ]
            ),      
            ComposableNode(
                    package='platooning_tactical_plugin',
                    plugin='platooning_tactical_plugin::Node',
                    name='platooning_tactical_plugin_node',
                    extra_arguments=[
                        {'use_intra_process_comms': True},
                        {'--log-level' : GetLogLevel('platooning_tactical_plugin', env_log_levels) }
                    ],
                remappings = [
                    ("semantic_map", [ EnvironmentVariable('CARMA_ENV_NS', default_value=''), "/semantic_map" ] ),
                    ("map_update", [ EnvironmentVariable('CARMA_ENV_NS', default_value=''), "/map_update" ] ),
                    ("roadway_objects", [ EnvironmentVariable('CARMA_ENV_NS', default_value=''), "/roadway_objects" ] ),
                    ("georeference", [ EnvironmentVariable('CARMA_LOCZ_NS', default_value=''), "/map_param_loader/georeference" ] ),
                    ("incoming_spat", [ EnvironmentVariable('CARMA_MSG_NS', default_value=''), "/incoming_spat" ] ),
                    ("plugin_discovery", [ EnvironmentVariable('CARMA_GUIDE_NS', default_value=''), "/plugin_discovery" ] ),
                    ("route", [ EnvironmentVariable('CARMA_GUIDE_NS', default_value=''), "/route" ] ),
                ],
                parameters=[ platoon_tactical_ihp_param_file, vehicle_config_param_file ]
            ),
            
        ]
    )

    

    return LaunchDescription([    
        carma_plugins_container,
        platooning_plugins_container
    ]) <|MERGE_RESOLUTION|>--- conflicted
+++ resolved
@@ -59,14 +59,11 @@
     platoon_strategic_ihp_param_file = os.path.join(
         get_package_share_directory('platoon_strategic_ihp'), 'config/parameters.yaml')    
     
-<<<<<<< HEAD
     sci_strategic_plugin_file_path = os.path.join(
         get_package_share_directory('sci_strategic_plugin'), 'config/parameters.yaml')
-
-=======
+        
     platoon_tactical_ihp_param_file = os.path.join(
         get_package_share_directory('platooning_tactical_plugin'), 'config/parameters.yaml') 
->>>>>>> 7e28e939
 
     env_log_levels = EnvironmentVariable('CARMA_ROS_LOGGING_CONFIG', default_value='{ "default_level" : "WARN" }')
 
@@ -142,7 +139,7 @@
                     vehicle_config_param_file
                 ]
             ),
-                ComposableNode(
+            ComposableNode(
                     package='sci_strategic_plugin',
                     plugin='sci_strategic_plugin::SCIStrategicPlugin',
                     name='sci_strategic_plugin',
