--- conflicted
+++ resolved
@@ -88,40 +88,9 @@
         }
         double current_progress = wm_->routeTrackPos(current_loc).downtrack;
         double speed_progress = current_speed_;
-<<<<<<< HEAD
-        //Determine speed limit
-        lanelet::Optional<carma_wm::TrafficRulesConstPtr> traffic_rules = wm_->getTrafficRules();
-        double target_speed=RouteFollowingPlugin::TWENTY_FIVE_MPH_IN_MS;
-        if (traffic_rules)
-        {
-            auto laneletIterator = wm_->getMap()->laneletLayer.find(current_lanelet.id());
-            //if(laneletIterator !=wm_->getMap()->laneletLayer.end()){
-                target_speed=(*traffic_rules)->speedLimit(current_lanelet).speedLimit.value();
-            //}
-            // else
-            // {
-            //     target_speed=RouteFollowingPlugin::TWENTY_FIVE_MPH_IN_MS;
-            //     // ROS_ERROR_STREAM("Failed to set the current speed limit. The lanelet id:"
-            //     // <<current_lanelet.id()<<"could not be matched with a lanelet in the map. The default speed limit
-            //     // of 25mph will be used.");
-            // }
-            
-        }
-        else
-        {
-            target_speed=RouteFollowingPlugin::TWENTY_FIVE_MPH_IN_MS;
-            ROS_ERROR_STREAM("Failed to set the current speed limit. Valid traffic rules object could not be built.");
-        }
-        if(target_speed==0){
-            ROS_WARN_STREAM("Target Speed:"<<target_speed);
-            target_speed=RouteFollowingPlugin::TWENTY_FIVE_MPH_IN_MS;
-        }
-        //double target_speed=findSpeedLimit(current_lanelet.id());
-=======
 
         double target_speed=findSpeedLimit(current_lanelet);   //get Speed Limit
 
->>>>>>> 5247bcef
         double total_maneuver_length = current_progress + mvr_duration_ * target_speed;
         
         while(current_progress < total_maneuver_length && last_lanelet_index < shortest_path.size())
@@ -130,56 +99,16 @@
             auto p = shortest_path[last_lanelet_index].centerline2d().back();
             double end_dist = wm_->routeTrackPos(shortest_path[last_lanelet_index].centerline2d().back()).downtrack;
             double dist_diff = end_dist - current_progress;
-<<<<<<< HEAD
-            // ROS_ERROR_STREAM("end_dist: " << end_dist);
-            // ROS_ERROR_STREAM("current_progress: " << current_progress);
-            // ROS_ERROR_STREAM("dist_diff: " << current_progress);
-            ROS_ERROR_STREAM("Target_speed:"<<target_speed);
-=======
->>>>>>> 5247bcef
             resp.new_plan.maneuvers.push_back(
                 composeManeuverMessage(current_progress, end_dist, 
                                        speed_progress, target_speed, 
                                        shortest_path[last_lanelet_index].id(), ros::Time::now()));
             current_progress += dist_diff;
             speed_progress = target_speed;
-<<<<<<< HEAD
-            current_lanelet=shortest_path[last_lanelet_index];
-            traffic_rules = wm_->getTrafficRules();
-            if (traffic_rules)
-            {
-                //auto laneletIterator = wm_->getMap()->laneletLayer.find(current_lanelet.id());
-                //if(laneletIterator !=wm_->getMap()->laneletLayer.end()){
-                target_speed=(*traffic_rules)->speedLimit(current_lanelet).speedLimit.value();
-                if(target_speed==0){
-                    target_speed=RouteFollowingPlugin::TWENTY_FIVE_MPH_IN_MS;
-                }
-                //}
-                //else
-                //{
-                    //target_speed=RouteFollowingPlugin::TWENTY_FIVE_MPH_IN_MS;
-                    // ROS_ERROR_STREAM("Failed to set the current speed limit. The lanelet id:"
-                    // <<current_lanelet.id()<<"could not be matched with a lanelet in the map. The default speed limit
-                    // of 25mph will be used.");
-                //}
-                
-            }
-            else
-            {
-                target_speed=RouteFollowingPlugin::TWENTY_FIVE_MPH_IN_MS;
-                ROS_ERROR_STREAM("Failed to set the current speed limit. Valid traffic rules object could not be built.");
-            }
-            if(target_speed==0){
-                ROS_WARN_STREAM("Target Speed:"<<target_speed);
-                target_speed=RouteFollowingPlugin::TWENTY_FIVE_MPH_IN_MS;
-            }
-            //target_speed=findSpeedLimit(current_lanelet.id());
-=======
             //get speed limit
             current_lanelet=shortest_path[last_lanelet_index];  //update current lanelet
             target_speed=findSpeedLimit(current_lanelet);
 
->>>>>>> 5247bcef
             if(current_progress >= total_maneuver_length || last_lanelet_index == shortest_path.size() - 1)
             {
                 break;
@@ -259,14 +188,10 @@
         }
         return false;
     }
-<<<<<<< HEAD
-    double RouteFollowingPlugin::findSpeedLimit(int lane_id)
-=======
     double RouteFollowingPlugin::findSpeedLimit(const lanelet::ConstLanelet& llt)
->>>>>>> 5247bcef
     {
         lanelet::Optional<carma_wm::TrafficRulesConstPtr> traffic_rules = wm_->getTrafficRules();
-        double target_speed=RouteFollowingPlugin::FORTYFIVE_MPH_IN_MS;
+        //double target_speed=RouteFollowingPlugin::FORTYFIVE_MPH_IN_MS;
         if (traffic_rules)
         {
             target_speed=(*traffic_rules)->speedLimit(llt).speedLimit.value();
@@ -276,10 +201,7 @@
         {
             ROS_WARN("Failed to set the current speed limit. Valid traffic rules object could not be built. Setting default limit");
         }
-<<<<<<< HEAD
-=======
         return target_speed;
->>>>>>> 5247bcef
     }
 }
 
