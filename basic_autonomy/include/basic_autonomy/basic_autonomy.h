#pragma once
/*
 * Copyright (C) 2021 LEIDOS.
 *
 * Licensed under the Apache License, Version 2.0 (the "License"); you may not
 * use this file except in compliance with the License. You may obtain a copy of
 * the License at
 *
 * http://www.apache.org/licenses/LICENSE-2.0
 *
 * Unless required by applicable law or agreed to in writing, software
 * distributed under the License is distributed on an "AS IS" BASIS, WITHOUT
 * WARRANTIES OR CONDITIONS OF ANY KIND, either express or implied. See the
 * License for the specific language governing permissions and limitations under
 * the License.
 */

#include <vector>
#include <cav_msgs/TrajectoryPlan.h>
#include <cav_msgs/TrajectoryPlanPoint.h>
#include <cav_msgs/Plugin.h>
#include <boost/shared_ptr.hpp>
#include <carma_utils/CARMAUtils.h>
#include <carma_utils/containers/containers.h>
#include <trajectory_utils/trajectory_utils.h>
#include <trajectory_utils/conversions/conversions.h>
#include <boost/geometry.hpp>
#include <carma_wm/Geometry.h>
#include <cav_srvs/PlanTrajectory.h>
#include <carma_wm/WMListener.h>
#include <functional>
#include <unordered_set>
#include <autoware_msgs/Lane.h>
#include <lanelet2_core/geometry/Point.h>
#include <basic_autonomy/smoothing/SplineI.h>
#include <basic_autonomy/smoothing/BSpline.h>
#include <basic_autonomy/smoothing/filters.h>
#include <ros/ros.h>
#include <carma_debug_msgs/TrajectoryCurvatureSpeeds.h>

/**
 * \brief Macro definition to enable easier access to fields shared across the maneuver types
 * \param mvr The maneuver object to invoke the accessors on
 * \param property The name of the field to access on the specific maneuver types. Must be shared by all extant maneuver types
 * \return Expands to an expression (in the form of chained ternary operators) that evalutes to the desired field
 */
#define GET_MANEUVER_PROPERTY(mvr, property)\
        (((mvr).type == cav_msgs::Maneuver::INTERSECTION_TRANSIT_LEFT_TURN ? (mvr).intersection_transit_left_turn_maneuver.property :\
            ((mvr).type == cav_msgs::Maneuver::INTERSECTION_TRANSIT_RIGHT_TURN ? (mvr).intersection_transit_right_turn_maneuver.property :\
                ((mvr).type == cav_msgs::Maneuver::INTERSECTION_TRANSIT_STRAIGHT ? (mvr).intersection_transit_straight_maneuver.property :\
                    ((mvr).type == cav_msgs::Maneuver::LANE_CHANGE ? (mvr).lane_change_maneuver.property :\
                        (mvr).type == cav_msgs::Maneuver::LANE_FOLLOWING ? (mvr).lane_following_maneuver.property :\
                        (mvr).type == cav_msgs::Maneuver::STOP_AND_WAIT ? (mvr).lane_following_maneuver.property :\
                        throw new std::invalid_argument("GET_MANEUVER_PROPERTY (property) called on maneuver with invalid type id"))))))

namespace basic_autonomy
{
    namespace waypoint_generation
    {
        struct PointSpeedPair
        {
            lanelet::BasicPoint2d point;
            double speed = 0;
        };

        struct GeneralTrajConfig
        {
            std::string trajectory_type = "inlanecruising";
            int default_downsample_ratio = 36.0; // Amount to downsample input lanelet centerline data.
            int turn_downsample_ratio = 20.0;    // Amount to downsample input lanelet centerline data if the lanelet is marked as a turn
                                                 // Corresponds to saving each nth point
        };

        struct DetailedTrajConfig
        {
            double trajectory_time_length = 6.0;          // Trajectory length in seconds
            double curve_resample_step_size = 1.0;        // Curve re-sampling step size in m
            double minimum_speed = 2.2352;                // Minimum allowable speed in m/s
            double max_accel = 3;                         // Maximum allowable longitudinal acceleration in m/s^2
            double lateral_accel_limit = 2.5;             // Maximum allowable lateral acceleration m/s^2
            int speed_moving_average_window_size = 5;     // Size of the window used in the moving average filter to smooth both the speed profile
            int curvature_moving_average_window_size = 9; // Size of the window used in the moving average filter to smooth the curvature profile
                                                          // computed curvature and output speeds
            double back_distance = 20;                    // Number of meters behind the first maneuver that need to be included in points for curvature calculation
            double buffer_ending_downtrack = 20.0;        //The additional downtrack beyond requested end dist used to fit points along spline
        };
     

        /**
   * \brief Applies the provided speed limits to the provided speeds such that each element is capped at its corresponding speed limit if needed
   * 
   * \param speeds The speeds to limit
   * \param speed_limits The speed limits to apply. Must have the same size as speeds
   * 
   * \return The capped speed limits. Has the same size as speeds
   */
        std::vector<double> apply_speed_limits(const std::vector<double> speeds, const std::vector<double> speed_limits);

        /**
   * \brief Returns a 2D coordinate frame which is located at p1 and oriented so p2 lies on the +X axis
   * 
   * \param p1 The origin point for the frame in the parent frame
   * \param p2 A point in the parent frame that will define the +X axis relative to p1
   * 
   * \return A 2D coordinate frame transform
   */
        Eigen::Isometry2d compute_heading_frame(const lanelet::BasicPoint2d &p1, const lanelet::BasicPoint2d &p2);

        /**
   * \brief Reduces the input points to only those points that fit within the provided time boundary
   * 
   * \param points The input point speed pairs to reduce
   * \param time_span The time span in seconds which the output points will fit within
   * 
   * \return The subset of points that fit within time_span
   */
        std::vector<PointSpeedPair> constrain_to_time_boundary(const std::vector<PointSpeedPair> &points, double time_span);

        /**
   * \brief Returns the min, and its idx, from the vector of values, excluding given set of values
   * \param values vector of values
   * \param excluded set of excluded values
   * 
   * \return minimum value and its idx
   */
        std::pair<double, size_t> min_with_exclusions(const std::vector<double> &values, const std::unordered_set<size_t> &excluded);

        /**
   * \brief Applies the longitudinal acceleration limit to each point's speed
   * 
   * \param downtracks downtrack distances corresponding to each speed
   * \param curv_speeds vehicle velocity in m/s.
   * \param accel_limit vehicle longitudinal acceleration in m/s^2.
   * 
   * \return optimized speeds for each dowtrack points that satisfies longitudinal acceleration
   */
        std::vector<double> optimize_speed(const std::vector<double> &downtracks, const std::vector<double> &curv_speeds, double accel_limit);

        /**
   * \brief Method combines input points, times, orientations, and an absolute start time to form a valid carma platform trajectory
   * 
   * NOTE: All input vectors must be the same size. The output vector will take this size.
   * 
   * \param points The points in the map frame that the trajectory will follow. Units m
   * \param times The times which at the vehicle should arrive at the specified points. First point should have a value of 0. Units s
   * \param yaws The orientation the vehicle should achieve at each point. Units radians
   * \param startTime The absolute start time which will be used to update the input relative times. Units s
   * 
   * \return A list of trajectory points built from the provided inputs.
   */
        std::vector<cav_msgs::TrajectoryPlanPoint> trajectory_from_points_times_orientations(
            const std::vector<lanelet::BasicPoint2d> &points, const std::vector<double> &times,
            const std::vector<double> &yaws, ros::Time startTime);

        /**
   * \brief Attaches back_distance length of points behind the future points
   * 
   * \param points_set all point speed pairs
   * \param future_points future points before which to attach the points
   * \param nearest_pt_index idx of the first future_point in points_set 
   * \param back_distance  the back distance to be added, in meters
   * 
   * \return point speed pairs with back distance length of points in front of future points
   * NOTE- used to add past points to future trajectory for smooth spline calculation
   */
        std::vector<PointSpeedPair> attach_past_points(const std::vector<PointSpeedPair> &points_set, std::vector<PointSpeedPair> future_points,
                                                       const int nearest_pt_index, double back_distance);

        /**
   * \brief Computes a spline based on the provided points
   * \param basic_points The points to use for fitting the spline
   * 
   * \return A spline which has been fit to the provided points
   */
        std::unique_ptr<basic_autonomy::smoothing::SplineI> compute_fit(const std::vector<lanelet::BasicPoint2d> &basic_points);

        /**
   * \brief Given the curvature fit, computes the curvature at the given step along the curve
   * \param step_along_the_curve Value in double from 0.0 (curvature start) to 1.0 (curvature end) representing where to calculate the curvature
   * \param fit_curve curvature fit
   * 
   * \return Curvature (k = 1/r, 1/meter)
   */
        double compute_curvature_at(const basic_autonomy::smoothing::SplineI &fit_curve, double step_along_the_curve);

     /**
      * \brief Creates geometry profile to return a point speed pair struct for LANE FOLLOW and LANE CHANGE maneuver types
      * \param maneuvers The list of maneuvers to convert to geometry points and calculate associated speed
      *  \param max_starting_downtrack The maximum downtrack that is allowed for the first maneuver. This should be set to the vehicle position or earlier.
      *                               If the first maneuver exceeds this then it's downtrack will be shifted to this value. 
      * \param wm Pointer to intialized world model for semantic map access
      * \param ending_state_before_buffer reference to Vehicle state, which is state before applying extra points for curvature calculation that are removed later
      * \param state The vehicle state at the time the function is called
      * \param general_config Basic autonomy struct defined to load general config parameters from tactical plugins
      * \param detailed_config Basic autonomy struct defined to load detailed config parameters from tactical plugins
      * \return A vector of point speed pair struct which contains geometry points as basicpoint::lanelet2d and speed as a double for the maneuver
      */
     std::vector<PointSpeedPair> create_geometry_profile(const std::vector<cav_msgs::Maneuver> &maneuvers, double max_starting_downtrack, const carma_wm::WorldModelConstPtr &wm,
                                                                   cav_msgs::VehicleState &ending_state_before_buffer,
                                                                    const cav_msgs::VehicleState& state,const GeneralTrajConfig &general_config,
                                                                   const DetailedTrajConfig &detailed_config);
        /**
     * \brief Converts a set of requested LANE_FOLLOWING maneuvers to point speed limit pairs. 
     * \param maneuvers The list of maneuvers to convert geometry points and calculate associated speed
     * \param max_starting_downtrack The maximum downtrack that is allowed for the first maneuver. This should be set to the vehicle position or earlier.
     *                               If the first maneuver exceeds this then it's downtrack will be shifted to this value.
     * \param wm Pointer to intialized world model for semantic map access
     * \param general_config Basic autonomy struct defined to load general config parameters from tactical plugins
     * \param detailed_config Basic autonomy struct defined to load detailed config parameters from tactical plugins
     * 
     * \return List of centerline points paired with speed limits
     */
          std::vector<PointSpeedPair> create_lanefollow_geometry(const cav_msgs::Maneuver &maneuver, double max_starting_downtrack,
                                                                   const carma_wm::WorldModelConstPtr &wm, const GeneralTrajConfig &general_config, 
                                                                   const DetailedTrajConfig &detailed_config, std::unordered_set<lanelet::Id>& visited_lanelets);

     /**
      * \brief Adds extra centerline points beyond required message length to lane follow maneuver points so that there's always enough points to calculate trajectory
      * (BUFFER POINTS SHOULD BE REMOVED BEFORE RETURNING FINAL TRAJECTORY)
      * \param wm Pointer to intialized world model for semantic map access
      * \param points_and_target_speeds set of lane follow maneuver points to which buffer is added
      * \param maneuvers The list of lane follow maneuvers which were converted to geometry points and associated speed
      * \param ending_state_before_buffer reference to Vehicle state, which is state before applying extra points for curvature calculation that are removed later
      * \param detailed_config Basic autonomy struct defined to load detailed config parameters from tactical plugins
      * 
      * \return List of centerline points paired with speed limits returned with added buffer 
      */ 
     std::vector<PointSpeedPair> add_lanefollow_buffer(const carma_wm::WorldModelConstPtr &wm, std::vector<PointSpeedPair>& points_and_target_speeds, const std::vector<cav_msgs::Maneuver> &maneuvers,
             cav_msgs::VehicleState &ending_state_before_buffer, const DetailedTrajConfig &detailed_config);

        /**
     * \brief Method converts a list of lanelet centerline points and current vehicle state into a usable list of trajectory points for trajectory planning for a Lane following maneuver.
     * \param points The set of points that define the current lane the vehicle is in and are defined based on the request planning maneuvers. 
     *               These points must be in the same lane as the vehicle and must extend in front of it though it is fine if they also extend behind it. 
     * \param state The current state of the vehicle
     * \param state_time The abosolute time which the provided vehicle state corresponds to
     * 
     * \return A list of trajectory points to send to the carma planning stack
     */
        std::vector<cav_msgs::TrajectoryPlanPoint>
        compose_lanefollow_trajectory_from_path(const std::vector<PointSpeedPair> &points, const cav_msgs::VehicleState &state,
                                                      const ros::Time &state_time, const carma_wm::WorldModelConstPtr &wm, 
                                                      const cav_msgs::VehicleState &ending_state_before_buffer, carma_debug_msgs::TrajectoryCurvatureSpeeds& debug_msg,
                                                      const DetailedTrajConfig &detailed_config);

     //Functions specific to lane change
     /**
      * \brief Converts a set of requested LANE_CHANGE maneuvers to point speed limit pairs. 
      * 
      * \param maneuvers The list of maneuvers to convert
      * \param max_starting_downtrack The maximum downtrack that is allowed for the first maneuver. This should be set to the vehicle position or earlier.
      *                               If the first maneuver exceeds this then it's downtrack will be shifted to this value.
      * 
      * \param wm Pointer to intialized world model for semantic map access
      * \param ending_state_before_buffer reference to Vehicle state, which is state before applying extra points for curvature calculation that are removed later
      * \param state The vehicle state at the time the function is called
      * \param general_config Basic autonomy struct defined to load general config parameters from tactical plugins
     *  \param detailed_config Basic autonomy struct defined to load detailed config parameters from tactical plugins
      * 
      * \return A vector of point speed pair struct which contains geometry points as basicpoint::lanelet2d and speed as a double for the maneuver
      */
     std::vector<PointSpeedPair> get_lanechange_points_from_maneuver(const cav_msgs::Maneuver &maneuver, double max_starting_downtrack,
                                                                   const carma_wm::WorldModelConstPtr &wm, cav_msgs::VehicleState &ending_state_before_buffer,
                                                                   const cav_msgs::VehicleState &state, const GeneralTrajConfig &general_config,const DetailedTrajConfig &detailed_config);
     
     /**
      * \brief Creates a vector of lane change points using parameters defined. 
      * 
      * \param starting_lane_id lanelet id for where lane change plan should start
      * \param ending_lane_id lanelet id for where lane change plan should end
      * \param starting_downtrack The downtrack distance from which the lane change maneuver starts
      * \param ending_downtrack The downtrack distance at which the lane change maneuver end
      * \param wm Pointer to intialized world model for semantic map access
<<<<<<< HEAD
      * \param state The vehicle state at the time the function is called
      * \param buffer_ending_downtrack The additional downtrack beyond requested end dist used to fit points along spline
=======
      * \param downsample_ratio TODO: add description
>>>>>>> 61928aac
      * 
      * \return A vector of geometry points as lanelet::basicpoint2d
      */
     std::vector<lanelet::BasicPoint2d> create_lanechange_geometry(lanelet::Id starting_lane_id, lanelet::Id ending_lane_id, double starting_downtrack, double ending_downtrack,
<<<<<<< HEAD
                                                            const carma_wm::WorldModelConstPtr &wm,const cav_msgs::VehicleState &state, int downsample_ratio, double buffer_ending_downtrack);
=======
                                                            const carma_wm::WorldModelConstPtr &wm, int downsample_ratio);
>>>>>>> 61928aac
   
     
     /**
      * \brief Resamples a pair of basicpoint2d lines to get lines of same number of points. 
      * 
      * \param line_1 a vector of points to be resampled
      * \param line_2 a vector of points to be resampled
      * 
      * \return A 2d vector with input lines resampled at same rate. The first iteration is the resampled line_1 and the resampled line_2 is the second iteration
      * Assumption here is for lane change to happen between two adjacent lanelets, they must share a lane boundary (linestring)
      */
     std::vector<std::vector<lanelet::BasicPoint2d>> resample_linestring_pair_to_same_size(std::vector<lanelet::BasicPoint2d>& line_1, std::vector<lanelet::BasicPoint2d>& line_2);

        /**
   * \brief Method converts a list of lanelet centerline points and current vehicle state into a usable list of trajectory points for trajectory planning for a Lane following maneuver.
   * 
   * \param points The set of points that define the current lane the vehicle is in and are defined based on the request planning maneuvers. 
   *               These points must be in the same lane as the vehicle and must extend in front of it though it is fine if they also extend behind it. 
   * \param state The current state of the vehicle
   * \param state_time The abosolute time which the provided vehicle state corresponds to
   * \param wm The carma world model object which the vehicle is operating in.
   * \param ending_state_before_buffer The vehicle state before a buffer was added to the points. Used to revert the trajectory to required distance before returning.
   * 
   * \return A list of trajectory points to send to the carma planning stack
   */

        std::vector<cav_msgs::TrajectoryPlanPoint> compose_lanechange_trajectory_from_path(
               const std::vector<PointSpeedPair> &points, const cav_msgs::VehicleState &state, const ros::Time &state_time,
               const carma_wm::WorldModelConstPtr &wm, const cav_msgs::VehicleState &ending_state_before_buffer,
               const DetailedTrajConfig &detailed_config);

        /**
     * \brief Creates a Lanelet2 Linestring from a vector or points along the geometry 
     * \param starting_downtrack downtrack along route where maneuver starts
     * \param ending_downtrack downtrack along route where maneuver starts
     * \param wm Pointer to intialized world model for semantic map access
     * 
     * \return Points in a path from starting downtrack to ending downtrack
     */
        std::vector<lanelet::BasicPoint2d> create_route_geom(double starting_downtrack, int starting_lane_id,
                                                             double ending_downtrack, const carma_wm::WorldModelConstPtr &wm);

        /**
     * \brief Given a start and end point, create a vector of points fit through a spline between the points (using a Spline library)
     * \param start_lanelet The lanelet from which lane change starts
     * \param end_lanelet The lanelet in which lane change ends
     * 
     * \return A linestring path from start to end fit through Spline Library
     */
        lanelet::BasicLineString2d create_lanechange_path(const lanelet::ConstLanelet &start_lanelet, const lanelet::ConstLanelet &end_lanelet);

    DetailedTrajConfig compose_detailed_trajectory_config(double trajectory_time_length,
                                                            double curve_resample_step_size,
                                                            double minimum_speed,
                                                            double max_accel,
                                                            double lateral_accel_limit,
                                                            int speed_moving_average_window_size,
                                                            int curvature_moving_average_window_size,
                                                            double back_distance,
                                                            double buffer_ending_downtrack);

    GeneralTrajConfig compose_general_trajectory_config(const std::string& trajectory_type,
                                                        int default_downsample_ratio,
                                                        int turn_downsample_ratio);
   
                                                  
    }
}<|MERGE_RESOLUTION|>--- conflicted
+++ resolved
@@ -271,21 +271,12 @@
       * \param starting_downtrack The downtrack distance from which the lane change maneuver starts
       * \param ending_downtrack The downtrack distance at which the lane change maneuver end
       * \param wm Pointer to intialized world model for semantic map access
-<<<<<<< HEAD
-      * \param state The vehicle state at the time the function is called
-      * \param buffer_ending_downtrack The additional downtrack beyond requested end dist used to fit points along spline
-=======
       * \param downsample_ratio TODO: add description
->>>>>>> 61928aac
       * 
       * \return A vector of geometry points as lanelet::basicpoint2d
       */
      std::vector<lanelet::BasicPoint2d> create_lanechange_geometry(lanelet::Id starting_lane_id, lanelet::Id ending_lane_id, double starting_downtrack, double ending_downtrack,
-<<<<<<< HEAD
-                                                            const carma_wm::WorldModelConstPtr &wm,const cav_msgs::VehicleState &state, int downsample_ratio, double buffer_ending_downtrack);
-=======
                                                             const carma_wm::WorldModelConstPtr &wm, int downsample_ratio);
->>>>>>> 61928aac
    
      
      /**
