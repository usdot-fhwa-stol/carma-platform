CARMA Platform Release Notes
----------------------------

<<<<<<< HEAD
Version 4.4.2, released May 10th, 2023
----------------------------------------

### **Summary**
Carma-platform release version 4.4.2 is a hotfix release for 4.4.0.

Fixes in this release:
- PR 2105: Fixed Light Controlled Intersection (LCI) strategic plugin where the node fails to load parameters from the vehicle calibration directory.

Version 4.4.1, released May 9th, 2023
----------------------------------------

### **Summary**
Carma-platform release version 4.4.1 is a hotfix release for 4.4.0.

Fixes in this release:
- Issue 2104: Fixed an exception that can occurs in rare circumstances when the approaching_emergency_vehicle_plugin cannot process all received BSMs from an active ERV at ~10 Hz. Received BSMs that are processed by the approaching_emergency_vehicle_plugin should not result in any exception.

Version 4.4.0, released May 5th, 2023
----------------------------------------

### **Summary**
CARMA system release version 4.4.0 is comprised of new features in CARMA Cloud, CARMA Messenger, and CARMA Platform to support Freight Emergency Response functionality; a newly created Workforce Development (WFD) CDA telematics tool; and CARMA Platform Robotics Operating System 2 (ROS2) upgrades; Along with the above enhancements, several bug fixes and CI related enhancements are included in this release. 

- **<ins>Freight Emergency Response</ins>** – This functionality consists of interactions between automated vehicles equipped with CARMA Platform and a rear-approaching connected emergency response vehicle (ERV) equipped with CARMA Messenger on a highway utilizing cooperative driving automation (CDA). Using CDA, through V2V or V2I communication between the ERV and CARMA equipped vehicles, automated vehicles can detect an approaching ERV on the same route by processing the ERV’s broadcasted BSMs with Part II content, and will attempt to abide by the move-over law by making a lane change and slowing down. When a CARMA equipped vehicle is unable to change lanes out of the approaching ERV’s path, it will broadcast warning messages (EmergencyVehicleResponse) to the ERV until an acknowledgement message (EmergencyVehicleAck) is received.   To enable V2I communication of an ERV’s BSMs to downstream vehicles equipped with CARMA Platform, RSUs equipped with V2X Hub receive ERV BSMs and send them to CARMA Cloud, which identifies V2X Hub instances along the ERV’s future route and forwards the BSMs to those V2X Hubs. Additional details regarding the implemented features within CARMA Platform, CARMA Messenger, and CARMA Cloud to support this new functionality are listed in their respective release notes sections. Potential benefits of this use case are: 

    1. Adoption of CDA in emergency response situations may provide improved and quicker reaction by automated vehicles for smoother transition of states from a normally operating traffic stream to slower traffic movement with less gap availability. These benefits may increase in proportion with higher penetration of technology deployment in the traffic stream. 
    2. CDA technologies could be used to improve reaction time of traffic participants by providing advance notice (through V2V communication) for automated vehicles to respond faster, safely, and more efficiently to the presence of an ERV. 
    3. Through V2I communication, traffic participants responding to the presence of an ERV would have the time to identify optimal and safe gap availability for a safer lane change maneuvering. 
    4. Infrastructure owners and operators (IOOs) participating in the testing and development of CDA on their facilities gain a first-mover advantage and can align the direction of CDA technology with organizational      goals. 
    5.  Organizations that adapt rapidly to new technology, such as CDA, will be better prepared for other rapid technological changes in the transportation field. 

- **<ins>Workforce Development (WFD) CDA-Telematics tool (NEW)</ins>** - This is first release of CDA-Telematics tool. CDA-Telematics Tool is an open-source web-based tool that allows near real-time data collection and streaming from vehicles and infrastructure (entities) for situational awareness during testing or demonstrations. This enables the users to monitor and analyze the behavior of entities via a dynamic and easy-to-use dashboard where users can visualize and plot any data generated from these entities. The tool has both hardware and software components. The hardware includes an edge device or computer connected physically to the entity to collect the data and a cellular network provider to stream the data. The software component includes a data processing server to process the data, a time-series database to store collected data, and a user-interface to visualize and analyze the data. The end-result provides quick and easy analysis of data, collected from an entire fleet and/or region, in near-real-time. 

- **<ins>CARMA Platform Robotics Operating System 2 (ROS2) upgrades</ins>** –  In this release, the ROS2 migration of the CARMA Platform guidance subsystem’s has been completed. As part of this, the ROS1 versions of the basic_autonomy and carma_wm libraries have been removed, as they have been fully replaced by their ROS2 versions in CARMA Platform. 
=======
Version 4.4.0, released May 5th, 2023
----------------------------------------

**Summary:**
CARMA system release version 4.4.0 is comprised of new features in CARMA Cloud, CARMA Messenger, and CARMA Platform to support Freight Emergency Response functionality; a newly created Workforce Development (WFD) CDA telematics tool; and CARMA Platform Robotics Operating System 2 (ROS2) upgrades; Along with the above enhancements, several bug fixes and CI related enhancements are included in this release. 

**<ins>Freight Emergency Response</ins>** – This functionality consists of interactions between automated vehicles equipped with CARMA Platform and a rear-approaching connected emergency response vehicle (ERV) equipped with CARMA Messenger on a highway utilizing cooperative driving automation (CDA). Using CDA, through V2V or V2I communication between the ERV and CARMA equipped vehicles, automated vehicles can detect an approaching ERV on the same route by processing the ERV’s broadcasted BSMs with Part II content, and will attempt to abide by the move-over law by making a lane change and slowing down. When a CARMA equipped vehicle is unable to change lanes out of the approaching ERV’s path, it will broadcast warning messages (EmergencyVehicleResponse) to the ERV until an acknowledgement message (EmergencyVehicleAck) is received.   To enable V2I communication of an ERV’s BSMs to downstream vehicles equipped with CARMA Platform, RSUs equipped with V2X Hub receive ERV BSMs and send them to CARMA Cloud, which identifies V2X Hub instances along the ERV’s future route and forwards the BSMs to those V2X Hubs. Additional details regarding the implemented features within CARMA Platform, CARMA Messenger, and CARMA Cloud to support this new functionality are listed in their respective release notes sections. Potential benefits of this use case are: 
    1.Adoption of CDA in emergency response situations may provide improved and quicker reaction by automated vehicles for smoother transition of states from a normally operating traffic stream to slower traffic movement with less gap availability. These benefits may increase in proportion with higher penetration of technology deployment in the traffic stream. 
    2.CDA technologies could be used to improve reaction time of traffic participants by providing advance notice (through V2V communication) for automated vehicles to respond faster, safely, and more efficiently to the presence of an ERV. 
    3.Through V2I communication, traffic participants responding to the presence of an ERV would have the time to identify optimal and safe gap availability for a safer lane change maneuvering. 
    4.Infrastructure owners and operators (IOOs) participating in the testing and development of CDA on their facilities gain a first-mover advantage and can align the direction of CDA technology with organizational      goals. 
    5.Organizations that adapt rapidly to new technology, such as CDA, will be better prepared for other rapid technological changes in the transportation field. 

**<ins>Workforce Development (WFD) CDA-Telematics tool (NEW)</ins>** - This is first release of CDA-Telematics tool. CDA-Telematics Tool is an open-source web-based tool that allows near real-time data collection and streaming from vehicles and infrastructure (entities) for situational awareness during testing or demonstrations. This enables the users to monitor and analyze the behavior of entities via a dynamic and easy-to-use dashboard where users can visualize and plot any data generated from these entities. The tool has both hardware and software components. The hardware includes an edge device or computer connected physically to the entity to collect the data and a cellular network provider to stream the data. The software component includes a data processing server to process the data, a time-series database to store collected data, and a user-interface to visualize and analyze the data. The end-result provides quick and easy analysis of data, collected from an entire fleet and/or region, in near-real-time. 

**<ins>CARMA Platform Robotics Operating System 2 (ROS2) upgrades</ins>** –  In this release, the ROS2 migration of the CARMA Platform guidance subsystem’s has been completed. As part of this, the ROS1 versions of the basic_autonomy and carma_wm libraries have been removed, as they have been fully replaced by their ROS2 versions in CARMA Platform. 
>>>>>>> 16a0d720

### **CARMA Platform**

**<ins> Freight Emergency Response Functionalities</ins>**  

Enhancements in this release related to Freight Emergency Response: 

- Issue 2005: Implemented a new approaching_emergency_vehicle_plugin guidance strategic plugin in CARMA Platform, which is responsible for processing received BSMs with Part II content from an approaching ERV (through either direct V2V communication or V2I message forwarding), detecting the time until the approaching ERV will pass the host vehicle, and updating the host vehicle’s maneuver plan accordingly to lane change out of the ERV’s path and/or slow down to a reduced speed while the ERV is actively passing the host vehicle. When an approaching ERV is detected, this plugin sends status messages to the CARMA Web UI to communicate to the user the time until the ERV will pass, and how the host vehicle’s trajectory will be updated in reaction to the approaching ERV. 
- Issue 2085: Hazard lights activation commands are sent to the vehicle when an approaching ERV is in close enough proximity to the host vehicle and in the same lane, which results in the host vehicle being unable to change lanes out of the ERV’s path. 
- Issues 2057 & 2059: Added logic to plan delegator to support turn signal activation on the vehicle and upcoming lane change status updates on the CARMA Web UI. 
- PR 2064: Updated approaching emergency vehicle plugin to publish status messages to the CARMA Web UI based on a detected approaching ERV. 

Known issues in this release related to Freight Emergency Response:  

- Due to the nature of CARMA Platform operating as a proof-of-concept SAE Level 2 system without integrated object detection, emergency response scenarios have not been conducted with an ERV passing a CARMA-equipped CMV in an immediately adjacent lane. All live testing of this functionality for scenarios in which the ERV passes the CMV have been conducted with the ERV passing with at least open lane between itself and the CMV. 

**<ins>ROS2 Upgrades</ins>**

Enhancements in this release related to ROS2 upgrades: 

- Issue 2080: Ported the lci_strategic_plugin guidance strategic plugin to ROS2. 
- Issue 2090: Ported the intersection_transit_maneuvering guidance tactical plugin to ROS2. 
- Issue 2079: Removed ROS1 versions of carma_wm and basic_autonomy that are no longer actively used within CARMA Platform. 
- Issue 2063: Ported lightbar manager library (and its ROS1 dependencies) to ROS2. 

**<ins>Other</ins>** 

Enhancements in this release: 

- Issue 2072: Created a new Stop and Dwell strategic plugin in support of enabling CARMA Platform to detect bus stops and generate stop and wait maneuvers when approaching them.  
- Issue 2076: Implemented a configurable timeout parameter for Plan Delegator when calling a tactical plugin's "plan_trajectory" service to support testing environment using a vector map with longer lanelet lengths (which correlates to longer lane change trajectory generation time). 

Fixes in this release related: 

- Issue 2058: Fixed unit tests in the plan delegator package that are failing. 
- Issue 2075: Lane change trajectory generation takes longer than the 100ms limit (approximately 80-150ms on average for lane change lengths of 70-100 meters) which may cause plan delegator to not publish updated trajectory. 
- PR 2080: Fixed unit tests that are failing for the LCI (Light controlled intersection) strategic plugin package in CARMA Platform. 
- Issue 2093: Fixed Plan Delegator's update Maneuver Parameters function to avoid delay which is approximately 0.3-0.8 seconds for each received maneuver plan. This is a significant amount of delay and can contribute to CARMA control issues, especially at high (30+ mph) speeds. 

### **CDA-Telematics**

The first release includes the several features related to WFD CDA-Telematics tool: 

- The ability to collect (and send in real-time) any data being used in any CARMA system. For CARMA Platform, this data includes but is not limited to: a) current position, speed, acceleration, and steering angle; b) current feature(s) being used; c) moment-by-moment planned trajectories; d) current entities with whom the vehicle is communicating and the data they are receiving. 
- CDA-Telematics tool has ability to collect data from the CARMA Messenger vehicles to get data of vehicles like new speed limits. 
- This telematics tool has ability to capture any data being sent to any other entity and received from any other entity in real-time for CARMA Cloud and CARMA Streets. 
- The CDA-Telematics UI and Grafana is a web-based user interface that allows users to interact with telematic system using login credentials, users can access this telematics web dashboards.  
- CDA-Telematics tool helps the user make it easy to visualize the data and further data processing.  
- The ability to visualize, real-time, on a map, where the vehicle is (e.g., via a moving triangle on a map, pointed in the direction of travel) and some additional real-time information (e.g., speed, via a pop-up box when the vehicle/triangle is clicked on). 
- The ability to plot and edit the plot (e.g., zoom in/out, adjust the axis, etc.) of any two selected variables (i.e., any reported variable can be on the Y-axis, and it may be plotted against any reported variable on the X-axis; the user need only select the variable of interest). The selected variables should be able to show any number of lines, one line for each entity (e.g., vehicle) that the user desires to plot.  
- The ability to turn on/off the viewing/processing of any entity that the user is not interested in. 
- The ability to turn on/off the viewing/processing of any variables that the user is not interested in.  
- The ability to process and visualize any number of vehicles, from all off the world, if they have the Module and a wireless connection.  
- The ability to download the data for further analysis. 

Known issues in this release related to WFD CDA-Telematics tool:  

- Issue 138 & 145: There are two anomalies that the team discovered during integration testing that are documented on Github and the links are provided below. These are not issues as they’ve been fixed but the fix is a workaround due to the limitations that were discovered on InfluxDB (the database that we are using). We have kept them open as anomalies, so we can revisit and try to find a more robust fix for those, after meeting with the InfluxDB development team (third-party).  

### **CARMA Messenger** 

**<ins>Freight Emergency Response Functionalities</ins>**

Enhancements in this release related to Freight Emergency Response: 

- PR 175: Implementation of a new emergency_response_vehicle_plugin to support a connected ERV and enable it to broadcast BSMs that include its current location, speed, emergency lights and sirens status, and future route when applicable. BSM information pertaining to emergency lights, sirens status, and the ERV’s future route are included within the generated BSM’s Part II content. 
- Issue 167: Updated the cpp_message node to enable encoding and decoding of EmergencyVehicleAck messages (NOTE: This functionality is also used within CARMA Platform). 
- Issue 168: Updated the j2735_convertor and cpp_message nodes to enable encoding, decoding, and conversion of BSM Part II content for usage within CARMA Messenger (NOTE: This functionality is also used within CARMA Platform). 
- Issue 169: Updated the cpp_message node to enable encoding and decoding of EmergencyVehicleResponse messages (NOTE: This functionality is also used within CARMA Platform). 
- Issue 173: Creation of a new Emergency Response Vehicle Web UI Widget, which displays relevant ERV information (current speed, location, and future route) to a user, along with warning messages when a downstream vehicle is unable to lane change out of the path of the ERV. 

Fixes in this release related to Freight Emergency Response: 

- Issue 184: Fixed Unit tests that are failing for the CPP message package for tests related to encoding/decoding BSMs, Traffic Control Messages, and Emergency Vehicle Acknowledgement messages. 
- Issue 187: Fixed the /position/velocity topic that does not contain any velocity information published data as it should have current vehicle speed data. 
- Issue 188: Fixed the BSMs published by the emergency response vehicle plugin that doesn’t set properly BSM's presence flag to signify that a regional extension is included. 
- Issues 190 & 191: Fixed Significant delay occurs for high-frequency ROS topics that are bridged from ROS1 to ROS2. 

**<ins>WFD CDA-Telematics Functionalities:</ins>**  

Enhancements in this release related to WFD CDA-Telematics: 

- PR 116: Adds the cyclone DDS configuration xml required to transmit ROS2 data outside the vehicle pc. 
- PR 108: Adds cyclone DDS configuration for the Ford Fusion, Silver Lexus and Blue Lexus. 
- PR 107: Adds cyclone DDS configuration for the Fusion. 
 

### **CARMA Web UI** 

**<ins>Freight Emergency Response Functionalities</ins>**

Enhancements in this release related to Freight Emergency Response: 

- Issue 160: Updated CARMA Web UI to alert the driver of an approaching ERV and the ego vehicle's updated path plan by displaying alert message whether an approaching ERV has been detected, along with the estimated time until the ERV will pass the host vehicle, and the host vehicle’s intended action. 

**<ins>Other</ins>** 

Fixes in this release: 

- Issue 162: Fixed CARMA Web UI which does not subscribe to /guidance/route event and notifications are not displayed to the driver. 
- Issue 151: Fixed base image errors by changing it from Debian Jessie to Debian buster due to Debian Jessie was EOL. 

### **CARMA Cloud**

**<ins>Freight Emergency Response Functionalities</ins>**

Enhancements in this release related to Freight Emergency Response: 

- Issue 45: The creation of a new RSU software package, which enables V2X Hub instances connected to an RSU to register their location information with CARMA Cloud. Additionally, this software package is responsible for processing ERV BSMs received from V2X Hub instances,  identifying other V2X Hub instances connected to RSUs (Roadside Units) along the ERV’s future route, and forwarding the ERV BSMs to those applicable V2X Hubs. 

### **CARMA Torc Pinpoint Driver** 

Enhancements in this release: 

- Issue 35: URDF information should be removed and placed in a vehicle-specific configuration repository. 

### **CARMA Cohda DSRC Driver** 

**<ins>Freight Emergency Response Functionalities</ins>**

Enhancements in this release related to Freight Emergency Response: 

- Issue 111: Driver now supports receiving and broadcasting EmergencyVehicleResponse and EmergencyVehicleAck messages. 

### **CARMA Analytics**  

**<ins>Freight Emergency Response Functionalities</ins>**

Enhancements in this release related to Freight Emergency Response: 

- PR 15: Developed analysis scripts to generate Emergency Response use case verification metrics for V2X Hub and CARMA Cloud. 
- PR 14: Developed analysis scripts to generate Emergency Response use case verification metrics from CARMA Messenger and CARMA Platform rosbags. 

Version 4.3.0, released Feb 10th, 2023
----------------------------------------

### **Summary**
CARMA system release version 4.3.0 is comprised of new features in both CARMA Streets and CARMA Platform to support Adaptive Traffic Signal Optimization in a cooperative driving automation (CDA) environment; a new feature in CARMA Platform to support Cellular Traffic Control Messages; CARMA Platform ROS upgrades; and an upgraded CARMA XiL Co-simulation tool to support CARMA Platform Robotics Operating System 2 (ROS2) implementation. Along with the above enhancements, several bug fixes and CI related enhancements are included in this release. 

- **<ins>Adaptive Traffic Signal Optimization in a CDA environment (TSMO UC3)</ins>** - The TSMO UC3 has developed algorithms to simultaneously optimize signal timing and vehicle trajectories. The algorithms have three main functionalities that have been implemented as multiple new features in both CARMA Streets and CARMA Platform:  

    1. Signal Optimization: CARMA Streets determines a near-optimal signal timing plan based on the received status and intent information from CDA vehicles.
    2. Vehicle Entering Time Estimation: CARMA Streets estimates an entering time to the intersection box for each CDA vehicle.
    3. Trajectory Planning: each CDA vehicle plans a smooth trajectory individually based on the estimated entering time received from CARMA Streets. 
   
  Potential benefits of this use case are: 
  
    1. Higher throughput due to increased entering speeds.
    2. Lower travel delays due to optimized signal timing. 
    3. Lower fuel consumption due to smoother trajectories.  

- **<ins>Integrated Highway Prototype 2 (IHP2) Cellular Traffic Control Messages</ins>** - CARMA Platform is updated to communicate with CARMA Cloud through cellular communication. In this feature, the platform submits a Traffic Control Request (TCR) directly to CARMA Cloud and receives all corresponding Traffic Control Messages (TCMs). As a result, communication with CARMA Cloud is no longer dependent on short range communication (e.g., DSRC or C-V2X) and V2XHub.  Currently CARMA Cloud is only configured to directly communicate with a single entity. The TCM returned from CARMA Cloud over cellular communications may contain a single message or multiple messages. 

### **CARMA Platform**

**<ins>TSMO UC3 Functionalities</ins>** 

To enable the vehicle-side functionalities designed for TSMO UC3,  

   - The World Model feature in CARMA Platform is refactored to enable processing the designed signal phase plan in this use case. 
   - The Light Controlled Intersection (LCI) Strategic Plugin has been refactored to include the new entering time (ET) processing and trajectory selection logics. 

Enhancements in this release related to TSMO UC3 functionalities: 

- Issue 1762: Updated Light Controlled Intersection (LCI) Strategic Plugin so that it uses the scheduled message from the intersection for setting its ET algorithm parameters instead of computing them based on SPAT if the message is available. 
- Issue 1932: Updated Carma world model to support multiple signal groups in a single entry lane. 

Fixes in this release related to TSMO UC3 functionalities: 

- Issue 1986: Fixed light-controlled Intersection tactical plugin exception which cannot store a negative time point in rclcpp time while in ACTIVE state. 
- Issues 1970 and 2012: Fixed CARMA Platform UI incorrect signal head display. 

Known issues in this release related to TSMO UC3 functionalities: 

- While the current LCI logic includes multiple safeguards to prevent a CARMA Platform vehicle from running a red light when engaged with TSMO UC3 logic (Issue 1985, PR 2010), users should exercise caution when deploying and testing TSMO UC3 functionalities. No redlight running was observed during verification testing performed by the Saxton Transportation Laboratory at the west intersection on the campus of Turn Fairbanks Highway Research Center with three CARMA Platform vehicles. Redlight running could still be possible with different roadway geometry, vehicle low-level controller, CARMA Platform tuning parameters, and CARMA Streets configurations. 
- Issue 1996: Fixed Black Pacifica fail to call light-controlled intersection tactical plugin service. Some runs the platform failed to call it the entire run. After turning off camera and Lidar logging, the failure rate reduced to about 10% of the time it fails to call randomly. Currently it is believed to be error in ROS2 service call to components where less computing power could lead to timeouts for the service calls. 
- Issue 2004: Fixed the service call success rate of the LCI (Light Control Intersection) tactical plugin by omitting heavy logic of trajectory generation when unnecessary and uses previous successful trajectory whenever possible but still generates the new trajectory all the time even though it is not used.  
- Issue 2009: Fixed down sampling ratio in light_controlled_intersection_tactical_plugin that caused the platform to crash throwing error such as "Insufficient Spline Points" with new ratio same as in lane cruising plugin's ratio as they use same basic autonomy library functions to generate its trajectory. 

**<ins>IHP2 Functionalities</ins>** 

Enhancements in this release related to IHP2: 

- Issue 1998: Added Opening HTTP tunnels to CARMA Cloud that can be enabled and disabled using a Flag in CARMA Configuration. 
- Issue 1864: Updated Platooning plugin to handle more general cases that involve a single vehicle joining a platoon from an adjacent lane. 
- Issue 1965: Implemented a CARMA Cloud client ROS2 node in CARMA Platform. Functionalities for the CARMA Cloud client ROS node include: 
    - Subscribe to carma_wm_ctrl node to get Traffic Control Request (TCR) data. 
    - Create an HTTP client and sends a TCR post request to Carma-cloud. TCR is in XML format. 
    - Create a j2735_v2x_msgs::msg::Traffic Control Request object and fills it with the data from the XML TCR. 

Fixes in this release related to IHP2: 

- Issue 2022: Fixed an ASN1 mismatch between CARMA Messenger and V2XHub, which caused CARMA Messenger (used within CARMA Platform) to be unable to decode DSRC Traffic Control Messages (TCMs) broadcasted by V2XHub. 

Known issues in this release:  

- Issue 2033: During verification of cellular communication with CARMA Cloud, it was noticed that active event information on the UI do not display accurate information. 

**<ins>ROS2 Upgrades</ins>**

Enhancements in this release related to ROS2 upgrades: 

- Issue 1754: Ported basic autonomy library (and its ROS1 dependencies) to ROS2. 
- PR 1872: Updated port in localization manager node to ROS2 and to launch it from the carma_src.launch.py launch file. 
- Issue 1885: Ported cooperative lane change node from ROS1 to ROS2. 
- Issue 1889: Ported light controlled intersection tactical plugin node to ROS2. 
- Issue 1894: Ported platooning strategic IHP plugin to ROS2. 
- Issue 1904: Ported platooning tactical plugin to ROS2. 
- Issue 1096: Ported SCI strategic plugin to ROS2. 

Fixes in this release related to ROS2 upgrades: 

- Issue 1896: Fixed CARMA UI which cannot connect to the ROS2 network ROS bridge web socket and is being incorrectly launched as a component despite being a python node. 
- Issue 1898: Fixed the ROS2 stop_and_wait_plugin which is failing to load at startup due to the component not being found and wrong binary being loaded as the component. 
- Issue 1899: Fixed ROS2 plugins that are not being configured by the plugin manager at startup of CARMA. 

**<ins>Other</ins>** 

Enhancements and Fixes in this release: 

- Issue 1967: Implemented Simulation testing tooling for launching development environments for testing CARMA Platform in simulation. 
- Issue 1908: Fixed Tactical plugins can take longer than 0.1 seconds to convert maneuver(s) to detailed trajectories which caused the trajectory plan service call from plan delegator to fail. 
- Issue 1911: Fixed vehicle localization when the vehicle is engaged and starts moving to drift out of the lane, but on rviz it shows that the localized position is still in the lane following the path. 
- Issue 1897: Fixed the route following plugin is failing to load into its component container at startup due to a parameter mismatch between a double and integer. 
- Issue 1863: Fixed basic_autonomy library, which was ignoring the Lanelets defined in the “lane_ids” field of received lane follow maneuver messages. 

Known issues in this release:

- Issue 2036: BSM encoding occasionally fails silently in vehicles, allowing them to engage without sending BSMs. 
- Issue 2035: During testing in the CARMA XIL cosimulation tool to evaluate basic vehicle control capabilities, it was observed that CARMA Platform planning and control was unable to complete an initial lane change and right turn in the default CARLA Town4 map. 
- Issue 2034: During testing in the CARMA XIL cosimulation tool to evaluate advanced vehicle control capabilities, it was observed that CARMA Platform Yield Plugin implementation was not aggressive enough in resolving detected conflicts.

### **CARMA-Streets**

**<ins>TSMO UC3 Functionalities</ins>**

To enable the infrastructure-side functionalities designed for TSMO UC3, 

   - The intersection model feature is enhanced to enable correlating the link lanelets and signal group IDs. The intersection model feature enables CARMA Streets to      process both lanelet2 and MAP information for a given intersection in order to understand intersection geometry. 
   - A new service called signal optimization service (SO) is added to CARMA Streets which continuously computes a near-optimal signal phase plan for the near future      based on the status and intent of all vehicles in the area. 
   - A new service called traffic signal controller (TSC) service is added to CARMA Streets. The TSC service in CARMA Streets interfaces with the physical traffic          signal controller to obtain necessary configuration and signal timing and phasing (SPaT) information and command TSC changes based on the optimized signal phase      plan. The TSC Service also produces SPaT data that contains information about planned SPaT changes to be sent out to equipped vehicles. 
   - The existing scheduling service in CARMA Streets is refactored to include the new scheduling logic designed for UC3. The new scheduling logic computes the entry      time for each CDA vehicle based on signal phase plan as well as the status and intent of all vehicles in the area. 

Enhancements in this release related to TSMO UC3 functionalities: 

- Issue 159: Implement UC3 Scheduling logic in CARMA-Streets scheduling library. 
- Issue 166: Added Utility Methods to streets signal phase and timing library for unit translation from J2735. 
- Issue 169: Implement Traffic signal controller state monitoring to generate a state data structure with the required information for all vehicle phases. 
- Issue 170: Update TSC (Traffic signal Controller) service to query signal group to phase mapping information for all vehicle phases including pedestrian phase information for SPaT message population. 
- Issue 173: Update TSC (Traffic Signal Controller) service to receive UDP NTCIP Spat data from the traffic signal controller and convert it into the spat structure provided by the streets signal phase and timing library and publish JSON updates of this Object to a Kafka topic. 
- Issue 179: Added support for retaining start_time for movement_events in the streets_signal_phase library. 
- Issue 197: Updated Consume Desired Phase Plan at TSC Service and populate SPaT MovementEventList information with desired changes. 
- Issue 202: Updated TSC (Traffic Signal Controller) service to broadcast Traffic Signal Controller Configuration for Signal Optimization service. 
- Issue 228: Update TSC Service to make SNMP calls to set phases according to desired phase plan. 
- Issue 219: Updated Signal Optimization Service to consume Traffic Signal Controller (TSC) configuration information from TSC Service on startup to allow it to produce valid desired phase plan messages. 
- Issue 227: Implement Signal Optimization Phase plan modification Algorithm. 
- Issue 247: Added streets signal optimization library to signal opt service as the streets signal optimization library contains the logic for calculating the queue length and dissipation time for each entry lane and finds the list of candidate desired phase plans to pick the one that has the highest delay ratio.  
- Issue 259: Implement logging for performance latency for SPaT generation, SO Desired Phase Plan selection, Intersection Schedule generation, and SNMP dynamic requests. 

Known issues in this release related to TSMO UC3 functionalities: 

- Issue 278: SPaT Get methods returns wrong timestamp at the hour change. 
- Issue 310: Python collect_kafka_logs script will stop consuming messages off of topics when buffer for pipe subprocess is full.  
- Issue 307: Message Service occasionally restarts on single vehicle testing when log level is set to error and vehicle enters intersection.  
- Issue 306: Message Service does purge Mobility Operations messages until it receives Mobility Path and BSM messages.  
- Issue 264: TSC Service throws segfault when Channel Table includes vehicle/pedestrian phase that do not have a Control Source.  
- Issue 263: TSC Service is not pattern aware.  

Other Enhancements and Fixes: 

- Issue 290: Added named Docker volume for MySQL database to allow for V2X-Hub Plugin configurations and users to persist between Docker-compose up and down calls 
- Issue 299: Updated Docker ignore file to ignore log directories for Docker build context to speed up builds. Docker-compose updates to persist Kafka volume between Docker-compose up and down redeployments. 


Version 4.2.0, released July 29th, 2022
----------------------------------------

**Summary:**
Carma-platform release version 4.2.0 is comprised of three major enhancements. First, Cooperative Traffic Management (CTM) Speed harmonization. Second, Cooperative Lane Follow (CLF) - Platoon Formation, Operation, Dissolution. Third, Cooperative Lane Coordination (CLC), cooperative lane merge. Along with the above enhancements, several bug fixes and CI related enhancements are included in this release.

Carma Platform:

Enhancements in this release:

- Issue 1766: Updated port the Traffic Incident Parser node to ROS2 and updated several subscribers and publishers created within carma_wm in order to support publishers being able to re-publish earlier messages to late-joining subscribers.
- Issue 1762: Updated LCI (Light Controlled Intersection) Strategic Plugin so that it uses the scheduled message from the intersection for setting its ET algorithm parameters instead of computing them based on SPAT if the message is available.
- Issue 1793: Updated Carma wm_ctrl timer classes to Ros2 and changed bridge map directions to 2 to 1 in Carma-config.
- Issue 1812: Updated Configuration parameters in Platooning Strategic IHP logic for enable/disable Front& Rear cut-in join functionality.
- Issue 1810: Added port route node to ROS2 and updated Carma environment launch files and Guidance launch files.
- Issue 1826: Added IHP Strategic and Control plugins, Also Implemented the 2nd iteration of the integrated highway prototype which include cut-in rear and front platoon joins whereas Departure from a platoon and speed harmonization is done via Carma-cloud.
Fixes in this release:

- Issue 1737: Fixed Current J2735 MAP.msg creator which does not work with TFHRC Vector Map.osm where the Center points created by the tool does not align with road center points in OSM map.
- Issue 1794: Fixed Geofence (getAffectedLaneletOrAreas) function such that Carma should not crash if it detected Geofence (getAffectedLaneletOrAreas) with only 1 point.
- Issue 1799: Fixed IHP Control plugin Cmake file to be compatible with Carma platform's Docker build process.
- Issue 1810: This issue includes small fixes after updating port the route node to ROS2 :
o Stop and Wait Plugin incorrectly had the route node as a dependency, this dependency has been removed.
o Topic naming mismatches were fixed for Trajectory Executor, Roadway Objects, and Traffic Incident Parser.
o ROS1 messages and service related to routing (SetActiveRoute.srv, RouteState.msg) had their field names updated to Snake case to match ROS2 message and service definition requirements. This resulted in an update to the field names in the Port Drayage Plugin package.
o The Route Generator Worker class had a mix of Snake case and Camel case function names. This PR has updated all functions to camelCase to match the style used in other Carma-platform classes.
- Issue 1819: Fixed the Crosstrack distances in world model Trackpos object which returned wrong sign when logic in the method assumes a right handed frame.
- Issue 1846: Fixed Motion computation's parameters that are not set in worker class during runtime updates
- Issue 1847: Fixed the Roadway-objects node and Traffic-Incident-parser crash on receipt of semantic map in Cabin release branch.
- Issue 1851: Fixed the platooning gap calculation which does not consider vehicles in between and gap calculation is always assuming the preceding vehicle is the leader.

Carma-Cloud:

Enhancements in this release:

- Issue 31: Implemented IHP2 Speed Harmonization algorithm in which Carma-cloud application listens to incoming traffic control requests (TCRs) from vehicles, and responds with traffic control messages (TCMs) that has the calculated advisory speed using speed harmonization algorithm.
Fixes in this release:
- Issue 27: Fixed Occasional large delay experienced between CARMA Cloud receiving a TCR from V2XHub and CARMA Cloud sending all corresponding TCMs to V2XHub.

Autoware.ai:

Enhancements in this release:

- Issue 221: Added ROS2 support for Autoware build flags.
- Issue 222: Added Carma Utils Timer interfaces into ROS2 so that they can be used in Carma wm ctrl and Localization manager.

Fixes in this release:

- Issue 27: Fixed intermittent large delay experienced between CARMA Cloud receiving a TCR from V2XHub and CARMA Cloud sending all corresponding TCMs to V2XHub.



Version 4.1.0, released June 1st, 2022
----------------------------------------

**Summary:**
CARMA Platform release version 4.1.0 adds Personal Safety Message (PSM) support to CARMA Platform and CARMA Messenger along with updates to several CARMA Plugins to support ROS2 compatibility. Along with the aforementioned enhancements, several bug fixes and CI related enhancements are included in this release.

CARMA Platform:

Enhancements in this release:
- Issue 1757: Updated port of Roadway objects node to ROS2 to support ROS2 migration.
- Issue 1754: Updated basic autonomy library (and its ROS1 dependencies) to support ROS2 implementation.
- Issue 1762: Updated LCI (Light Controlled Intersection) Strategic Plugin so that it uses the schedule message from the intersection for setting its ET algorithm parameters instead of computing them based on SPAT if the message is available.
-	Issue 1672: Added J2735 Personal Safety Message (PSM) support to CARMA Platform and CARMA Messenger such that PSMs can be received and converted to an external object.
-	Issue 1697: Added Re-Routing Functionality to Route Following Plugin such that plugin will generate a lane change or sequence of lane change maneuvers to get the vehicle back onto the shortest route path.
-	Issue 1669: Updated GNSS to Map Convertor node from ROS1 to ROS2. 

Fixes in this release:
-	Issue 1771: Fixed vector map after switching ros1_bridge to dynamic bridge which will not make it to the ROS2 nodes which disables the object detection system.
-	Issue 1765: Fixed Rviz which continues to display the object marker even after the object is no longer being published. 
-	Issue 1760: Fixed few errors in motion computation node as well as BSM generator so that the accurate external object can be created using BSM messages.
-	Issue 1725: Fixed the ET (Entering Time) in (Light Controlled Intersection) Strategic Plugin.
-	Issue 1696: Fixed the planning for a lane follow maneuver starts close enough to the end of the maneuver such that there are only one remaining point to be added in path.
CARMA Messenger:

Enhancements in this release:
-	Issue 142: Added PSM parameters in carma_messenger_core and a debug log statement for recording timestamp of incoming Personal Safety Message (PSM).
   Fixes in this release:
-	Issue 138: Fixed PSM Parser and Elevation default values, also a check is added to make sure positional accuracy fields are not checked if the values don’t exist in the incoming message.

Autoware.ai:

  Fixes in this release:
-	Issue 220: Fixed the Georeference Topic that has to be published as a timer (every 2 seconds) so that the ROS Bridge can successfully publish the message.


Version 4.0.3, released May 10th, 2022
----------------------------------------

**Summary:**
Carma-platform release version 4.0.0 is first version that starts of the transition of system to ROS2 with V2X, Object Perception and some driver nodes transitioned to ROS2 and others still using ROS1 with communication enabled using ROS bridge. This release includes feature enhancements in support of the following proof-of-concept applications to demonstrate the following TSMO use cases:
- Cooperative Traffic Signaling (CTS), fixed signal traversal.
- Commercial Motor Vehicle (CMV) - Work Zone
Along with the above enhancements, several bug fixes are included in this release.
Note: V2X Hub release 7.2 includes CARMA streets plugin for following operations:
- Enhancement to receive, decode and forward the Traffic Control Message (TCM) and Mobility Operations Message (MOM) to enable lane restrictions by vehicle type and to record and notify the vehicle acknowledgement of receiving a TCM from infrastructure.

Carma Platform:

Enhancements in this release:

ROS2 - V2X, Object Perception, Drivers: Developed a ROS2 version of CARMA Platform capable of running on the Lexus RX450h with AutonomouStuff Pacmod3. Specifically, this milestone focused on the creation of a hybrid ROS1 and ROS2 system where the V2X, Object Perception, and core drivers are all ported to ROS2. This milestone included the following enhancements and defect fixes:

- Issue 1687: Updated the SSC Wrapper to support the ROS2 versions of SSC and Lexus Pacmod while preserving the ROS1 version as well.
- Issue 1500: Integrated driver_discovery and health_monitor behavior into subsystem_controllers/driver_controller
- Issue 1645: Launch ROS2 novatel GPS driver
- Issue 1580: ROS2 V2X Stack migration to ROS2
- Issue 1557: ROS2 Object Perception Stack migration to ROS2
- Issue 1277: CARMAWeb UI - Logout should issue a shutdown of the platform
- Issue 1689: Twist Filter node ms to mph speed limit
- Issue 1701: UI based remote launch (non-debug) fails to launch containers
- Issue 1703: UI appears to duplicate /system_alert notifications

Cooperative Traffic Signaling (CTS), fixed signal traversal: Upon receiving Signal Phase and Timing (SPaT) information (fixed plan information), a vehicle plans a maneuver to proceed through the intersection as efficiently as possible, or come to a safe stop if needed. This milestone include the following enhancements:

- Issue 1587: Signalized Intersection support in world model to handle SAE J2735 MAP and SPaT messages.
- Issue 1528 Feature/signalized intersection – Signalized Intersection regulatory element has been implemented to support the signalized intersection.

CMV Work Zone – Enhanced features to demonstrate CMV’s interaction with work zones to reduce speeds, adjust its trajectory to change lanes and adhere to lane use restrictions. The CMV will also demonstrate the capability to acknowledge receipt of work zone geofence information which will include the reduced speed and lane use restriction information.

- PR 1636: Update WMBroadcaster to process received TCM with a restricted lane
- PR 1682 & 1691: CMV broadcast acknowledgement after processing the incoming TCM

Fixes in this release:

- Issue 1608: The Web UI does not notify the user when the vehicle has left the route
- Issue 1634: Route is not selectable due to vehicle position not being set.
- Issue 1650: When CLC follows ILC in a trajectory plan, the first CLC TrajectoryPlanPoint has an abnormally high speed

Carma-Cloud:

Enhancement in this release:

- PR 12: CARMA Cloud sets up Lane Use Restriction to add, remove and update a lane use restriction for vehicles in a work zone area. Enhancement also has been made to receive TCM acknowledgement via the REST interface and log it in the logs.


Version 3.11.0, released Feb 3rd, 2022
----------------------------------------

**Summary:**
Carma-platform release version 3.11.0 is the final version which is exclusively ROS1. It has one major enhancement which is to enable Cooperative Right-of-Way (CRW), stop sign intersection traversal.This release also includes new enhancements in Carma-streets, as listed below, to aid with the stop sign intersection traversal.Subsequent versions will contain both ROS1 and ROS2 code as the system is transitioned from the former to the latter. In addition to the stop sign intersection traversal enhancements, several bug fixes are included in this release.

Note: V2X Hub release 7.1.0 includes a CARMA streets plugin for the following operations:
-	Receive, decode and forward the BSM, Mobility Operations Message and Mobility Path Message to CARMA Streets.
-	Broadcast schedule plan using Mobility Operations Message received from CARMA Streets.

CARMA-Platform:

Enhancements in this release:
-	Issue 1563: The following new Plugins and updates have been added to the CARMA code bases:
1.Added Stop Controlled Intersection Strategic Plugin to communicate with CARMA Streets that includes broadcasting the status and intent of the vehicle. 
-	Receiving schedule messages from CARMA Streets and processing them.
-	Generate maneuvers based on the received schedule for approaching the intersection and stopping at the stop bar through the Strategic Plugin.
2.Added Stop Controlled Intersection Tactical Plugin in CARMA Platform for generating trajectories according to the Trajectory Smoothing (TS) logic.
-	Issue 1584: Updated stop and wait plugin with a moving average filter to smooth the stopping behavior.

Fixes in this release:
-	Issue 1519: Fixed both Mobility Path and Mobility Operation header host BSM Id by changing the length from 10 digits to 8 digits with total length to send cpp message node. 
-	Issue 1552: Fixed Mobility Path encoder error by Llimiting the number of mobility path offset messages to 60.
-	Issue 1569: Fixed the BSM speed issues by updating the BSM generator launch files. 
-	Issue 1572& 1573: Updated parameters and logic to stop and wait plugin to prevent acceleration when the vehicle was trying to slow down.
-	Issue 1582: Fixed vehicle stops before 3 meters away from the stop line and wait for intersection access. 
-	Issue 1592: Fixed Stopping behavior of vehicle at intersection by updating the parameters of involved plugins to minimize jerkiness and also ensure the vehicle stops smoothly.

CARMA-Streets:

Enhancement in this release:
-	Issue 86: Added an open source software to monitor Kafka traffic to collect performance data and calculate metrics.Also added environment variables to set Kafka log retention time. 
-	Issue 87: Added a message logger service to the scheduling service to log scheduling logic calculations through a CSV log file for every scheduling calculation.

Fixes in this release:
-	Issue 72:  Fixed Sonar scan Analysis on the intersection model source code by excluding Open API generated code for the REST server under the intersection model directory.
- Issue 69: Fixed distance to end of Lanelet calculation since it sometimes generated the incorrect value, also removed code that is not needed.
-	Issue 79: Fixed delayed mobility path messages since it sometimes arrives more than 0.1s later than the mobility operation message which affects the mapping function between these two messages.
-	Issue 83&84: Updated frequency parameter in manifest JSON file to configure frequency of sending scheduling plans and set the scheduling delta to 0.2 sec.
-	Issue 88: Removed two Kafka topics v2xhub_in and v2xhub_out initially created to demo the CARMA-Streets V2X-Hub plugin’s capability to transmit J2735 messages to a CARMA-Streets deployment via Kafka.
-	Issue 92: Fixed Min 300 to max 900 milliseconds delay in these lanelet2 related functions for one vehicle testing. When one or more vehicles sends a message concurrently, the delay can be incrementally larger. 


Version 3.10.0, released Dec 17th, 2021
----------------------------------------

**Summary:**
Carma-platform release version 3.10.0 is comprised of two major enhancements. First, ROS1 Noetic (Updating the underlying ROS version from ROS Kinetic to ROS Noetic). Second updating the underlying OS from Ubuntu 16.04 to Ubuntu 20.04 to support the ROS2 migration which will use Ubuntu 20.04. Along with the above enhancements, several bug fixes and CI related enhancements are included in this release.

Enhancements in this release:
-	The following changes have been made to the CARMA code bases. 
1.	Docker base images updated to Ubuntu 20.04 and CUDA 11
2.	ROS version changed to ROS Noetic
3.	All python code updated from Python 2 to Python 3
4.	All ROS package manifest files updated from version 2 to 3
5.	Autoware.ai version updated from 1.13 to 1.14 except for the critical NDT node which remains on version 1.13 due to instability in the 1.14 version encountered during testing.
6.	Lanelet2 HD maps library updated from v0.9 to v1.1.1
7.	AVT Vimba Camera driver SDK version updated from v3.1 to v5.0
8.	Default C++ version increased from C++ 11 to C++ 14
9.	Handful of small code smells and compile warnings resolved.
10.	Default ROS workspace structure changed so autoware.ai and carma-platform exist in the same source directory

Fixes in this release:
-	Issue 1496: Fixed No objects reported from lidar detection anomaly
-	Issue 1490: Fixed platooning control package is missing autoware_msgs dependency
-	Issue 1486: Fixed localization in release/elise is less stable then in 3.8
-	Issue 1485: Fixed avt_vimba_camera driver is highly unstable in release/elise anomaly
-	Issue 1484: Fixed Cuda version mismatch in Elise
-	Issue 1477: Fixed Noetic version of carma-ssc-interface-wrapper-driver does not contain pacmod3 and kvaser_interface
-	Issue 1436: Fixed Mock Controller Driver Dropping Connection Due to Message md5sum Mismatch.

Version 3.9.0, released Dec 5th, 2021
----------------------------------------

**Summary:**
Carma-platform release version 3.9.0 is comprised of one major enhancements. First, Updated Carma Freight Port Drayage plugin web service integration. Along with the above enhancement, several bug fixes and CI related enhancements are included in this release.

Enhancements in this release:
-	Issue 1438: Updated Port Drayage Plugin to publish UI Instructions to the Web UI when a route to a newly received destination has been generated.
-	Issue 1416: Update Port Drayage plugin to receive PICKUP actions and to broadcast an arrival message when arriving at a 'PICKUP' location.
-	Issue 1321: Added capability for CARMA Platform to generate a new active route based off a received destination point for Port Drayage.
-	Issue 1252: Added incoming Mobility Operation message processing to Port Drayage Plugin when new Mobility Operation message with strategy carma/port drayage received by a carma vehicle and contents of the Mobility Operation message's strategy params field are stored in Port Drayage Worker.

Fixes in this release:
-	Issue 1534: Updated Port Drayage plugin to set its cmv_id using the vehicle_id global parameter, which includes the vehicle's license plate information and updated cmv_id to a string value.
-	Issue 1479: Added combined_lidar_frame arg name in the launch files to have default frame for passenger vehicles and freightliners.
-	Issue 1520&1515&1521:  Fixed a small bug in CLC “duration is out of 32-bit range" (from vehicle state having a speed of -nan in ILC logs) ~1-2 seconds after starting the lane change.
-	Issue 1507: Fixed Input vectors empty exception sometimes at the end of the lane change from cooperative lane change plugin.
-	Issue 1506: Fixed Insufficient spline points exception from inlane-cruising when executing a lane change.
-	Issue 1524: Fixed route node’s logic using non-down track calculation for route completion check. Which is using a different down track frame compliant calculation for its end of route check.
-	Issue 125: Updated route event popup text from Restart to "Start A New Route" in web UI.
-	Issue 91: Fixed strategy params parsing issues in carma-platform with replacing encoded quotation marks in received Mobility Operation message's strategy params field.


Version 3.8.2, released Oct 22nd, 2021
----------------------------------------

**Summary:** 
Carma-platform release version 3.8.2 is a hotfix release for 3.8.0.

Fixes in this release:
-	Issue 1489: Fixed stop and wait tactical plugin which uses constant vehicle acceleration specified through config parameters to bring the vehicle to a stop by sending acceleration value to the tactical plugin as a meta data in the maneuver message.
-	Issue 147: Updated the IP Addresses listed in the drivers. Launch file for the forward-facing left and right cameras on two of the trucks (10004 and 80550).
-	Issue 75: Fixed two LiDAR’s which were not calibrated on the carma white truck during verification testing.


Version 3.8.1, released Oct 15th, 2021
----------------------------------------

**Summary:** 
Carma-platform release version 3.8.1 is a hotfix release for 3.8.0.

Fixes in this release:
- Issue 1461: Fixed basic autonomy errors in inlane cruising to prevent planning maneuvers on top of themselves, by fixing broken maneuvers_to_points method that didn't properly track the processed lanelets.
- Issue 1446: Fixed the work zone plugin by updating vehicle length parameter and modifying traffic light downtrack calculations to ensure that the target stopping location would be shifted backward by vehicle length.
- Issue 1475 & 139: Fixed carma-platform and carma-config by carma-docker.launch file for each freightliner to pass in the correct LiDAR frame and fixed IP address of the front left camera in the blue truck.

Version 3.8.0, released Sep 24th, 2021
----------------------------------------

**Summary:**
Carma-platform release version 3.8.0 is comprised of two major enhancements. First, Cooperative Traffic Signaling (CTS), fixed signal transit for Work Zones using a SPaT message a vehicle plans a maneuver to proceed through the intersection as efficiently as possible, or come to a safe stop if needed. Second lane geometry updates affected by a geofence to split and stitch lanelets together to match the geofence requirements. Along with the above enhancements, several bug fixes and CI related enhancements are included in this release.

Enhancements in this release:
-	Issue 1366: Added Work Zone use case node that can process intersection transit maneuvering messages sent from Carma Cloud.
-	Issue 1363: Updated Work zone use case related map modification in Geofence, Developed logic to identify which lanelets are affected by a Geofence which involves a geometry change and how to split stitch lanelets together to match the work zone Geofence requirements.
-	Issue 1377: Updated Strategic plugin to use Plan Maneuvers service call to include the initial vehicle state at the start of planning and removed duplicated code to get the current position/lane/velocity information in order to begin maneuver planning.

Fixes in this release:
-	Issue 1172: Updated Stop and Wait plugin to use a constant acceleration for planning stopping maneuvers at the end of a route and also updated In lane cruising to prevent overlapping points on lanelet transitions
-	Issue 1371: Fixed both carma-platform and carma-msg’s Maneuver Parameters message value “negotiation type” is incorrectly spelled as "neogition_type" in multiple files.
-	Issue 1383: Fixed Ci failing due to package of pure pursuit jerk wrapper in SonarQube.
-	Issue 1461: Fixed basic autonomy introduces errors in in lane-cruising
-	Issue 1420: Fixed Platform and UI need to process/display the SPAT correctly and distinguish which SPAT is from the approaching traffic signal controller for the SV as traffic signal intersection ID and group ID that are not available.

Version 3.7.2, released Sep 1st, 2021
----------------------------------------

**Summary:** 
Carma-platform release version 3.7.2 is a hotfix release for 3.7.0.

Fixes in this release:
-	Issue 1426: Route Following Plugin can seg fault in the presence of a lane change after a reroute.
-	Issue 1427: Rerouting triggered multiple time from TIM geofence.
-	Issue 1428: Excessive steering during lane change along curve at ACM 

Version 3.7.0, released Aug 10th, 2021
----------------------------------------

**Summary:** 
Carma-platform release version 3.7.0 is comprised of three major enhancements. First, Unobstructed lane change. Second Cooperative Lane Follow (CLF) - All Predecessor Following (APF) platooning. Third, Cooperative Traffic Management - Speed Advisory.  Along with the above enhancements, several bug fixes and CI related enhancements are included in this release.

Enhancements in this release:
-	Issue 1344: Added Platooning Strategic and developed Tactical and Control Plugins to enable CARMA Platform to perform platooning.

Fixes in this release:
-	Issue 957: Fixed Platooning code missing some of the mobility message fields where Platooning plugin messages are populated with correct data.
-	Issue 1347: Fixed route following plugin and Inlane cruising plugin with error no points to fit in time span exception during platooning test.
-	Issue 1351: Fixed Route Following Before passing the maneuver to the response the starting speed is updated but the ending speed is not changed and doesn't update speed limit if route not updated.
-	Issue 1356: Fixed Routing Graph creation takes unacceptably long time on ACM map.
-	Issue 1360: Fixed Smooth speed change when the control plugin first changes to platooning control.
-	Issue 1364: Fixed Platoon gap control by adding last speed command as current speed for smooth speed transition.
-	Issue 1227: Fixed cooperative lane change functionality by adding necessary components relates to yield plugin and fixed few other issues for CLC and integration tested.

Version 3.6.0, released June 29th, 2021
-------------------------------------

**Summary:**
Carma-platform release version 3.6.0 is comprised of four major enhancements. First, Added ADS unobstructed lane change. Second CTM Move-over law –When receiving a request from an emergency vehicle, CARMA Platform plans move over to the adjacent open lane. Third, Added Geofence speed, Gap control and lane closure. And fourth, added Carma-cloud integration. Along with the above enhancements, several bug fixes and CI related enhancements are included in this release.

Enhancements in this release:
-	Issue 1195: Added new functions to World Model interface, like route conversion to map and sample Route Points.
-	Issue 1199: Added a new node that visualizes host's and incoming mobility path’s location and received mobility path is synchronized to that of the host by matching the time steps and interpolating the points.
-	Issue 1206: Added a debug topic to in-lane cruising to improve the data analysis experience. 
-	Issue 1209: Updated Yield plugin to receive adjustable inter-vehicle gap from the map and modify the trajectory accordingly.
-	Issue 1216: Added the new Carma node handle spin behavior which improved vehicle control by reducing planning and feedback communications latencies. 
-	Issue 1234: Added lane change status publisher to Yield plugin constructor to ensure the topic is published properly.
-	Issue 1235: Added a ROS parameter for choosing the tactical plugin to be used for lane changing.
-	Issue 1275: Updated WM Broadcaster logic to determine when the host vehicle is within an active Geofence.
-	Issue 1296: Updated TCM Path nodes to match the logic of Carma-cloud with absolute Cartesian coordinates for each nodes.

Fixes in this release:
-	Issue 1163: Modified the object detection tracking node to accurately relay the object id for classification.
-	Issue 509: Arbitrator doesn't handle shutdown state properly.
-	Issue 1217: The EKF node and the pose to tf node both appear to be outputting the same transform which results in a frequency of 100Hz which will likely have a negative impact on system performance due to the extra high data frequency.
-	Issue 1223: Fixed traffic incident parser node georeference remap to /map param loader/georeference.
-	Issue 1231&866: Control requests are supposed to be published at periodic intervals (10s) after a route is selected.
-	Issue 1232: Fixed a number of issues with the TIM use case functionality. Correctly sets the schedule for the control messages coming out of the traffic incident parser node.
-	Issue 1244: Motion prediction reports wrong speed on prediction state part of roadway object message.
-	Issue 1267: Fixed Incorrect node placement from traffic incident parser node.
-	Issue 1270: TIM scenario vehicle speed up to configured limit instead of slowing down when in Geofence region.
-	Issue 1283: Fixed TCR timer after selecting a route, the WMB should broadcast constantly every 10 seconds.

Version 3.5.3, released April 9th, 2021
----------------------------------------------

**Summary:**
carma-platform release version 3.5.3 is comprised of five major enhancements. First, Added Automated Driving System (ADS) Lane Follow. Second Added ADS Motion Control. Third, ADS Perception. Fourth, ADS Planning. And fifth Operator UI. Along with the above enhancements, several bug fixes and CI related enhancements are included in this release.

Enhancements in this release:
- Issue 731: Updated the platooning tactical plugin to be compatible with the new routing mechanism of CARMA that uses vector map instead of recorded waypoints.
-	Issue 1022: Added Tactical Stop and Wait Maneuver Plugin that handles maneuver plans of type Stop and Wait.
-	Issue 1023: Added filter to the incoming trajectory plan request so inlane cruising only works on lane following maneuver types.
-	Issue 1031: Added a new carma_record package with rosbag record functionality which allows for carma config parameters to control the recording of certain Topics.
-	Issue 1037&1038: Added Traffic Incident parser node is a standalone ROS node in the CARMA Platform which collects incoming broadcasted data from DSRC Driver also added Speed advisory.
-	Issue1042: Added waypoint generation methodology to unobstructed lane change and updated the Lane Change Tactical Plugin to behave in a compatible manner with the new Guidance waypoint generation methodology.
-	Issue 834&1049: Updated the in-lane cruising plugin to include object avoidance logic.
-	Issue 1056: Added Feature mobility conversion to support the cooperative lane change design with Mobility Path data to get accurate predictions of vehicle motion for external object prediction.
-	Issue 1089: Developed Yield tactical plugin for modifying trajectories to avoid surrounding objects and Updated In-Lane Cruising plugin to communicate with Yield plugin.
-	Issue 1168: Added lane change status to the cooperative lane change plugin for displaying progress in the UI.
-	Issue 1140: Added new GPS only with initialization mode this allows the GPS offset with the map to be computed which gives the resulting GPS only pose far more accuracy. 
-	Issue 1072: Added Additional logic to include the camera as a required driver in the health monitor node and system recognizes the camera's driver status sends the appropriate alert messages to the health monitor.

Fixes in this release:
-	Issue 992: After receiving a response from the truck, the appropriate truck image does not always load and a broken link is shown.
-	Issue 1057: After getting a left route event unable to reselect the same route on the UI as receiving the already following route error.
-	Issue 1060: where the vehicle doesn't publish a route completed event after stopping at the end of the route.
-	Issue 1062: Non-valid route files reported from route node to UI as "0".
-	Issue 1028: On implementing the end of route behavior Trajectory executor issues error "Ran out of trajectory" at route end.
-	Issue 1189: Restrict routes which consist of a shortest path with duplicate lanelet IDs from being generated
-	Issue 1114: In-Lane cruising does not always select the shortest path lanelet when there is an adjacent lanelet going in the same direction.
-	Issue 1130: Fixed the required plugins configuration file to fix the UI display of required plugins to have Route Following, InLane Cruising Plugin, Stop and Wait Plugin, Pure Pursuit.
-	Issue 1160&1164: The predicted and current velocities of the roadway obstacle when detected on the /environment/roadway objects topic is always zero.

Version 3.4.2, released December 15th, 2020
--------------------------------------------------------

**Summary:**
carma-platform rlease version 3.4.2 is a hotfix to update platform with the most recent version of carma-messenger (carma-messenger-1.0.2). The carma-messenger-1.0.2 release resolves a defect where version numbers were not populating in carma-messenger-ui.

Fixes in this release:
-   Issue 948: The carma user interface dispalys "NULL" instead of the current version number.

Version 3.4.1, released December 11th, 2020
--------------------------------------------------------

**Summary:**
carma-platform release version 3.4.1 is a hotfix release to address the issue of unexpected switching between NDT and GPS localization. This hotfix ensures that switching between NDT and GPS will only occur in the event of a timeout.

Fixes in this release:
-   Issue 1005: The gnss_ndt_selector would cause lidar to gps failover in the event of an ndt timeout and vice versa regardless of the    operational mode (NDT only, GNSS only, AUTO score based switch).

Version 3.4.0, released December 9th, 2020
--------------------------------------------------------

**Summary:**
carma-platform release version 3.4.0 is comprised of four major enhancements. First, a steering limiter was added in order to prevent Carma from taking turns that present a risk of vehicle rollover. Second, updates were made to the health_monitor to allow for graceful handling of sensor failure, including control handover to the human driver. Third, carma-messenger was updated to detect nearby automated vehicles via DSRC. And fourth, functionality was added to carma-messenger to allow for requesting, receiving, and displaying truck safety info from a passing Carma truck via DSRC while vehicles are in motion. Along with the above enhancements, several bug fixes and CI related enhancements are included in this release.

Enhancements in this release:
-	Issues 520 & 617: Added a steering limiter to prevent Carma from taking overly sharp turns, reducing rollover risk.
-	Issue 592: Updated Carma’s UI to work with the new Route Manager.
-	Issue 606: Created carma-messenger repo and docker images to separate v2x messaging stack from carma-platform.
-	Issues 613 & 688: Implemented Truck Inspection Client for carma-messenger.
-	Issue 625: Added a LightBar Manager to handle control of the lightbar between different Carma components.
-	Issue 640: Updated the health_monitor to better handle lidar failures.
-	Issue 766: Improved localization computation speed.
-	Issue 838: Added support for PCD map file generation.
-   Issue 986: Added ability for gnss_ndt_selector to operate with a degraded sensor.

Fixes in this release:
-	Issue 460: carma-platform does not fully shutdown when a fatal system alert occurs.
-	Issue 588: Automatic initialization/localization is inaccurate, and manual localization is taking too long.
-	Issue 668: System_alert does not detect car or truck configuration.
-	Issue 758: The platooning strategic plugin cannot be built with docker build.
-	Issue 835: The default rviz configuration uses the wrong initialpose topic.
-	Issues 871 & 877: The MobilityOperation and MobilityRequest messages generated by the truck inspection client cannot be encoded or decoded by the message node.
- Issue 908: The health monitor continuously publishes alerts until an alert status changes.
- Issue 1002: Rosbridge crashes at startup due to vtk package update.


Version 3.3.0, released February 7th, 2020
--------------------------------------------------------

**Summary:**
CARMAPlatform release version 3.3.0 is comprised of three key enhancements. First, the plugin manager is now able to return a list of services that match a user-requested capability. Second, there are new configurations for the Freightliner Cascadia, including lidar configurations which leverage the autoware points_concat_filter node to combine the two lidar devices' data into a single stream. Third, a trailer angle sensor has been added to the Freightliner Cascadia. This sensor creates a more realistic model of the truck, by providing the angle between the trailer and cab's center lines.

Enhancements in this release:
- Issue 478: Capability Interface Implementation
- Issue 489: Create configuration of carma-platform capable of operating on the freightliner cascadia using two lidars
- Issue 518: Add trailer angle sensor to CARMA trucks

Fixes in this release:
- Issue 333: There is a behavior discrepancy between original autoware and CARMA pre-release
- Issue 488: CARMAGarminLidarLiteV3DriverWrapper does not have functional docker image
- Issue 490: The libproj.so cannot be found by vector_map loader
- Issue 496: Update LaneLet2 to version 0.9.0
- Issue 497: PACMOD and/or SSC module status messages appear to have different semantics on truck
- Issue 498: The Velodyne driver registration was not functional on the truck
- Issue 499: Trailer angle sensor devices are not mapped on the host or in docker
- Issue 506: The carma_build script is broken on autoware.ai fork v1.13
- Issue 514: Health Monitor param mismatch
- Issue 517: Load vector map to be loaded when carma is launched


Version 3.2.0, released December 23rd, 2019
--------------------------------------------------------

**Summary:**
CARMAPlatform release version 3.2.0 includes the following four major updates. An initial converter has been developed to convert OpenDrive maps to LaneLet2's OSM format. The converter currently only covers lane geometry only. Autoware v1.13 pre-release has been integrated with CARMAPlatform. A guidance plan delegator has been developed to notify strategic plugins that the arbitrator has selected their maneuver plan, and request the corresponding trajectory plan for said plugin. Finally, a guidance re-engage capability has been added to the platform, which will allow for multiple runs to be made without restarting the software.  

Enhancements in this release:  
- Issue 416: Update Docker to use Autoware 1.12 build
- Issue 419: Add support for Lanelet2 to Docker images and upgrade to Autoware v1.13 pre-release
- Issue 431: Develop OpenDrive to LaneLet2 Converter for Geometry
- Issue 456: Create initial vehicle model
- Issue 457: Add example vehicle calibration folder for CARMA users

Fixes in this release:  
- Issue 342: Fix UI, version number not showing up
- Issue 378: Fix the Operator Override state for SSC Wrapper and Guidance
- Issue 433: Autoware plugin publishes plugin discovery topic only once
- Issue 436: Arbitrator Capabilities Interface is not initialized
- Issue 437: Autoware Plugin discovery message does not contain plugin type
- Issue 439: Abritrator node initialization function is called multiple times during INITIAL state
- Issue 443: Autoware maneuver plan does not contain planner name
- Issue 446: Arbitrator does not load plugin priorities correctly
- Issue 450: Arbitrator public node handle is initialized with namespace
- Issue 451: Arbitrator node publishes maneuver plan every 10 seconds
- Issue 452: Pure pursuit wrapper does not convert trajectory into waypoints under new CARMA planning stack


Version 3.1.0, released 18 October 2019 
--------------------------------------------------------

**Summary:**
CARMAPlatform Skyline release version 3.1.0 main highlight is the new Docker configuration and deployment for all the repositories for CARMA3. The images are now available in DockerHub under the organization name of "usdotfhwastol". Docker provides better management of library dependencies, ease of deployment and scalability. Other highlights of this release are the new configurations for the 3 different controllers such as PACMod, NewEagle and DataSpeed, the basic vehicle kinematic model, the updates to the guidance state machine, the updates to the GNSS to map converter, and the new functionality to auto select between GNSS and NDT pose.  

Below are the highlights of the issues and pull requests (PRs) that have been addressed in this release.  

- Issue 275: Novatel SPAN PwrPak7 and IMU-IGM-S1 report bad location when vehicle is moving on Lexus
- Issue 309: Remove CARMA2 java packages that no longer applies to CARMA3
- Issue 316: Update repo for conform with parameter standards
- Issue 319: Resolve Blue Lexus shifter issue
- Issue 322: Pacifica deviates from waypoints when running Autoware waypoint following
- Issue 337: Data frequency changes in Docker 
- Issue 343: Fix UI - Route Name not showing
- Issue 348: Autoware plugin does not support plugin discovery
- Issue 349: Guidance state machine does not transition properly from active to engaged on Lexus
- Issue 352: CARMA launch file does not provide placeholder to pass map cell paths 
- Issue 358: CI build fails due to missing ros-kinetic-swri-serial-util pkg
- Issue 368: Unit test fails in GuidanceStateMachine
- Issue 370: CARMASscInterfaceWrapper Docker image build failing due to dbw_mkz_msgs 
- Issue 375: SonarCloud does not report code coverage correctly
- Issue 381: Fusion CAN topic names mismatch
- Issue 385: Automatically launch RVIZ configuration file

**Repository: CARMAPlatform**  
- PR 325: Initial implementation of CARMA3 guidance node
- PR 327: Fix environment variables in launch files.
- PR 329: Fix argument name for ray_ground_filter 
- PR 330: Remove utility packages and update checkout.bash to depend on CARMAUtils
- PR 331: Updating CARMAUtils repo name
- PR 322: GNSS/NDT auto selector
- PR 338: Add enhanced warning flag output to catkin build process
- PR 339: Update Circle CI for CARMA3
- PR 371: Update test cases for guidance node
- PR 374: Created a new Turner Fairbank waypoints

**Repository: autoware.ai**  
- PR 12: Build new Autoware dockerization system on top of new carma-base
- PR 17: Add calibration file for ray_ground_filter node
- PR 18: Update ndt_matching.cpp 
- PR 22: Disable genjava in Docker build as it causes instability 

**Repository: CARMABase**  
- PR 7:  Add Autoware dependencies and Sonar Scanner
- PR 8:  Add code coverage scripts to Docker image
- PR 10: Update init-env.sh to have proper Autoware install location
- PR 11: Update SSC Dependencies
- PR 12: Update for Component Release 3.1.0
- PR 13: Update package version to 3.1.0 

**Repository: CARMAWebUI**  
- PR 17: Fix Docker image name 
- PR 18: Update CircleCI For CARMA 3

**Repository: CARMAUtils**  
- PR 14: Add carma_utils and wgs84_utils packages to repo 
- PR 15: Update checkout.bash script and CARMAUtils repo name
- PR 16: Add uncertainty_tools package
- PR 17: Update CircleCI For CARMA 3
- PR 18: Feature/enhanced build warnings 

**Repository: CARMAMsgs**  
- PR 17: Update CircleCI for CARMA 3
- PR 18: Update Plugin.msg 

**Repository: CARMAConfig** 
- PR 8: Create initial ford fusion configuration
- PR 9: Update development config to match parameter standards 
- PR 10: Remove outdated IMU config in drivers.launch 
- PR 11: Fix Lexus can configuration
- PR 12: Add state machine type
- PR 13: Fix/pacifica configuration

**Repository: CARMAVehicleCalibration** 
- PR 1: Add initial development and Lexus calibration files
- PR 2: Add vehicle calibration data
- PR 3: Update Pacifica yaw offset
- PR 5: Update blue Lexus LiDAR calibration
- PR 6: Remove duplicated folders from blue Lexus calibration

**Repository: CARMASscInterfaceWrapper** 
- PR 13: Update for Docker 
- PR 14: Use ssc module state for controller state
- PR 16: Remove PACMod dependency for controller wrapper
- PR 17: Update to match parameter standards
- PR 19: Add SSC binaries to repo
- PR 20: Add topic remapping for SSC
- PR 21: Updating checkout.bash script and CARMAUtils repo name
- PR 25: Fix Lexus configuration 
- PR 26: Update kvaser 
- PR 28: Fix Pacifica config

**Repository: CARMAVehicleModelFramework** 
- PR 8: Add -Wall flag to C/C++ build args
- PR 9: Update for kinematic model and unit testing changes

**Repository: CARMAVelodyneLidarDriver** 
- PR 11: Update for Docker 
- PR 12: Update driver to match new parameter standards
- PR 13: Fix topic names in LiDAR launch file
- PR 15: Update carma3 circle 
- PR 16: Add -Wall flag to C/C++ build args 
- PR 19: Update Docker file version numbers to target next release

**Repository: CARMANovatelGpsDriver** 
- PR 18: Update for Docker
- PR 19: Update to match parameter standards"
- PR 20: Fix dependency linkage in Docker file
- PR 22: Refactor nodelet to have carma wrapper logic in separate nodelet
- PR 23: Sync with Swri master 
- PR 24: Add publishing for INSPVAX logs to driver 
- PR 27: Add -Wall flag to C++ and C compiler flags
- PR 29: Feature/update carma3 circle 
- PR 30: Update docker version numbers to target next release

**Repository: CARMAAvtVimbaDriver** 
- PR 11: Update Docker file to match parameter standards
- PR 13: CircleCI For CARMA3
- PR 14: Add -Wall C++ and C compiler flag

**Repository: CARMADelphiEsrDriver** 
- PR 13: CircleCI For CARMA3 
- PR 14: Add -Wall flag to C/C++ build args 

**Repository: CARMADelphiSrr2Driver** 
- PR 16: Update driver to match parameter standards 
- PR 18: Update CircleCI For CARMA 3
- PR 19: Add -Wall flag to C/C++ build args

Pre-Release Version 3.0.0, released 15 July 2019 
----------------------------------- 

**Summary:**
CARMAPlatform pre-release version 3.0.0 is the first step to integrating Autoware and its components, specifically NDT matching and pure pursuit. CARMAPlatform now includes both lateral (steering) control and longitudinal (speed) control for full SAE level 2 autonomy. GNSS initialization of NDT matching has been added in order to localize the vehicle’s position on the 3D Point Cloud Map with LiDAR scan.  A temporary UI integration has been included for minimum viable functionality while awaiting further development of CARMA guidance node. Other highlights of this release are the new drivers (e.g. Velodyne LiDAR, Novatel GPS), conforming to the new CARMA3 API, Docker updates, and adding code coverage metrics to Sonar Cloud.  
**Repository: CARMAPlatform**      
-PR 303: Add missing package to build script
-PR 293: Update unit tests to match what expected in the actual code.  
-PR 288: Fixes several issues encountered during integration testing for CARMA3 beta release.  
-PR 287: Fixes topic re-mappings for the voxel grid filter after the ray_ground_filter was added. Also adds the ssc_interface (as package) into the carma_build script.  
-PR 286: Update namespace in UI launch file.  
-PR 285: Add state tracking logic to ui_integration to facilitate the status reporting of the button on the Web UI.  
-PR 284: Remap Autoware state topic to avoid conflict with CARMA guidance state topic.  
-PR 283: Now that the UI is using static topics instead of going through the interface manager this PR properly remaps those topics to their actual location.  
-PR 282: Fix UI Integration node to properly fill out the set_guidance_active response based on new guidance state.  
-PR 281: Change localization configuration for points_downsample and ndt_matching.  
-PR 280: Make the robot_status callback in interface manager configurable.  
-PR 279: Add Autoware waypoints as an example.    
-PR 278: Fix namespace issue for route generator parameters in launch file.  
-PR 277: Adds a temporary UI integration for minimum viable functionality pending further development of a real guidance node compatible with CARMA3.  
-PR 276: Add two launch files for launching CARMA3 planning stack and control stack.  
-PR 274: Adds GNSS initialization of NDT to CARMA.  
-PR 272: Fix ECEF unit test quaternion usage.  
-PR 271: This is the initial implementation of Autoware plugin. This plugin takes in a list of waypoints from Autoware and convert them into a list of evenly spaced trajectory points.  
-PR 270: Fix usage of CARMANodeHandle exceptions and compilation errors.   
-PR 267: Provides similar API as original CARMA2 route node. It can work with CARMA2 UI and let user pick the route file (waypoint csv file) to load at run time.  
-PR 266: Resolves a circular build error where functions could be included multiple times if CARMANodeHandle.h was included in multiple files in a single executable.  
-PR 260: Add CARMANodeHandle to provide exception handling.   
-PR 258: Resolves issues #252 and #253. There was a bad comment in the TF wrapper and a missing message dependency in the pure_pursuit_wrapper.  
-PR 257: Update sensor fusion CMakelists.txt file to export the wgs84_utils library so that other ROS packages can use it. Additionally, copy over the ecef_to_geodesic function from carmajava geometry package.  
-PR 255: Add a script (actually a unit test) to find out the transform between MAP and ECEF based on current lat/lon and pose in MAP frame.  
-PR 254: Refactoring the Docker versioning and image dependencies.  
-PR 251: Add map tools for splitting up PCD files larger than 1 GB.  
-PR 250: Add pure_pursuit_wrapper node. This feature enables CARMA Guidance to communicate with Autoware pure_pursuit node.  
-PR 249: Contains a node to integrate NDT matching node from Autoware.  
-PR 247: Performs and initial overhaul of CARMA2 code to make it conform to the new CARMA 3 driver API and integrate with Autoware components, specifically NDT matching.   
**Repository: CARMABase**  
-PR 1: Refactoring the Docker versioning and image dependencies.  
 **Repository: CARMASscInterfaceWrapper**    
 -PR10: Add a launch file for launching the SSC in a remappable way to this repo.  
-PR9: Make vehicle/engage topic relative in ssc_interface_wrapper.  
-PR 7: Fix topic remappings in SSC driver launch file.  
-PR 6: Corrects some mismatched topic names in the driver wrapper and updates the launch file to have correct topic re-mappings for the PACMOD.  
-PR 5: Use global report from PACMOD driver to determine the health status of the controller device; Add CAN support to include CAN messages that PACMOD provided.  
-PR 4: Add launch file for full driver.   
-PR 2: Update driver type in DriverStatus message to match CARMA3 specifications.  
-PR 1: Add initial wrapper.   
**Repository: CARMAVehicleModelFramework**  
-PR 5: Correct some dependencies in vehicle model user examples.  
-PR 4: Add support for code coverage metrics to Sonar Cloud.  
-PR 3: Implementation of dynamic vehicle model.  
-PR 1 and 2: Initial commit of vehicle model framework.   
**Repository: CARMAVelodyneLidarDriver**  
-PR 8: Fixes the topic names provided by the wrapper to match the CARMA Driver API.  
-PR 7: Make topic name relative in wrapper.  
-PR 5: Adds a Lexus ready launch file to the LIDAR driver.  
-PR 4: Updates driver type to support CARMA3 driver types defined in CARMAMsgs.  
-PR 3: Disable Sonar test reports.  
-PR 2: Add Driver wrapper.  
-PR 1: Add Sonar and Circle CI config files.  
**Repository: CARMAConfig**  
-PR 5: Update carma.launch to use single map file.  
-PR 3: Add initial Pacifica configuration folder.  
-PR 2: Updates the urdf and drivers.launch file of the Lexus to include the frames needed for heading computations needed for GNSS initialization of NDT  
-PR 1: Refactoring the Docker versioning and image dependencies.  
**Repository: CARMACohdaDsrcDriver**  
-PR 11: Fix global topic remapping in this driver.   
-PR 9: Refactoring the Docker versioning and image dependencies.  
-PR 7: Add support for code coverage metrics to Circle CI and comments for Sonar Cloud once unit tests are added.  
-PR 6: Fix comments.  
-PR 5: Setup Sonar Cloud in Circle CI.  
-PR 4: Update driver API to use global namespace in topic names.  
-PR 3: Configure Docker scripts and others for usage with new dockerized deployment to vehicle via DockerHub.  
-PR 2: Update CI file to use new Docker image.  
-PR 1: Setup Circle CI.  
**Repository: CARMAConfig**  
-PR14: Updates to SetActiveRoute.srv to add error code.   
-PR 13: Updates the DriverStatus message to support the new driver types defined for CARMA 3.  
-PR 12: Updates to DriverStatus.msg to add gps and imu.   
-PR 10: Update version ID for cav_msgs.  
-PR 8: Resolves build order issue with cav_msgs and j2735_msgs.  
-PR 7: Adds the ROS messages necessary to support an initial implementation of the CARMA Planning Plugin API.  
-PR 6: Create TrajectoryExecutionStatus.msg to add new feedback msg for control plugins.  
-PR 5: Add new messages for trajectory planning.  
-PR 4: Update DriverStatus message.  
-PR 3: Update Docker image version.  
-PR 2: Update copyrights.
-PR 1: Setup Circle CI.  
**Repository: CARMAWebUi**  
-PR 13: Add a copy of the cruising widget to be usable with the Autoware plugin.  
-PR 12: Remove IM for controller topics.  
-PR 11: Refactoring the Docker versioning and image dependencies.  
**Repository: CARMAUtils**  
-PR 11: Update driver types for CARMA3.  
-PR 9: Add code coverage metrics to Sonar Cloud.  
-PR 8: Update comments.  
-PR 7: Add Sonar Cloud to Circle CI.  
-PR 6: Update driver API for XGV controller.  
-PR 5: Update Docker image version for Circle CI.  
-PR 4: Updated driver_wrapper to make spin rate visible.  
-PR 3: Updated README file.  
-PR 2: Add driver wrapper base class.  
-PR 1: Setup Circle CI.  
**Repository: CARMACadillacSrx2013CanDriver (Private)**  
-PR 5: Update driver type for CARMA3.  
-PR 4: Apply CARMA dockerization config.   
-PR 3: Update Driver API.  
-PR 2: Update Docker version.  
-PR 1: Setup Circle CI.  
**Repository: CARMACadillacSrx2013ControllerDriver**  
-PR 12: Refactoring the Docker versioning and image dependencies.  
-PR 11: Update driver type for CARMA3.  
-PR 9: Add code coverage metrics to Sonar Cloud  
-PR 8: Add a new topic for light bar status based on front light bar.  
-PR 7: Update comment.  
-PR 6: Add Sonar Cloud support to driver.   
-PR 5: Change from private namespace to global namespace.  
-PR 4: Apply CARMA dockerization config.   
-PR 3: Update Docker image version.  
-PR 2: Setup Circle CI.  
-PR 1: Update driver to allow light bar to remain on when robotic is off.   
**Repository: CARMACadillacSrx2013ObjectsDriver (Private)**  
-PR 5: Update driver type for CARMA3.  
-PR 3: Apply CARMA dockerization config.  
-PR 2: Update Docker image version.  
-PR 1: Setup Circle CI.  
**Repository: CARMADelphiEsrDriver**  
-PR 9: Refactoring the Docker versioning and image dependencies.  
-PR 8: Update driver type for CARMA3.  
-PR 6: Add code coverage metrics to Sonar Cloud.  
-PR 5: Update comment.  
-PR 4: Add Sonar Cloud to Circle CI.    
-PR 3: Apply CARMA dockerization config.  
-PR 2: Update Docker image version.  
-PR 1: Setup Circle CI.  
**Repository: CARMADelphiSrr2Driver**  
-PR 13: Refactoring the Docker versioning and image dependencies.  
-PR 12: Update driver type for CARMA3.  
-PR 11: Add code coverage metrics to Sonar Cloud.  
-PR 10: Update comment.   
-PR 9: Add Sonar Cloud to Circle CI.  
-PR 8: Add AStuff srr2 driver to Docker file.  
-PR 7: Fix Docker image name.   
-PR 6, Apply CARMA dockerization config.  
-PR 5: Add a timeout for local messages and corrected initial driver status.   
-PR 4: Update Docker image to newest version.  
-PR 3: Update SRR2 driver wrapper.   
-PR 2: Add driver wrapper skeleton code.  
-PR 1: Setup Circle CI.  
**Repository: CARMAFreightliner2012CanDriver (Private)**  
-PR 7: Update driver type for CARMA3.  
-PR 5: Apply CARMA dockerization config.  
-PR 4: Update driver API.  
-PR 3: Update Docker image to newest version.  
-PR 1: Setup Circle CI.  
**Repository: CARMAFreightliner2012ControllerDriver**  
-PR 10: Refactoring the Docker versioning and image dependencies.  
-PR 9: Update driver type for CARMA3.  
-PR 7: Add code coverage metrics to Sonar Cloud.  
-PR 6: Update comment.   
-PR 5: Add Sonar Cloud to Circle CI.  
-PR 4: Apply CARMA dockerization config.  
-PR 3: Update driver API.  
-PR 2: Update Docker image to newest version.  
-PR 1: Setup Circle CI.  
**Repository: CARMATorcXgvControllerDriver**  
-PR 8: Refactoring the Docker versioning and image dependencies.  
-PR 7: Update driver type for CARMA3.  
-PR 5: Add code coverage metrics to Sonar Cloud.  
-PR 4: Add Sonar Cloud to Circle CI.  
-PR 3: Apply CARMA dockerization config.  
-PR 2: Update Docker image to newest version.  
-PR 1: Setup Circle CI.  
**Repository: CARMATorcPinpointDriver**  
-PR 11: Refactoring the Docker versioning and image dependencies.  
-PR 10: Update driver type for CARMA3.  
-PR 8: Add code coverage metrics to Sonar Cloud.  
-PR 7: Update comment.  
-PR 6: Add Sonar Cloud to Circle CI.  
-PR 5: Apply CARMA dockerization config.  
-PR 4: Update driver API.  
-PR 3: Update Docker image to newest version.  
-PR 2: Updated copyright.  
-PR 1: Setup Circle CI.  
**Repository: CARMANovatelGpsDriver (Forked)**  
-PR 15: Update the driver launch file to publish heading messages by default.  
-PR 14: Add dual antenna heading msg, unit test and documentation.  
-PR 10: Merge latest SWRI master repo changes.   
-PR 9: Add node name to status message.  
-PR 8: Add support to DUALANTENNAHEADING message type.    
-PR 7: Add support for HEADING2 message type.   
-PR 6: Include the addition of BESTXYZ pushed to the SWRI master.  
-PR 5: Merge latest SWRI master repo changes.   
-PR 4: Adds a Lexus ready launch file to the repo for launching the carma3 compatible driver.  
-PR 3: Update driver type for CARMA3.  
-PR 2: The SWRI robotics Novatel driver code has been modified to add CARMA system alert and driver discovery features  
-PR 1: Fix build order.  
**Repository: CARMAAvtVimbaDriver (Forked)**  
-PR 8: Refactoring the Docker versioning and image dependencies.  
-PR 4: Add Sonar Cloud and Circle CI support to repo.  
-PR 3: Add build dependencies.  
-PR 2: Update with driver status and alert.  
-PR 1: Apply CARMA dockerization config.  
**Repository: autoware.ai (Forked)**  
-PR 9 Add new launch file to voxel_grid_filter to allow remapping.  
-PR 8: Use demo map file as default transform.  
-PR 7: Make map_1_origin private and add update_rate to params file.  
-PR 6: Updates the points map loader to load map cells directly from arealist.txt file when no additional PCD paths are provided.  
-PR 5: Mark modifications on files.  
-PR 4: Update map origin.  
-PR 3: Add the feature to enable waypoint loader to load new route file based on a subscribed topic.  
-PR 2: Add ECEF map TF broadcaster.  
-PR 1: Adds the deadreckoner node from the AStuff fork of Autoware.  

Version 2.9.0, released 15 May 2019 
----------------------------------- 

-PR 199, ignore raw CAN data in rosbags  
-PR 201, fix speed limit handling  
-PR 203, security checks on mobility message strategy strings  
-PR 206, address security issues  
-PR 208, expanded docker for developer testing  
-PR 210, fix maneuver dependency in Route node  
-PR 212, added unit tests for strategy string security  
-PR 214, cleaned up old messaging  
-PR 215, refactored GuidanceCommands into separate node  
-PR 216, fixed high priority SonarCloud issues  
-PR 223, added test coverage metrics to SonarCloud  
-PR 224, fix for test coverage metrics  
-PR 228, fix for test coverage metrics  
-PR 232, fix dockerfile version metadata  
-PR 233, fix test coverage metrics  
-PR 236, add SonarCloud status reporting to README

Version 2.8.4, released 04 March 2019 
------------------------------------- 

-PR 10, add NCV handling to traffic signal plugin  
-PR 12, fix obstacle subscriber to traffic signal plugin  
-PR 21, add unit tests for NCV detection  
-PR 23, fix timestamp interpolation in traffic signal plugin  
-PR 28, fix NCV integration problems in traffic signal plugin  
-PR 29, fixes for NCV conflict detection in traffic signal plugin  
-PR 30, removed unused traffic signal plugin message listeners  
-PR 35, configured docker for CARMA deployments  
-PR 37, fix .dockerignore  
-PR 38, fix traffic signal GUI widget  
-PR 56, refactor conflict manager  
-PR 43, 61, updates to administrative docs  
-PR 65, initial integration with Circle CI  
-PR 72, GUI logo update  
-PR 76, Docker remote start  
-PR 85, tuned ACC PID parameters  
-PR 87, fix ACC trigger conditions  
-PR 89, fix race condition in sensor fusion  
-PR 91, reduced log output  
-PR 92, bypass coarse plan in traffic signal plugin  
-PR 94, fix docker scripts  
-PR 100, refactored into multiple repositories  
-PR 102, fix gradle build error  
-PR 104, allow light bar operations while vehicle is off  
-PR 106, Circle CI build integration  
-PR 108, added html test report  
-PR 170, added AutonomouStuff message specs  
-PR 171, updated copyright dates for 2019  
-PR 173, update docker image version to 2.8.2  
-PR 174, fixes broken guidance unit tests  
-PR 176, dockerhub integration  
-PR 178, remove driver connection dependence on Interface Manager  
-PR 181, Circle CI integration  
-PR 182, update image dependencies in docker  
-PR 183, fixed platooning unit test  
-PR 185, fix docker shutdown  
-PR 186, enhanced carma tool for using docker  
-PR 187, fix to Circle CI integration  
-PR 188, fix lateral control publish topic name  
-PR 189, platooning demo configuration  
-PR 191, fix docker command error  
-PR 196, added light bar indicator to UI  

Version 2.8.1, released 15 November 2018  
----------------------------------------  

-Issue #51 fixed to prevent platooning plugin from failing on startup.
-Updates to several administrative documents.

Version 2.8.0, released 31 October 2018
---------------------------------------

-Added traffic signal plugin that provides GlidePath functionality (eco-approach and
 departure at a signalized intersection) for one or more fixed phase plan traffic signals 
 in the planned route.  
-Issue 1015, fixed UI to use Interface Manager for all driver topics and sensor fusion for
 source of vehicle speed  
-Issue 1041, fixed NPE caused by end of route in VehicleAwareness  
-Issue 1031, gave plugins access to ROS time  
-Issue 1078, allowed traffic signal popup for operator confirmation to appear earlier  

Version 2.7.4, released 22 October 2018
---------------------------------------

Redacted files with sensitive data that cannot be publicly distributed.


Version 2.7.3, released 09 October 2018
---------------------------------------

Material changes to the software in this version are:

-PR 982, fixed unit tests  
-PR 983, added decoding of J2735/2016 SPAT & MAP messages  
-PR 988, improved platooning plugin's use of mobility message connection  
-PR 1003, configuration changes for operation on the Saxton Ford Escape  
-PR 1005, fix CAN driver problems for the Saxton Freightliner Cascadia  
-PR 1007, allows handling of larger rosbag files  
-PR 1010, allows toggling of wrench effort control  
-PR 1011, renamed URDF file to be generic  
-PR 1012, fixes issue #999 for sensor fusion handling of aged object data  
-PR 1020, fixes issue #1017 for MAP connects-to list  
-PR 1022, fixes DSRC driver config data for SPAT & MAP messages  
-PR 1030, added ROS messages to pass traffic signal info to the UI  
-PR 1033, fix MessageConsumer for SPAT & MAP  
-PR 1035, added UI widget for traffic signal plugin  
-PR 1036, allow guidance plugins to set up ROS service servers  


Version 2.7.2, released 17 July 2018
------------------------------------

This is the first public release of the CARMA platform (internally known as Prototype I).

Installation must be performed from a development computer.  Once the system is built 
locally on that computer, the remote installer tool, found in the engineering_tools 
directory, can be run to transfer the executable and configuration files to the target 
vehicle computer in a directory named /opt/carma. Please see the User Guide in the docs
folder for more details.

Operating the software requires that it is installed in a properly modified vehicle, with
corresponding device drivers in place.  Use at FHWA Saxton Lab is on customized Cadillac SRX, 
Ford Escape and Freightliner Cascadia truck.   <|MERGE_RESOLUTION|>--- conflicted
+++ resolved
@@ -1,7 +1,6 @@
 CARMA Platform Release Notes
 ----------------------------
 
-<<<<<<< HEAD
 Version 4.4.2, released May 10th, 2023
 ----------------------------------------
 
@@ -37,7 +36,7 @@
 - **<ins>Workforce Development (WFD) CDA-Telematics tool (NEW)</ins>** - This is first release of CDA-Telematics tool. CDA-Telematics Tool is an open-source web-based tool that allows near real-time data collection and streaming from vehicles and infrastructure (entities) for situational awareness during testing or demonstrations. This enables the users to monitor and analyze the behavior of entities via a dynamic and easy-to-use dashboard where users can visualize and plot any data generated from these entities. The tool has both hardware and software components. The hardware includes an edge device or computer connected physically to the entity to collect the data and a cellular network provider to stream the data. The software component includes a data processing server to process the data, a time-series database to store collected data, and a user-interface to visualize and analyze the data. The end-result provides quick and easy analysis of data, collected from an entire fleet and/or region, in near-real-time. 
 
 - **<ins>CARMA Platform Robotics Operating System 2 (ROS2) upgrades</ins>** –  In this release, the ROS2 migration of the CARMA Platform guidance subsystem’s has been completed. As part of this, the ROS1 versions of the basic_autonomy and carma_wm libraries have been removed, as they have been fully replaced by their ROS2 versions in CARMA Platform. 
-=======
+
 Version 4.4.0, released May 5th, 2023
 ----------------------------------------
 
@@ -54,7 +53,6 @@
 **<ins>Workforce Development (WFD) CDA-Telematics tool (NEW)</ins>** - This is first release of CDA-Telematics tool. CDA-Telematics Tool is an open-source web-based tool that allows near real-time data collection and streaming from vehicles and infrastructure (entities) for situational awareness during testing or demonstrations. This enables the users to monitor and analyze the behavior of entities via a dynamic and easy-to-use dashboard where users can visualize and plot any data generated from these entities. The tool has both hardware and software components. The hardware includes an edge device or computer connected physically to the entity to collect the data and a cellular network provider to stream the data. The software component includes a data processing server to process the data, a time-series database to store collected data, and a user-interface to visualize and analyze the data. The end-result provides quick and easy analysis of data, collected from an entire fleet and/or region, in near-real-time. 
 
 **<ins>CARMA Platform Robotics Operating System 2 (ROS2) upgrades</ins>** –  In this release, the ROS2 migration of the CARMA Platform guidance subsystem’s has been completed. As part of this, the ROS1 versions of the basic_autonomy and carma_wm libraries have been removed, as they have been fully replaced by their ROS2 versions in CARMA Platform. 
->>>>>>> 16a0d720
 
 ### **CARMA Platform**
 
