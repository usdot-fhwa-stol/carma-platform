# Copyright (C) 2022-2023 LEIDOS.
#
# Licensed under the Apache License, Version 2.0 (the "License");
# you may not use this file except in compliance with the License.
# You may obtain a copy of the License at
#
#     http://www.apache.org/licenses/LICENSE-2.0
#
# Unless required by applicable law or agreed to in writing, software
# distributed under the License is distributed on an "AS IS" BASIS,
# WITHOUT WARRANTIES OR CONDITIONS OF ANY KIND, either express or implied.
# See the License for the specific language governing permissions and
# limitations under the License.

from ament_index_python import get_package_share_directory
from launch.actions import Shutdown
from launch import LaunchDescription
from launch_ros.actions import Node
from launch_ros.actions import ComposableNodeContainer
from launch_ros.descriptions import ComposableNode
from launch.substitutions import EnvironmentVariable
from carma_ros2_utils.launch.get_log_level import GetLogLevel
from carma_ros2_utils.launch.get_current_namespace import GetCurrentNamespace
from launch.substitutions import LaunchConfiguration

import os

from launch.actions import IncludeLaunchDescription
from launch.launch_description_sources import PythonLaunchDescriptionSource
from launch.actions import GroupAction
from launch_ros.actions import set_remap
from launch.actions import DeclareLaunchArgument

# Launch file for launching the nodes in the CARMA guidance stack

def generate_launch_description():

    route_file_folder = LaunchConfiguration('route_file_folder')
    vehicle_calibration_dir = LaunchConfiguration('vehicle_calibration_dir')
    vehicle_characteristics_param_file = LaunchConfiguration('vehicle_characteristics_param_file')
    enable_guidance_plugin_validator = LaunchConfiguration('enable_guidance_plugin_validator')
    strategic_plugins_to_validate = LaunchConfiguration('strategic_plugins_to_validate')
    tactical_plugins_to_validate = LaunchConfiguration('tactical_plugins_to_validate')
    control_plugins_to_validate = LaunchConfiguration('control_plugins_to_validate')
    
    vehicle_config_param_file = LaunchConfiguration('vehicle_config_param_file')

    inlanecruising_plugin_file_path = os.path.join(
        get_package_share_directory('inlanecruising_plugin'), 'config/parameters.yaml')

    route_following_plugin_file_path = os.path.join(
        get_package_share_directory('route_following_plugin'), 'config/parameters.yaml')

    stop_and_wait_plugin_param_file = os.path.join(
        get_package_share_directory('stop_and_wait_plugin'), 'config/parameters.yaml')    

    light_controlled_intersection_tactical_plugin_param_file = os.path.join(
        get_package_share_directory('light_controlled_intersection_tactical_plugin'), 'config/parameters.yaml')          

    cooperative_lanechange_param_file = os.path.join(
        get_package_share_directory('cooperative_lanechange'), 'config/parameters.yaml')      

    platoon_strategic_ihp_param_file = os.path.join(
        get_package_share_directory('platoon_strategic_ihp'), 'config/parameters.yaml')    

    sci_strategic_plugin_file_path = os.path.join(
        get_package_share_directory('sci_strategic_plugin'), 'config/parameters.yaml')     

    yield_plugin_file_path = os.path.join(
        get_package_share_directory('yield_plugin'), 'config/parameters.yaml')        

    platoon_tactical_ihp_param_file = os.path.join(
        get_package_share_directory('platooning_tactical_plugin'), 'config/parameters.yaml') 

    approaching_emergency_vehicle_plugin_param_file = os.path.join(
        get_package_share_directory('approaching_emergency_vehicle_plugin'), 'config/parameters.yaml')
    
    stop_controlled_intersection_tactical_plugin_file_path = os.path.join(
        get_package_share_directory('stop_controlled_intersection_tactical_plugin'), 'config/parameters.yaml') 

    env_log_levels = EnvironmentVariable('CARMA_ROS_LOGGING_CONFIG', default_value='{ "default_level" : "WARN" }')

    pure_pursuit_tuning_parameters = [vehicle_calibration_dir, "/pure_pursuit/calibration.yaml"]

    carma_inlanecruising_plugin_container = ComposableNodeContainer(
        package='carma_ros2_utils',
        name='carma_lainlanecruising_plugin_container',
        executable='carma_component_container_mt',
        namespace=GetCurrentNamespace(),
        composable_node_descriptions=[
            ComposableNode(
                package='inlanecruising_plugin',
                plugin='inlanecruising_plugin::InLaneCruisingPluginNode',
                name='inlanecruising_plugin',
                extra_arguments=[
                    {'use_intra_process_comms': True}, 
                    {'--log-level' : GetLogLevel('inlanecruising_plugin', env_log_levels) }
                ],
                remappings = [
                    ("semantic_map", [ EnvironmentVariable('CARMA_ENV_NS', default_value=''), "/semantic_map" ] ),
                    ("map_update", [ EnvironmentVariable('CARMA_ENV_NS', default_value=''), "/map_update" ] ),
                    ("roadway_objects", [ EnvironmentVariable('CARMA_ENV_NS', default_value=''), "/roadway_objects" ] ),
                    ("incoming_spat", [ EnvironmentVariable('CARMA_MSG_NS', default_value=''), "/incoming_spat" ] ),
                    ("plugin_discovery", [ EnvironmentVariable('CARMA_GUIDE_NS', default_value=''), "/plugin_discovery" ] ),
                    ("route", [ EnvironmentVariable('CARMA_GUIDE_NS', default_value=''), "/route" ] ),
                ],
                parameters=[
                    inlanecruising_plugin_file_path,
                    vehicle_config_param_file
                ]
            ),
        ]
    )

    carma_route_following_plugin_container = ComposableNodeContainer(
        package='carma_ros2_utils',
        name='carma_route_following_plugin_container',
        executable='carma_component_container_mt',
        namespace=GetCurrentNamespace(),
        composable_node_descriptions=[

            ComposableNode(
                package='route_following_plugin',
                plugin='route_following_plugin::RouteFollowingPlugin',
                name='route_following_plugin',
                extra_arguments=[
                    {'use_intra_process_comms': True}, 
                    {'--log-level' : GetLogLevel('route_following_plugin', env_log_levels) }
                ],
                remappings = [
                    ("semantic_map", [ EnvironmentVariable('CARMA_ENV_NS', default_value=''), "/semantic_map" ] ),
                    ("map_update", [ EnvironmentVariable('CARMA_ENV_NS', default_value=''), "/map_update" ] ),
                    ("roadway_objects", [ EnvironmentVariable('CARMA_ENV_NS', default_value=''), "/roadway_objects" ] ),
                    ("incoming_spat", [ EnvironmentVariable('CARMA_MSG_NS', default_value=''), "/incoming_spat" ] ),
                    ("plugin_discovery", [ EnvironmentVariable('CARMA_GUIDE_NS', default_value=''), "/plugin_discovery" ] ),
                    ("route", [ EnvironmentVariable('CARMA_GUIDE_NS', default_value=''), "/route" ] ),
                    ("current_velocity", [ EnvironmentVariable('CARMA_INTR_NS', default_value=''), "/vehicle/twist" ] ),
                    ("maneuver_plan", [ EnvironmentVariable('CARMA_GUIDE_NS', default_value=''), "/final_maneuver_plan" ] ),
                    ("upcoming_lane_change_status", [ EnvironmentVariable('CARMA_GUIDE_NS', default_value=''), "/upcoming_lane_change_status" ] ),
                ],
                parameters=[
                    route_following_plugin_file_path,
                    vehicle_config_param_file
                ]
            ),
        ]
    )

    carma_stop_and_wait_plugin_container = ComposableNodeContainer(
        package='carma_ros2_utils',
        name='carma_stop_and_wait_plugin_container',
        executable='carma_component_container_mt',
        namespace=GetCurrentNamespace(),
        composable_node_descriptions=[

            ComposableNode(
                package='stop_and_wait_plugin',
                plugin='stop_and_wait_plugin::StopandWaitNode',
                name='stop_and_wait_plugin',
                extra_arguments=[
                    {'use_intra_process_comms': True}, 
                    {'--log-level' : GetLogLevel('stop_and_wait_plugin', env_log_levels) }
                ],
                remappings = [
                    ("semantic_map", [ EnvironmentVariable('CARMA_ENV_NS', default_value=''), "/semantic_map" ] ),
                    ("map_update", [ EnvironmentVariable('CARMA_ENV_NS', default_value=''), "/map_update" ] ),
                    ("roadway_objects", [ EnvironmentVariable('CARMA_ENV_NS', default_value=''), "/roadway_objects" ] ),
                    ("incoming_spat", [ EnvironmentVariable('CARMA_MSG_NS', default_value=''), "/incoming_spat" ] ),
                    ("plugin_discovery", [ EnvironmentVariable('CARMA_GUIDE_NS', default_value=''), "/plugin_discovery" ] ),
                    ("route", [ EnvironmentVariable('CARMA_GUIDE_NS', default_value=''), "/route" ] ),
<<<<<<< HEAD
                    ("current_velocity", [ EnvironmentVariable('CARMA_INTR_NS', default_value=''), "/vehicle/twist" ] ),
                    ("maneuver_plan", [ EnvironmentVariable('CARMA_GUIDE_NS', default_value=''), "/final_maneuver_plan" ] ),
=======
>>>>>>> 1902db95
                ],
                parameters=[
                    stop_and_wait_plugin_param_file,
                    vehicle_config_param_file
                ]
            ),
        ]
    )

    carma_sci_strategic_plugin_container = ComposableNodeContainer(
        package='carma_ros2_utils',
        name='carma_sci_strategic_plugin_container',
        executable='carma_component_container_mt',
        namespace=GetCurrentNamespace(),
        composable_node_descriptions=[
            ComposableNode(
                package='sci_strategic_plugin',
                plugin='sci_strategic_plugin::SCIStrategicPlugin',
                name='sci_strategic_plugin',
                extra_arguments=[
                    {'use_intra_process_comms': True}, 
                    {'--log-level' : GetLogLevel('sci_strategic_plugin', env_log_levels) }
                ],
                remappings = [
                    ("semantic_map", [ EnvironmentVariable('CARMA_ENV_NS', default_value=''), "/semantic_map" ] ),
                    ("map_update", [ EnvironmentVariable('CARMA_ENV_NS', default_value=''), "/map_update" ] ),
                    ("roadway_objects", [ EnvironmentVariable('CARMA_ENV_NS', default_value=''), "/roadway_objects" ] ),
                    ("incoming_spat", [ EnvironmentVariable('CARMA_MSG_NS', default_value=''), "/incoming_spat" ] ),
                    ("plugin_discovery", [ EnvironmentVariable('CARMA_GUIDE_NS', default_value=''), "/plugin_discovery" ] ),
                    ("route", [ EnvironmentVariable('CARMA_GUIDE_NS', default_value=''), "/route" ] ),
                    ("maneuver_plan", [ EnvironmentVariable('CARMA_GUIDE_NS', default_value=''), "/final_maneuver_plan" ] ),
                    ("outgoing_mobility_operation", [ EnvironmentVariable('CARMA_MSG_NS', default_value=''), "/outgoing_mobility_operation" ] ),
                    ("incoming_mobility_operation", [ EnvironmentVariable('CARMA_MSG_NS', default_value=''), "/incoming_mobility_operation" ] ),
                    ("bsm_outbound", [ EnvironmentVariable('CARMA_MSG_NS', default_value=''), "/bsm_outbound" ] ),
                    ("current_pose", [ EnvironmentVariable('CARMA_LOCZ_NS', default_value=''), "/current_pose" ] ),
                ],
                parameters=[
                    sci_strategic_plugin_file_path,
                    vehicle_config_param_file
                ]
            ),
        ]
    )

    carma_stop_controlled_intersection_tactical_plugin_container = ComposableNodeContainer(
        package='carma_ros2_utils',
        name='carma_stop_controlled_intersection_tactical_plugin_container',
        executable='carma_component_container_mt',
        namespace=GetCurrentNamespace(),
        composable_node_descriptions=[
            ComposableNode(
                package='stop_controlled_intersection_tactical_plugin',
                plugin='stop_controlled_intersection_tactical_plugin::StopControlledIntersectionTacticalPlugin',
                name='stop_controlled_intersection_tactical_plugin',
                extra_arguments=[
                    {'use_intra_process_comms': True}, 
                    {'--log-level' : GetLogLevel('stop_controlled_intersection_tactical_plugin', env_log_levels) }
                ],
                remappings = [
                    ("semantic_map", [ EnvironmentVariable('CARMA_ENV_NS', default_value=''), "/semantic_map" ] ),
                    ("map_update", [ EnvironmentVariable('CARMA_ENV_NS', default_value=''), "/map_update" ] ),
                    ("roadway_objects", [ EnvironmentVariable('CARMA_ENV_NS', default_value=''), "/roadway_objects" ] ),
                    ("incoming_spat", [ EnvironmentVariable('CARMA_MSG_NS', default_value=''), "/incoming_spat" ] ),
                    ("plugin_discovery", [ EnvironmentVariable('CARMA_GUIDE_NS', default_value=''), "/plugin_discovery" ] ),
                    ("route", [ EnvironmentVariable('CARMA_GUIDE_NS', default_value=''), "/route" ] )
                ],
                parameters=[
                    stop_controlled_intersection_tactical_plugin_file_path,
                    vehicle_config_param_file
                ]
            ),
        ]
    )

    carma_cooperative_lanechange_plugins_container = ComposableNodeContainer(
        package='carma_ros2_utils',
        name='carma_cooperative_lanechange_plugins_container',
        executable='carma_component_container_mt',
        namespace=GetCurrentNamespace(),
        composable_node_descriptions=[
            ComposableNode(
                package='cooperative_lanechange',
                plugin='cooperative_lanechange::CooperativeLaneChangePlugin',
                name='cooperative_lanechange',
                extra_arguments=[
                    {'use_intra_process_comms': True}, 
                    {'--log-level' : GetLogLevel('cooperative_lanechange', env_log_levels) }
                ],
                remappings = [
                    ("semantic_map", [ EnvironmentVariable('CARMA_ENV_NS', default_value=''), "/semantic_map" ] ),
                    ("map_update", [ EnvironmentVariable('CARMA_ENV_NS', default_value=''), "/map_update" ] ),
                    ("roadway_objects", [ EnvironmentVariable('CARMA_ENV_NS', default_value=''), "/roadway_objects" ] ),
                    ("incoming_spat", [ EnvironmentVariable('CARMA_MSG_NS', default_value=''), "/incoming_spat" ] ),
                    ("plugin_discovery", [ EnvironmentVariable('CARMA_GUIDE_NS', default_value=''), "/plugin_discovery" ] ),
                    ("route", [ EnvironmentVariable('CARMA_GUIDE_NS', default_value=''), "/route" ] ),
                    ("current_velocity", [ EnvironmentVariable('CARMA_INTR_NS', default_value=''), "/vehicle/twist" ] ),
                    ("cooperative_lane_change_status", [ EnvironmentVariable('CARMA_GUIDE_NS', default_value=''), "/cooperative_lane_change_status" ] ),
                    ("bsm_outbound", [ EnvironmentVariable('CARMA_MSG_NS', default_value=''), "/bsm_outbound" ] ),
                    ("outgoing_mobility_request", [ EnvironmentVariable('CARMA_MSG_NS', default_value=''), "/outgoing_mobility_request" ] ),
                    ("incoming_mobility_response", [ EnvironmentVariable('CARMA_MSG_NS', default_value=''), "/incoming_mobility_response" ] ),
                    ("georeference", [ EnvironmentVariable('CARMA_LOCZ_NS', default_value=''), "/map_param_loader/georeference" ] ),
                    ("current_pose", [ EnvironmentVariable('CARMA_LOCZ_NS', default_value=''), "/current_pose" ] )
                ],
                parameters=[
                    cooperative_lanechange_param_file,
                    vehicle_characteristics_param_file,
                    vehicle_config_param_file
                ]
            ),
        ]
    )

    carma_yield_plugin_container = ComposableNodeContainer(
        package='carma_ros2_utils',
        name='carma_yield_plugin_container',
        executable='carma_component_container_mt',
        namespace=GetCurrentNamespace(),
        composable_node_descriptions=[
            ComposableNode(
                    package='yield_plugin',
                    plugin='yield_plugin::YieldPluginNode',
                    name='yield_plugin',
                    extra_arguments=[
                    {'use_intra_process_comms': True}, 
                    {'--log-level' : GetLogLevel('yield_plugin', env_log_levels) }
                ],
                remappings = [
                    ("semantic_map", [ EnvironmentVariable('CARMA_ENV_NS', default_value=''), "/semantic_map" ] ),
                    ("map_update", [ EnvironmentVariable('CARMA_ENV_NS', default_value=''), "/map_update" ] ),
                    ("roadway_objects", [ EnvironmentVariable('CARMA_ENV_NS', default_value=''), "/roadway_objects" ] ),
                    ("incoming_spat", [ EnvironmentVariable('CARMA_MSG_NS', default_value=''), "/incoming_spat" ] ),
                    ("plugin_discovery", [ EnvironmentVariable('CARMA_GUIDE_NS', default_value=''), "/plugin_discovery" ] ),
                    ("route", [ EnvironmentVariable('CARMA_GUIDE_NS', default_value=''), "/route" ] ),
                    ("outgoing_mobility_response", [ EnvironmentVariable('CARMA_MSG_NS', default_value=''), "/outgoing_mobility_response" ] ),
                    ("incoming_mobility_request", [ EnvironmentVariable('CARMA_MSG_NS', default_value=''), "/incoming_mobility_request" ] ),
                    ("cooperative_lane_change_status", [ EnvironmentVariable('CARMA_GUIDE_NS', default_value=''), "/cooperative_lane_change_status" ] ),
                    ("georeference", [ EnvironmentVariable('CARMA_LOCZ_NS', default_value=''), "/map_param_loader/georeference"]),
                    ("bsm_outbound", [ EnvironmentVariable('CARMA_MSG_NS', default_value=''), "/bsm_outbound" ] ),
                ],
                parameters=[
                    yield_plugin_file_path,
                    vehicle_config_param_file
                ]
            ),
        ]
    )

    carma_light_controlled_intersection_plugins_container = ComposableNodeContainer(
        package='carma_ros2_utils',
        name='carma_light_controlled_intersection_plugins_container',
        executable='carma_component_container_mt',
        namespace=GetCurrentNamespace(),
        composable_node_descriptions=[
            ComposableNode(
                package='light_controlled_intersection_tactical_plugin',
                plugin='light_controlled_intersection_tactical_plugin::LightControlledIntersectionTransitPluginNode',
                name='light_controlled_intersection_tactical_plugin',
                extra_arguments=[
                    {'use_intra_process_comms': True}, 
                    {'--log-level' : GetLogLevel('light_controlled_intersection_tactical_plugin', env_log_levels) }
                ],
                remappings = [
                    ("semantic_map", [ EnvironmentVariable('CARMA_ENV_NS', default_value=''), "/semantic_map" ] ),
                    ("map_update", [ EnvironmentVariable('CARMA_ENV_NS', default_value=''), "/map_update" ] ),
                    ("roadway_objects", [ EnvironmentVariable('CARMA_ENV_NS', default_value=''), "/roadway_objects" ] ),
                    ("incoming_spat", [ EnvironmentVariable('CARMA_MSG_NS', default_value=''), "/incoming_spat" ] ),
                    ("plugin_discovery", [ EnvironmentVariable('CARMA_GUIDE_NS', default_value=''), "/plugin_discovery" ] ),
                    ("route", [ EnvironmentVariable('CARMA_GUIDE_NS', default_value=''), "/route" ] )
                ],
                parameters=[
                    vehicle_config_param_file,
                    light_controlled_intersection_tactical_plugin_param_file
                ]     
            ),
        ]
    )

    carma_pure_pursuit_wrapper_container = ComposableNodeContainer(
        package='carma_ros2_utils',
        name='carma_pure_pursuit_wrapper_container',
        executable='carma_component_container_mt',
        namespace=GetCurrentNamespace(),
        composable_node_descriptions=[
            ComposableNode(
                    package='pure_pursuit_wrapper',
                    plugin='pure_pursuit_wrapper::PurePursuitWrapperNode',
                    name='pure_pursuit_wrapper',
                    extra_arguments=[
                    {'use_intra_process_comms': True}, 
                    {'--log-level' : GetLogLevel('pure_pursuit_wrapper', env_log_levels) }
                ],
                remappings = [
                    ("plugin_discovery", [ EnvironmentVariable('CARMA_GUIDE_NS', default_value=''), "/plugin_discovery" ] ),
                    ("ctrl_raw", [ EnvironmentVariable('CARMA_GUIDE_NS', default_value=''), "/ctrl_raw" ] ),
                    ("pure_pursuit_wrapper/plan_trajectory", [ EnvironmentVariable('CARMA_GUIDE_NS', default_value=''), "/plugins/pure_pursuit/plan_trajectory" ] ),
                    ("current_pose", [ EnvironmentVariable('CARMA_LOCZ_NS', default_value=''), "/current_pose" ] ),
                    ("vehicle/twist", [ EnvironmentVariable('CARMA_INTR_NS', default_value=''), "/vehicle/twist" ] ),
                ],
                parameters=[
                    vehicle_characteristics_param_file, #vehicle_response_lag
                    pure_pursuit_tuning_parameters #pure_pursuit calibration parameters
                ]
            ),
            ComposableNode(
                package='approaching_emergency_vehicle_plugin',
                plugin='approaching_emergency_vehicle_plugin::ApproachingEmergencyVehiclePlugin',
                name='approaching_emergency_vehicle_plugin',
                extra_arguments=[
                    {'use_intra_process_comms': True}, 
                    {'--log-level' : GetLogLevel('approaching_emergency_vehicle_plugin', env_log_levels) }
                ],
                remappings = [
                    ("semantic_map", [ EnvironmentVariable('CARMA_ENV_NS', default_value=''), "/semantic_map" ] ),
                    ("map_update", [ EnvironmentVariable('CARMA_ENV_NS', default_value=''), "/map_update" ] ),
                    ("roadway_objects", [ EnvironmentVariable('CARMA_ENV_NS', default_value=''), "/roadway_objects" ] ),
                    ("incoming_spat", [ EnvironmentVariable('CARMA_MSG_NS', default_value=''), "/incoming_spat" ] ),
                    ("plugin_discovery", [ EnvironmentVariable('CARMA_GUIDE_NS', default_value=''), "/plugin_discovery" ] ),
                    ("route", [ EnvironmentVariable('CARMA_GUIDE_NS', default_value=''), "/route" ] ),
                    ("current_velocity", [ EnvironmentVariable('CARMA_INTR_NS', default_value=''), "/vehicle/twist" ] ),
                    ("upcoming_lane_change_status", [ EnvironmentVariable('CARMA_GUIDE_NS', default_value=''), "/upcoming_lane_change_status" ] ),
                    ("incoming_bsm", [ EnvironmentVariable('CARMA_MSG_NS', default_value=''), "/incoming_bsm" ] ),
                    ("georeference", [ EnvironmentVariable('CARMA_LOCZ_NS', default_value=''), "/map_param_loader/georeference" ] ),
                    ("route_state", [ EnvironmentVariable('CARMA_GUIDE_NS', default_value=''), "/route_state" ] ),
                    ("outgoing_emergency_vehicle_response", [ EnvironmentVariable('CARMA_MSG_NS', default_value=''), "/outgoing_emergency_vehicle_response" ] ),
                    ("incoming_emergency_vehicle_ack", [ EnvironmentVariable('CARMA_MSG_NS', default_value=''), "/incoming_emergency_vehicle_ack" ])
                ],
                parameters=[
                    approaching_emergency_vehicle_plugin_param_file,
                    vehicle_characteristics_param_file,
                    vehicle_config_param_file
                ]
            ),
        ]
    )
    
    platooning_strategic_plugin_container = ComposableNodeContainer(
        package='carma_ros2_utils',
        name='platooning_strategic_plugin_container',
        executable='carma_component_container_mt',
        namespace=GetCurrentNamespace(),
        composable_node_descriptions=[
            ComposableNode(
                package='platoon_strategic_ihp',
                plugin='platoon_strategic_ihp::Node',
                name='platoon_strategic_ihp_node',
                extra_arguments=[
                    {'use_intra_process_comms': True},
                    {'--log-level' : GetLogLevel('platoon_strategic_ihp', env_log_levels) }
                ],
                remappings = [
                    ("semantic_map", [ EnvironmentVariable('CARMA_ENV_NS', default_value=''), "/semantic_map" ] ),
                    ("map_update", [ EnvironmentVariable('CARMA_ENV_NS', default_value=''), "/map_update" ] ),
                    ("roadway_objects", [ EnvironmentVariable('CARMA_ENV_NS', default_value=''), "/roadway_objects" ] ),
                    ("georeference", [ EnvironmentVariable('CARMA_LOCZ_NS', default_value=''), "/map_param_loader/georeference" ] ),
                    ("outgoing_mobility_response", [ EnvironmentVariable('CARMA_MSG_NS', default_value=''), "/outgoing_mobility_response" ] ),
                    ("outgoing_mobility_request", [ EnvironmentVariable('CARMA_MSG_NS', default_value=''), "/outgoing_mobility_request" ] ),
                    ("outgoing_mobility_operation", [ EnvironmentVariable('CARMA_MSG_NS', default_value=''), "/outgoing_mobility_operation" ] ),
                    ("incoming_mobility_request", [ EnvironmentVariable('CARMA_MSG_NS', default_value=''), "/incoming_mobility_request" ] ),
                    ("incoming_mobility_response", [ EnvironmentVariable('CARMA_MSG_NS', default_value=''), "/incoming_mobility_response" ] ),
                    ("incoming_mobility_operation", [ EnvironmentVariable('CARMA_MSG_NS', default_value=''), "/incoming_mobility_operation" ] ),
                    ("incoming_spat", [ EnvironmentVariable('CARMA_MSG_NS', default_value=''), "/incoming_spat" ] ),
                    ("twist_raw", [ EnvironmentVariable('CARMA_GUIDE_NS', default_value=''), "/twist_raw" ] ),
                    ("platoon_info", [ EnvironmentVariable('CARMA_GUIDE_NS', default_value=''), "/platoon_info" ] ),
                    ("plugin_discovery", [ EnvironmentVariable('CARMA_GUIDE_NS', default_value=''), "/plugin_discovery" ] ),
                    ("route", [ EnvironmentVariable('CARMA_GUIDE_NS', default_value=''), "/route" ] ),
                    ("current_velocity", [ EnvironmentVariable('CARMA_INTR_NS', default_value=''), "/vehicle/twist" ] ),
                    ("current_pose", [ EnvironmentVariable('CARMA_LOCZ_NS', default_value=''), "/current_pose" ] ),
                ],
                parameters=[ 
                    platoon_strategic_ihp_param_file,
                    vehicle_config_param_file
                ]
            ),
        ]
    )
      
    platooning_tactical_plugin_container = ComposableNodeContainer(
        package='carma_ros2_utils',
        name='platooning_tactical_plugin_container',
        executable='carma_component_container_mt',
        namespace=GetCurrentNamespace(),
        composable_node_descriptions=[
            ComposableNode(
                package='platooning_tactical_plugin',
                plugin='platooning_tactical_plugin::Node',
                name='platooning_tactical_plugin_node',
                extra_arguments=[
                    {'use_intra_process_comms': True},
                    {'--log-level' : GetLogLevel('platooning_tactical_plugin', env_log_levels) }
                ],
                remappings = [
                    ("semantic_map", [ EnvironmentVariable('CARMA_ENV_NS', default_value=''), "/semantic_map" ] ),
                    ("map_update", [ EnvironmentVariable('CARMA_ENV_NS', default_value=''), "/map_update" ] ),
                    ("roadway_objects", [ EnvironmentVariable('CARMA_ENV_NS', default_value=''), "/roadway_objects" ] ),
                    ("georeference", [ EnvironmentVariable('CARMA_LOCZ_NS', default_value=''), "/map_param_loader/georeference" ] ),
                    ("incoming_spat", [ EnvironmentVariable('CARMA_MSG_NS', default_value=''), "/incoming_spat" ] ),
                    ("plugin_discovery", [ EnvironmentVariable('CARMA_GUIDE_NS', default_value=''), "/plugin_discovery" ] ),
                    ("route", [ EnvironmentVariable('CARMA_GUIDE_NS', default_value=''), "/route" ] ),
                ],
                parameters=[ platoon_tactical_ihp_param_file, vehicle_config_param_file ]
            ),
        ]
    )

    return LaunchDescription([    
        carma_inlanecruising_plugin_container, 
        carma_route_following_plugin_container, 
        carma_stop_and_wait_plugin_container, 
        carma_sci_strategic_plugin_container, 
        carma_stop_controlled_intersection_tactical_plugin_container, 
        carma_cooperative_lanechange_plugins_container, 
        carma_yield_plugin_container, 
        carma_light_controlled_intersection_plugins_container, 
        carma_pure_pursuit_wrapper_container, 
        #platooning_strategic_plugin_container, 
        platooning_tactical_plugin_container
    ])<|MERGE_RESOLUTION|>--- conflicted
+++ resolved
@@ -136,7 +136,6 @@
                     ("route", [ EnvironmentVariable('CARMA_GUIDE_NS', default_value=''), "/route" ] ),
                     ("current_velocity", [ EnvironmentVariable('CARMA_INTR_NS', default_value=''), "/vehicle/twist" ] ),
                     ("maneuver_plan", [ EnvironmentVariable('CARMA_GUIDE_NS', default_value=''), "/final_maneuver_plan" ] ),
-                    ("upcoming_lane_change_status", [ EnvironmentVariable('CARMA_GUIDE_NS', default_value=''), "/upcoming_lane_change_status" ] ),
                 ],
                 parameters=[
                     route_following_plugin_file_path,
@@ -168,11 +167,6 @@
                     ("incoming_spat", [ EnvironmentVariable('CARMA_MSG_NS', default_value=''), "/incoming_spat" ] ),
                     ("plugin_discovery", [ EnvironmentVariable('CARMA_GUIDE_NS', default_value=''), "/plugin_discovery" ] ),
                     ("route", [ EnvironmentVariable('CARMA_GUIDE_NS', default_value=''), "/route" ] ),
-<<<<<<< HEAD
-                    ("current_velocity", [ EnvironmentVariable('CARMA_INTR_NS', default_value=''), "/vehicle/twist" ] ),
-                    ("maneuver_plan", [ EnvironmentVariable('CARMA_GUIDE_NS', default_value=''), "/final_maneuver_plan" ] ),
-=======
->>>>>>> 1902db95
                 ],
                 parameters=[
                     stop_and_wait_plugin_param_file,
