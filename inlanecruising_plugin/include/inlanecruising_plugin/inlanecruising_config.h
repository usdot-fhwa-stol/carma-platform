#pragma once

/*
 * Copyright (C) 2020 LEIDOS.
 *
 * Licensed under the Apache License, Version 2.0 (the "License"); you may not
 * use this file except in compliance with the License. You may obtain a copy of
 * the License at
 *
 * http://www.apache.org/licenses/LICENSE-2.0
 *
 * Unless required by applicable law or agreed to in writing, software
 * distributed under the License is distributed on an "AS IS" BASIS, WITHOUT
 * WARRANTIES OR CONDITIONS OF ANY KIND, either express or implied. See the
 * License for the specific language governing permissions and limitations under
 * the License.
 */

#include <iostream>

/**
 * \brief Stuct containing the algorithm configuration values for the InLaneCruisingPlugin
 */
struct InLaneCruisingPluginConfig
{
  double trajectory_time_length = 6.0;     // Trajectory length in seconds
  double curve_resample_step_size = 1.0;   // Curve re-sampling step size in m
  int default_downsample_ratio = 36.0;              // Amount to downsample input lanelet centerline data.
  int turn_downsample_ratio = 20.0;              // Amount to downsample input lanelet centerline data if the lanelet is marked as a turn
                                           // Corresponds to saving each nth point.
  double minimum_speed = 2.2352;           // Minimum allowable speed in m/s
  double max_accel = 3;                  // Maximum allowable longitudinal acceleration in m/s^2
  double max_accel_multiplier = 0.85;     // Multiplier of max_accel to bring the value under max_accel
  double lat_accel_multiplier = 0.50;      // Multiplier of lat_accel to bring the value under lat_accel TODO: needs to be tuned
  double lateral_accel_limit = 2.5;        // Maximum allowable lateral acceleration m/s^2
  int speed_moving_average_window_size = 5;      // Size of the window used in the moving average filter to smooth both the speed profile
  int curvature_moving_average_window_size = 9;  // Size of the window used in the moving average filter to smooth the curvature profile
                                           // computed curvature and output speeds
<<<<<<< HEAD
  double back_distance = 20;               // Number of meters behind the first maneuver that need to be included in points for curvature calculation

=======
  double back_distance = 15;               // Number of meters behind the first maneuver that need to be included in points for curvature calculation
  bool enable_object_avoidance = false;    // Activate object avoidance logic
  
>>>>>>> 98f77695
  friend std::ostream& operator<<(std::ostream& output, const InLaneCruisingPluginConfig& c)
  {
    output << "InLaneCruisingPluginConfig { " << std::endl
           << "trajectory_time_length: " << c.trajectory_time_length << std::endl
           << "curve_resample_step_size: " << c.curve_resample_step_size << std::endl
           << "default_downsample_ratio: " << c.default_downsample_ratio << std::endl
           << "turn_downsample_ratio: " << c.turn_downsample_ratio << std::endl
           << "minimum_speed: " << c.minimum_speed << std::endl
           << "max_accel: " << c.max_accel << std::endl
           << "max_accel_multiplier: " << c.max_accel_multiplier << std::endl
           << "lat_accel_multiplier: " << c.lat_accel_multiplier << std::endl
           << "lateral_accel_limit: " << c.lateral_accel_limit << std::endl
           << "speed_moving_average_window_size: " << c.speed_moving_average_window_size << std::endl
           << "curvature_moving_average_window_size: " << c.curvature_moving_average_window_size << std::endl
           << "back_distance: " << c.back_distance << std::endl
           << "enable_object_avoidance: " << c.enable_object_avoidance << std::endl
           << "}" << std::endl;
    return output;
  }
};<|MERGE_RESOLUTION|>--- conflicted
+++ resolved
@@ -36,14 +36,9 @@
   int speed_moving_average_window_size = 5;      // Size of the window used in the moving average filter to smooth both the speed profile
   int curvature_moving_average_window_size = 9;  // Size of the window used in the moving average filter to smooth the curvature profile
                                            // computed curvature and output speeds
-<<<<<<< HEAD
   double back_distance = 20;               // Number of meters behind the first maneuver that need to be included in points for curvature calculation
-
-=======
-  double back_distance = 15;               // Number of meters behind the first maneuver that need to be included in points for curvature calculation
   bool enable_object_avoidance = false;    // Activate object avoidance logic
   
->>>>>>> 98f77695
   friend std::ostream& operator<<(std::ostream& output, const InLaneCruisingPluginConfig& c)
   {
     output << "InLaneCruisingPluginConfig { " << std::endl
