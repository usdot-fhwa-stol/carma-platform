--- conflicted
+++ resolved
@@ -26,8 +26,4 @@
 # Map: The priorities associated with each plugin during the planning 
 # process, values will be normalized at runtime and inverted into costs
 # Unit: N/a
-<<<<<<< HEAD
-plugin_priorities: {RouteFollowingPlugin: 4.0, PlatooningStrategicPlugin: 6.0, WorkZonePlugin: 8.0}
-=======
-plugin_priorities: {RouteFollowingPlugin: 4.0, WorkZonePlugin: 8.0, PlatooningStrategicPlugin: 1.0}
->>>>>>> 4e8385f1
+plugin_priorities: {RouteFollowingPlugin: 4.0, WorkZonePlugin: 8.0, PlatooningStrategicPlugin: 1.0}