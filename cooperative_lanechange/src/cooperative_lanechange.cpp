/*
 * Copyright (C) 2019-2020 LEIDOS.
 *
 * Licensed under the Apache License, Version 2.0 (the "License"); you may not
 * use this file except in compliance with the License. You may obtain a copy of
 * the License at
 *
 * http://www.apache.org/licenses/LICENSE-2.0
 *
 * Unless required by applicable law or agreed to in writing, software
 * distributed under the License is distributed on an "AS IS" BASIS, WITHOUT
 * WARRANTIES OR CONDITIONS OF ANY KIND, either express or implied. See the
 * License for the specific language governing permissions and limitations under
 * the License.
 */
#include <ros/ros.h>
#include <string>
#include <boost/uuid/uuid_generators.hpp>
#include <boost/uuid/uuid_io.hpp>
#include "cooperative_lanechange.h"
#include <unordered_set>
#include <lanelet2_core/geometry/Point.h>
#include <trajectory_utils/trajectory_utils.h>
#include <trajectory_utils/conversions/conversions.h>
#include <carma_utils/containers/containers.h>
#include <cav_msgs/MobilityPath.h>
#include <cav_msgs/RoadwayObstacle.h>
#include <lanelet2_extension/utility/query.h>
#include <lanelet2_extension/utility/utilities.h>

#include <lanelet2_core/geometry/Lanelet.h>
#include <lanelet2_core/geometry/BoundingBox.h>
#include <lanelet2_core/LaneletMap.h>
#include <boost/property_tree/ptree.hpp>
#include <boost/property_tree/json_parser.hpp>
#include <cav_msgs/ManeuverPlan.h>
#include <cav_msgs/ConnectedVehicleType.h>

namespace cooperative_lanechange
{
    void CooperativeLaneChangePlugin::initialize()
    {
        //@SONAR_STOP@
        nh_.reset(new ros::CARMANodeHandle());
        pnh_.reset(new ros::CARMANodeHandle("~"));
        
        trajectory_srv_ = nh_->advertiseService("plugins/CooperativeLaneChangePlugin/plan_trajectory", &CooperativeLaneChangePlugin::plan_trajectory_cb, this);
                
        cooperative_lanechange_plugin_discovery_pub_ = nh_->advertise<cav_msgs::Plugin>("plugin_discovery", 1);
        plugin_discovery_msg_.name = "CooperativeLaneChangePlugin";
        plugin_discovery_msg_.versionId = "v1.0";
        plugin_discovery_msg_.available = true;
        plugin_discovery_msg_.activated = false;
        plugin_discovery_msg_.type = cav_msgs::Plugin::TACTICAL;
        plugin_discovery_msg_.capability = "tactical_plan/plan_trajectory";
        
        pose_sub_ = nh_->subscribe("current_pose", 1, &CooperativeLaneChangePlugin::pose_cb, this);
        twist_sub_ = nh_->subscribe("current_velocity", 1, &CooperativeLaneChangePlugin::twist_cd, this);
        incoming_mobility_response_ = nh_->subscribe("incoming_mobility_response", 1 , &CooperativeLaneChangePlugin::mobilityresponse_cb, this);
        
        georeference_sub_ = nh_->subscribe("georeference", 1, &CooperativeLaneChangePlugin::georeference_callback, this);
        
        bsm_sub_ = nh_->subscribe("bsm_outbound", 1, &CooperativeLaneChangePlugin::bsm_cb, this);
        outgoing_mobility_request_ = nh_->advertise<cav_msgs::MobilityRequest>("outgoing_mobility_request", 5); // rate from yield plugin
        lanechange_status_pub_ = nh_->advertise<cav_msgs::LaneChangeStatus>("cooperative_lane_change_status",10);
        //Vehicle params
        pnh_->getParam("vehicle_id",sender_id_);

        //Plugin params
        pnh_->param<double>("trajectory_time_length", trajectory_time_length_, 6.0);
        pnh_->param<std::string>("control_plugin_name", control_plugin_name_, "NULL");
        pnh_->param<double>("minimum_speed", minimum_speed_, 2.2352);
        pnh_->param<double>("max_accel", max_accel_, 1.5);
        pnh_->param<double>("minimum_lookahead_distance", minimum_lookahead_distance_, 5.0);
        pnh_->param<double>("maximum_lookahead_distance", maximum_lookahead_distance_, 25.0);
        pnh_->param<double>("minimum_lookahead_speed", minimum_lookahead_speed_, 2.8);
        pnh_->param<double>("maximum_lookahead_speed", maximum_lookahead_speed_, 13.9);
        pnh_->param<double>("lateral_accel_limit", lateral_accel_limit_, 1.5);
        pnh_->param<double>("speed_moving_average_window_size", speed_moving_average_window_size_, 5);
        pnh_->param<double>("curvature_moving_average_window_size", curvature_moving_average_window_size_, 5);
        pnh_->param<double>("curvature_calc_lookahead_count", curvature_calc_lookahead_count_, 1);
        pnh_->param<int>("downsample_ratio", downsample_ratio_, 8);
        pnh_->param<double>("destination_range",destination_range_, 5);
        pnh_->param<double>("lanechange_time_out",lanechange_time_out_, 6.0);
        pnh_->param<double>("min_timestep",min_timestep_);
        pnh_->param<double>("starting_downtrack_range", starting_downtrack_range_, 5.0);
        pnh_->param<double>("starting_fraction", starting_fraction_, 0.2);
        pnh_->param<double>("mid_fraction",mid_fraction_, 0.5);
        pnh_->param<double>("min_desired_gap",min_desired_gap_, 5.0);
        pnh_->param<int>("turn_downsample_ratio", turn_downsample_ratio_, 0);
        pnh_->param<double>("curve_resample_step_size", curve_resample_step_size_, 0);
        pnh_->param<double>("back_distance", back_distance_, 0.0);
        pnh_->param<double>("buffer_ending_downtrack", buffer_ending_downtrack_, 0);

        wml_.reset(new carma_wm::WMListener());
        // set world model point form wm listener
        wm_ = wml_->getWorldModel();

        discovery_pub_timer_ = pnh_->createTimer(
            ros::Duration(ros::Rate(10.0)),
            [this](const auto&) { cooperative_lanechange_plugin_discovery_pub_.publish(plugin_discovery_msg_); });

        //@SONAR_START@
    }

    void CooperativeLaneChangePlugin::mobilityresponse_cb(const cav_msgs::MobilityResponse &msg){
        //@SONAR_STOP@
        cav_msgs::LaneChangeStatus lc_status_msg;
        if(msg.is_accepted){
            is_lanechange_accepted_ = true;
            lc_status_msg.status = cav_msgs::LaneChangeStatus::ACCEPTANCE_RECEIVED;
            lc_status_msg.description = "Received lane merge acceptance";
            
        }
        else{
            is_lanechange_accepted_ = false;
            lc_status_msg.status = cav_msgs::LaneChangeStatus::REJECTION_RECEIVED;
            lc_status_msg.description = "Received lane merge rejection";
        }
        lanechange_status_pub_.publish(lc_status_msg);
        //@SONAR_START@
    }


    double CooperativeLaneChangePlugin::find_current_gap(long veh2_lanelet_id, double veh2_downtrack, cav_msgs::VehicleState& state) const {
                
        //find downtrack distance between ego and lag vehicle
        ROS_DEBUG_STREAM("entered find_current_gap");
        double current_gap = 0.0;
        lanelet::BasicPoint2d ego_pos(state.X_pos_global, state.Y_pos_global);
        //double ego_current_downtrack = wm_->routeTrackPos(ego_pos).downtrack;
        
        lanelet::LaneletMapConstPtr const_map(wm_->getMap());
        lanelet::ConstLanelet veh2_lanelet = const_map->laneletLayer.get(veh2_lanelet_id);
        ROS_DEBUG_STREAM("veh2_lanelet id " << veh2_lanelet.id());

        auto current_lanelets = lanelet::geometry::findNearest(const_map->laneletLayer, ego_pos, 10);       
        if(current_lanelets.size() == 0)
        {
            ROS_WARN_STREAM("Cannot find any lanelet in map!");
            return true;
        }
        lanelet::ConstLanelet current_lanelet = current_lanelets[0].second;
        ROS_DEBUG_STREAM("current llt id " << current_lanelet.id());
        
        //Create temporary route between the two vehicles
        lanelet::ConstLanelet start_lanelet = veh2_lanelet;
        lanelet::ConstLanelet end_lanelet = current_lanelet;
        
<<<<<<< HEAD
        lanelet::routing::RoutingGraphUPtr map_graph = lanelet::routing::RoutingGraph::build(*(wm_->getMap()), *traffic_rules);
=======
        auto map_graph = wm_->getMapRoutingGraph();
>>>>>>> 5842c022
        ROS_DEBUG_STREAM("Graph created");

        auto temp_route = map_graph->getRoute(start_lanelet, end_lanelet);
        ROS_DEBUG_STREAM("Route created");
<<<<<<< HEAD
        
        auto shortest_path2 = temp_route.get().shortestPath();
=======

        //Throw exception if there is no shortest path from veh2 to subject vehicle
        lanelet::routing::LaneletPath shortest_path2;
        if(temp_route)
        {
            shortest_path2 = temp_route.get().shortestPath();
        }
        else{
            ROS_ERROR_STREAM("No path exists from roadway object to subject");
            throw std::invalid_argument("No path exists from roadway object to subject");
        }
 
>>>>>>> 5842c022
        ROS_DEBUG_STREAM("Shorted path created size: " << shortest_path2.size());
        for (auto llt : shortest_path2)
        {
            ROS_DEBUG_STREAM("llt id  route: " << llt.id());
        }  


        //To find downtrack- creating temporary route from veh2 to veh1(ego vehicle)
        
        double veh1_current_downtrack = wm_->routeTrackPos(ego_pos).downtrack;      
        ROS_DEBUG_STREAM("ego_current_downtrack:" << veh1_current_downtrack);
        
        
        current_gap = veh1_current_downtrack - veh2_downtrack;
        ROS_DEBUG_STREAM("Finding current gap");
        ROS_DEBUG_STREAM("Veh1 current downtrack:"<<veh1_current_downtrack<<" veh2 downtrack:"<<veh2_downtrack);
        

        return current_gap;

    }

    void CooperativeLaneChangePlugin::pose_cb(const geometry_msgs::PoseStampedConstPtr& msg)
    {
        pose_msg_ = geometry_msgs::PoseStamped(*msg.get());
    }
    void CooperativeLaneChangePlugin::twist_cd(const geometry_msgs::TwistStampedConstPtr& msg)
    {
        current_speed_ = msg->twist.linear.x;
    }
    
    void CooperativeLaneChangePlugin::bsm_cb(const cav_msgs::BSMConstPtr& msg)
    {
        bsm_core_ = msg->core_data;
        
    }

    void CooperativeLaneChangePlugin::run()
    {
    	initialize();
        ros::CARMANodeHandle::spin();

    }

    

    bool CooperativeLaneChangePlugin::plan_trajectory_cb(cav_srvs::PlanTrajectoryRequest &req, cav_srvs::PlanTrajectoryResponse &resp){
        //@SONAR_STOP@
        //  Only plan the trajectory for the requested LANE_CHANGE maneuver
        std::vector<cav_msgs::Maneuver> maneuver_plan;
        if(req.maneuver_plan.maneuvers[req.maneuver_index_to_plan].type != cav_msgs::Maneuver::LANE_CHANGE)
        {
            throw std::invalid_argument ("Cooperative Lane Change Plugin doesn't support this maneuver type");
        }
        maneuver_plan.push_back(req.maneuver_plan.maneuvers[req.maneuver_index_to_plan]);

        //Current only checking for first lane change maneuver message
        long target_lanelet_id = stol(maneuver_plan[0].lane_change_maneuver.ending_lane_id);
        double target_downtrack = maneuver_plan[0].lane_change_maneuver.end_dist;
        //get subject vehicle info
        lanelet::BasicPoint2d veh_pos(req.vehicle_state.X_pos_global, req.vehicle_state.Y_pos_global);
        double current_downtrack = wm_->routeTrackPos(veh_pos).downtrack;
        if(current_downtrack < maneuver_plan[0].lane_change_maneuver.start_dist - starting_downtrack_range_){
            return true;
        }
        auto current_lanelets = lanelet::geometry::findNearest(wm_->getMap()->laneletLayer, veh_pos, 10);       
        long current_lanelet_id = current_lanelets[0].second.id();
        if(current_lanelet_id == target_lanelet_id && current_downtrack >= target_downtrack - destination_range_){
            cav_msgs::LaneChangeStatus lc_status_msg;
            lc_status_msg.status = cav_msgs::LaneChangeStatus::PLANNING_SUCCESS;
            //No description as per UI documentation
            lanechange_status_pub_.publish(lc_status_msg);
        }

        long veh2_lanelet_id = 0;
        double veh2_downtrack = 0.0, veh2_speed = 0.0;
        bool foundRoadwayObject = false;
        bool negotiate = true;
        std::vector<cav_msgs::RoadwayObstacle> rwol = wm_->getRoadwayObjects();
        //Assuming only one connected vehicle in list 
        for(int i=0;i<rwol.size();i++){
            if(rwol[i].connected_vehicle_type.type == cav_msgs::ConnectedVehicleType::NOT_CONNECTED){
                veh2_lanelet_id = rwol[0].lanelet_id;
                veh2_downtrack = rwol[0].down_track; //Returns downtrack
                veh2_speed = rwol[0].object.velocity.twist.linear.x;
                foundRoadwayObject = true;
                break;
            }
        }
        if(foundRoadwayObject){
            ROS_DEBUG_STREAM("Found Roadway object");
            //get current_gap
            ROS_DEBUG_STREAM("veh2_lanelet_id:" << veh2_lanelet_id << "veh2_downtrack" << veh2_downtrack);
            
            double current_gap = find_current_gap(veh2_lanelet_id,veh2_downtrack, req.vehicle_state);
            ROS_DEBUG_STREAM("Current gap:"<<current_gap);
            //get desired gap - desired time gap (default 3s)* relative velocity
            double relative_velocity = current_speed_ - veh2_speed;
            ROS_DEBUG_STREAM("Relative velocity:"<<relative_velocity);
            double desired_gap = desired_time_gap_ * relative_velocity;      
            ROS_DEBUG_STREAM("Desired gap:"<<desired_gap);
            if(desired_gap < 5.0){
                desired_gap = 5.0;
            }
            //TO DO - this condition needs to be re-enabled after testing
            // if(current_gap > desired_gap){
            //     negotiate = false;  //No need for negotiation
            // }
            
        }
        else{
            ROS_DEBUG_STREAM("No roadway object");
            //ROS_WARN_STREAM("Did not find a connected and automated vehicle roadway object");
            negotiate = false;
        }

        //plan lanechange without filling in response
        ROS_DEBUG_STREAM("Planning lane change trajectory");
        std::vector<cav_msgs::TrajectoryPlanPoint> planned_trajectory_points = plan_lanechange(req);
        
        if(negotiate){
            ROS_DEBUG_STREAM("Negotiating");
            //send mobility request
            //Planning for first lane change maneuver
            cav_msgs::MobilityRequest request = create_mobility_request(planned_trajectory_points, maneuver_plan[0]);
            outgoing_mobility_request_.publish(request);
            if(!request_sent){
                request_sent_time = ros::Time::now();
                request_sent = true;
            }
            cav_msgs::LaneChangeStatus lc_status_msg;
            lc_status_msg.status = cav_msgs::LaneChangeStatus::PLAN_SENT;
            lc_status_msg.description = "Requested lane merge";
            lanechange_status_pub_.publish(lc_status_msg);
        }

        //if ack mobility response, send lanechange response
        if(!negotiate || is_lanechange_accepted_){
            ROS_DEBUG_STREAM("negotiate:" << negotiate);
            ROS_DEBUG_STREAM("is_lanechange_accepted:" << is_lanechange_accepted_);

            ROS_DEBUG_STREAM("Adding to response");
            add_maneuver_to_response(req,resp,planned_trajectory_points);
            
        }
        else{
            if(!negotiate && !request_sent){
                request_sent_time = ros::Time::now();
                request_sent = true;
            }
            ros::Time planning_end_time = ros::Time::now();
            ros::Duration passed_time = planning_end_time - request_sent_time;
            if(passed_time.toSec() >= lanechange_time_out_){
                cav_msgs::LaneChangeStatus lc_status_msg;
                lc_status_msg.status = cav_msgs::LaneChangeStatus::TIMED_OUT;
                lc_status_msg.description = "Request timed out for lane merge";
                lanechange_status_pub_.publish(lc_status_msg);
                request_sent = false;  //Reset variable
            }
 
        }
        //@SONAR_START@
        return true;
    }

    void CooperativeLaneChangePlugin::add_maneuver_to_response(cav_srvs::PlanTrajectoryRequest &req, cav_srvs::PlanTrajectoryResponse &resp, std::vector<cav_msgs::TrajectoryPlanPoint> &planned_trajectory_points){
        cav_msgs::TrajectoryPlan trajectory_plan;
        trajectory_plan.header.frame_id = "map";
        trajectory_plan.header.stamp = ros::Time::now();
        trajectory_plan.trajectory_id = boost::uuids::to_string(boost::uuids::random_generator()());

        trajectory_plan.trajectory_points = planned_trajectory_points;
        trajectory_plan.initial_longitudinal_velocity = std::max(req.vehicle_state.longitudinal_vel, minimum_speed_);
        resp.trajectory_plan = trajectory_plan;

        resp.related_maneuvers.push_back(req.maneuver_index_to_plan);

        resp.maneuver_status.push_back(cav_srvs::PlanTrajectory::Response::MANEUVER_IN_PROGRESS);
    }
    
    cav_msgs::MobilityRequest CooperativeLaneChangePlugin::create_mobility_request(std::vector<cav_msgs::TrajectoryPlanPoint>& trajectory_plan, cav_msgs::Maneuver& maneuver){

        cav_msgs::MobilityRequest request_msg;
        cav_msgs::MobilityHeader header;
        header.sender_id = sender_id_;
        header.recipient_id = DEFAULT_STRING_;  
        header.sender_bsm_id = bsmIDtoString(bsm_core_);
        header.plan_id = boost::uuids::to_string(boost::uuids::random_generator()());
        header.timestamp = trajectory_plan.front().target_time.toNSec() *1000000;
        request_msg.header = header;

        request_msg.strategy = "carma/cooperative-lane-change";
        request_msg.plan_type.type = cav_msgs::PlanType::CHANGE_LANE_LEFT;
        //Urgency- Currently unassigned
        int urgency;
        if(maneuver_fraction_completed_ <= starting_fraction_){
            urgency = 10;
        }
        else if(maneuver_fraction_completed_ <= mid_fraction_ ){
            urgency = 5;
        }
        else{
            urgency=1;
        }
        ROS_DEBUG_STREAM("Maneuver fraction completed:"<<maneuver_fraction_completed_);
        request_msg.urgency = urgency;

        //Strategy params
        //Encode JSON with Boost Property Tree
        using boost::property_tree::ptree;
        ptree pt;
        double end_speed_floor = std::floor(maneuver.lane_change_maneuver.end_speed);
        int end_speed_fractional = (maneuver.lane_change_maneuver.end_speed - end_speed_floor) * 10;

        ROS_DEBUG_STREAM("end_speed_floor" << end_speed_floor);
        ROS_DEBUG_STREAM("end_speed_fractional" << end_speed_fractional);
        ROS_DEBUG_STREAM("start_lanelet_id" << maneuver.lane_change_maneuver.starting_lane_id);
        ROS_DEBUG_STREAM("end_lanelet_id" << maneuver.lane_change_maneuver.ending_lane_id);

        pt.put("s",(int)end_speed_floor); 
        pt.put("f",end_speed_fractional); 
        pt.put("sl",maneuver.lane_change_maneuver.starting_lane_id);
        pt.put("el", maneuver.lane_change_maneuver.ending_lane_id);

        std::stringstream body_stream;
        boost::property_tree::json_parser::write_json(body_stream,pt);
        request_msg.strategy_params = body_stream.str(); 
        ROS_DEBUG_STREAM("request_msg.strategy_params" << request_msg.strategy_params);

        //Trajectory
        cav_msgs::Trajectory trajectory;
        if (map_projector_) {
            trajectory = trajectory_plan_to_trajectory(trajectory_plan);
            //Location
            cav_msgs::TrajectoryPlanPoint temp_loc_to_convert;
            temp_loc_to_convert.x = pose_msg_.pose.position.x;
            temp_loc_to_convert.y = pose_msg_.pose.position.y;
            cav_msgs::LocationECEF location = trajectory_point_to_ecef(temp_loc_to_convert);

            //Using trajectory first point time as location timestamp
            location.timestamp = trajectory_plan.front().target_time.toNSec() * 1000000;

            request_msg.location = location;
        }
        else 
        {
            ROS_ERROR_STREAM("Map projection not available to be used with request message");
        }
        
        request_msg.trajectory = trajectory;
        request_msg.expiration = trajectory_plan.back().target_time.toSec();
        ROS_DEBUG_STREAM("request_msg.expiration: " << request_msg.expiration << "of which string size: " << std::to_string(request_msg.expiration).size());
        
        return request_msg;
    }

    cav_msgs::Trajectory CooperativeLaneChangePlugin::trajectory_plan_to_trajectory(const std::vector<cav_msgs::TrajectoryPlanPoint>& traj_points) const{
        cav_msgs::Trajectory traj;

        cav_msgs::LocationECEF ecef_location = trajectory_point_to_ecef(traj_points[0]);

        if (traj_points.size()<2){
            ROS_WARN("Received Trajectory Plan is too small");
            traj.offsets = {};
        }
         else{
            cav_msgs::LocationECEF prev_point = ecef_location;
            for (size_t i=1; i<traj_points.size(); i++){
                
                cav_msgs::LocationOffsetECEF offset;
                cav_msgs::LocationECEF new_point = trajectory_point_to_ecef(traj_points[i]); //m to cm to fit the msg standard
                offset.offset_x = (int16_t)(new_point.ecef_x - prev_point.ecef_x);  
                offset.offset_y = (int16_t)(new_point.ecef_y - prev_point.ecef_y);
                offset.offset_z = (int16_t)(new_point.ecef_z - prev_point.ecef_z);
                prev_point = new_point;
                traj.offsets.push_back(offset);
            }
        }

        traj.location = ecef_location; 

        return traj;
    }

    cav_msgs::LocationECEF CooperativeLaneChangePlugin::trajectory_point_to_ecef(const cav_msgs::TrajectoryPlanPoint& traj_point) const{
        if (!map_projector_) {
            throw std::invalid_argument("No map projector available for ecef conversion");
        }
        cav_msgs::LocationECEF location;    
        
        lanelet::BasicPoint3d ecef_point = map_projector_->projectECEF({traj_point.x, traj_point.y, 0.0}, 1);
        location.ecef_x = ecef_point.x() * 100.0; // Convert cm to m
        location.ecef_y = ecef_point.y() * 100.0;
        location.ecef_z = ecef_point.z() * 100.0;

        return location;
    } 

    std::vector<cav_msgs::TrajectoryPlanPoint> CooperativeLaneChangePlugin::plan_lanechange(cav_srvs::PlanTrajectoryRequest &req){
        
        lanelet::BasicPoint2d veh_pos(req.vehicle_state.X_pos_global, req.vehicle_state.Y_pos_global);
        double current_downtrack = wm_->routeTrackPos(veh_pos).downtrack;

        // Only plan the trajectory for the requested LANE_CHANGE maneuver
        std::vector<cav_msgs::Maneuver> maneuver_plan;
        if(req.maneuver_plan.maneuvers[req.maneuver_index_to_plan].type != cav_msgs::Maneuver::LANE_CHANGE)
        {
            throw std::invalid_argument ("Cooperative Lane Change Plugin doesn't support this maneuver type");
        }
        maneuver_plan.push_back(req.maneuver_plan.maneuvers[req.maneuver_index_to_plan]);

        if(current_downtrack >= maneuver_plan.front().lane_change_maneuver.end_dist){
            request_sent = false;
        }
        basic_autonomy::waypoint_generation::DetailedTrajConfig wpg_detail_config;
        basic_autonomy::waypoint_generation::GeneralTrajConfig wpg_general_config;

        wpg_general_config = basic_autonomy::waypoint_generation::compose_general_trajectory_config("cooperative_lanechange", downsample_ratio_, turn_downsample_ratio_);
        
        wpg_detail_config = basic_autonomy::waypoint_generation::compose_detailed_trajectory_config(trajectory_time_length_, 
                                                                            curve_resample_step_size_, minimum_speed_, 
                                                                            max_accel_, lateral_accel_limit_, 
                                                                            speed_moving_average_window_size_, 
                                                                            curvature_moving_average_window_size_, back_distance_,
                                                                            buffer_ending_downtrack_);

        ROS_DEBUG_STREAM("Current downtrack:"<<current_downtrack);
        
        auto points_and_target_speeds = basic_autonomy::waypoint_generation::create_geometry_profile(maneuver_plan, current_downtrack,wm_, ending_state_before_buffer_, req.vehicle_state, wpg_general_config, wpg_detail_config);

        //Calculate maneuver fraction completed (current_downtrack/(ending_downtrack-starting_downtrack)
        auto maneuver_end_dist = maneuver_plan.back().lane_change_maneuver.end_dist;
        auto maneuver_start_dist = maneuver_plan.front().lane_change_maneuver.start_dist;
        maneuver_fraction_completed_ = (maneuver_start_dist - current_downtrack)/(maneuver_end_dist - maneuver_start_dist);

        ROS_DEBUG_STREAM("Maneuvers to points size:"<<points_and_target_speeds.size());
        auto downsampled_points = carma_utils::containers::downsample_vector(points_and_target_speeds, downsample_ratio_);

        std::vector<cav_msgs::TrajectoryPlanPoint> trajectory_points = basic_autonomy::waypoint_generation::compose_lanechange_trajectory_from_centerline(downsampled_points, req.vehicle_state, req.header.stamp,
                                                                                         wm_, ending_state_before_buffer_, wpg_detail_config);
        ROS_DEBUG_STREAM("Compose Trajectory size:"<<trajectory_points.size());
        return trajectory_points;

    }

    void CooperativeLaneChangePlugin::georeference_callback(const std_msgs::StringConstPtr& msg) 
    {
        map_projector_ = std::make_shared<lanelet::projection::LocalFrameProjector>(msg->data.c_str());  // Build projector from proj string
    }
   
}<|MERGE_RESOLUTION|>--- conflicted
+++ resolved
@@ -147,19 +147,11 @@
         lanelet::ConstLanelet start_lanelet = veh2_lanelet;
         lanelet::ConstLanelet end_lanelet = current_lanelet;
         
-<<<<<<< HEAD
-        lanelet::routing::RoutingGraphUPtr map_graph = lanelet::routing::RoutingGraph::build(*(wm_->getMap()), *traffic_rules);
-=======
         auto map_graph = wm_->getMapRoutingGraph();
->>>>>>> 5842c022
         ROS_DEBUG_STREAM("Graph created");
 
         auto temp_route = map_graph->getRoute(start_lanelet, end_lanelet);
         ROS_DEBUG_STREAM("Route created");
-<<<<<<< HEAD
-        
-        auto shortest_path2 = temp_route.get().shortestPath();
-=======
 
         //Throw exception if there is no shortest path from veh2 to subject vehicle
         lanelet::routing::LaneletPath shortest_path2;
@@ -172,7 +164,6 @@
             throw std::invalid_argument("No path exists from roadway object to subject");
         }
  
->>>>>>> 5842c022
         ROS_DEBUG_STREAM("Shorted path created size: " << shortest_path2.size());
         for (auto llt : shortest_path2)
         {
