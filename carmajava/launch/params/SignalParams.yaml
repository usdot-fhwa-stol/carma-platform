# SignalParams.yaml
# Defines all configurable parameters for the Signal Plugin

#-----
#----- Basic params
#-----

# maximumSpeed and crawlingSpeed are in mph
maximumSpeed: 35.0
crawlingSpeed: 5.0

# all accel limits are in m/s^2 (accel & decel limits must always be the same due to XGV implementation)
defaultAccel: 2.0
# situation-specific accel limits
rampUpAccel: 1.84
scenario2InitiateAccel: 1.81
scenario3InitiateAccel: 1.82
scenario4InitiateAccel: 0.5
scenario2DepartureAccel: 0.9
scenario3DepartureAccel: 1.83

# maximumJerk is in m/s^3
maximumJerk: 10.0

# Default operating speed
defaultspeed: 20.0

# periodicDelay is time step size in ms
periodicDelay: 50

# sleep adjustment in ms, used to fiddle with end of cycle computations to help get cycles as close as possible to periodicDelay
sleep/adjustment: 6

###### performancechecks turned off for testing only - this causes code to throw errors if data is stale
performancechecks: true

#-----
#----- DVI
#-----

# missingDataThreshold identifies the number of consecutive read cycles with missing data that is considered a fault
missingDataThreshold: 5

# uiRefresh - indicates in how many read cycles to go through before updating UI
uiRefresh: 5

# slowLogging - indicates how many read cycles to go through before logging; not used at this time
slowLogging: 30

# starts the consumers as soon as the software starts running
autoStartConsumption: true

# mps value - determine motion status using this value on both sides of the current speed when comparing last speed
motion/status/smoothing: 0.14

# number of elements to use in speed queue to calculate 'last speed'...avg over last second if 10Hz
motion/status/queue: 10

# concrete type of IDataFilter, missing value defaults to NoFilter
datafilter: 'gov.dot.fhwa.saxton.glidepath.filter.PolyHoloA'

# indicates how many warning/statusMessages can accumulate within cycleMax before we forward to DVI
#   i.e. 10 within 20 cycles
cycleMax: 20
cycleThreshold: 10

# distance in feet to automatically roll logs and stop application, this value must be negative to indicate
#  beyond the stop bar
dtsb/auto/stop: -400.0

#-----
#----- Consumers
#-----

# consumer list...if auto start is true, these are automatically started
#     if auto start false, this list is available from consumers.html to manually test consumers
consumers:
 - gov.dot.fhwa.saxton.glidepath.asd.map.MapConsumer
 - gov.dot.fhwa.saxton.glidepath.gps.GpsConsumer
 - gov.dot.fhwa.saxton.glidepath.xgv.XgvConsumer
 - gov.dot.fhwa.saxton.glidepath.asd.spat.SpatConsumer

#this debug flag is simply used to NOT validate the ultimate DataElementHolder returned from all consumers
#  this allows debugging/checking of a single consumer
debug: true

#-----
#----- Pinpoint
#-----

gps/host: "192.168.0.5"
gps/port: 9501
gps/udpport: 8123
# turner lab glidepath 192.168.0.5 LOCAL
#gps.host: 172.24.0.29
# turner lab caddy 192.168.88.29
# turner lab glidepath 166.143.153.184 REMOTE
# turner lab glidepath 192.168.0.5 LOCAL
#gps.host: 166.143.153.184

#-----
#----- ASD
#-----

asd/initialTimeout: 2000
asd/operTimeout: 30
asd/spatport: 7788
asd/mapport: 7789
asd/maxpacketsize: 1472

#comma-separated list of (decimal) intersections IDs that will be used; other intersections ignored
# TFHRC West Int: 9709
# TFHRC East Int: 9945
asd/intersections: "9709"

# number of time steps after first seeing data from a new intersection before we start calculating spat reliability
asd/minSamplesForReliability: 4

#-----
#----- EAD
#-----

# concrete type of ITrajectory to instantiate, missing value defaults to simulated
ead/trajectoryclass: 'gov.dot.fhwa.saxton.glidepath.ead.Trajectory'
#ead/trajectoryclass: gov.dot.fhwa.saxton.glidepath.ead.SimulatedTrajectory

# these define the granularity of the AStar tree grid; coarse for first pass across all intersections, fine for
# the detailed pass looking at only the nearest intersection
ead/coarse_time_inc: 6.0
ead/coarse_speed_inc: 2.0
ead/fine_time_inc: 2.0
ead/fine_speed_inc: 0.8

# enables limiting of speed commands based on maximum acceleration capability
ead/accelLimiter: false

# enables limiting of speed commands based on maximum allowable jerk
ead/jerkLimiter: false

# buffer at beginning of yellow or end of green, sec, to avoid crossing as the signal changes
ead/timebuffer: 4.0

# ead/cte/threshold is in cm; the CTE beyond which we stop trying to associate with a lane
ead/cte/threshold: 400

# lag time, sec, that it will take (on average) for the vehicle to respond to a command change
ead/response/lag: 1.9

# max number of consecutive missing SPAT messages before it is considered a critical error
ead/max/spat/errors: 5

# is the failsafe stopping logic enabled?
ead/failsafe/on: true

# distance in front of stop bar that failsafe tries to stop (allows for positional error)
ead/failsafe/distance/buffer: -1.99

# multiplier on max decel used only for failsafe
ead/failsafe/decel/factor: 1.3

# Vehichle control parameters
ead/maxcmdadj: 3.0
ead/cmdaccelgain: 0.17
ead/cmdspeedgain: 0.0
ead/cmdbias: 0.0

# if > 0 then overrides the operating speed (mph), regardless of what is entered on the tablet
# TODO remove this
ead/osOverride: "15"

# Max distance in front of the stop bar that it is acceptable to stop, m
ead/acceptableStopDistance: 6.0

# A string identifying the fuel cost model which will be used for computing cost between nodes
# DEFAULT: The fuel cost model use in the origional Glidepath Phase 2 whitepaper
# MOVES_2010: The fuel cost model based on the EPA 2010 MOVES brief on vehicle efficiency
ead/desiredCostModel: 'DEFAULT'

# ----- DEFAULT cost model params for AStar tree

# drag coef Based on 0.84*Ac per http://ecomodder.com/wiki/index.php/Vehicle_Coefficient_of_Drag_List
ead/dragCoefficient: 0.5

# frontal area of the vehicle in m2 (2013 SRX is 2.89)
ead/frontalArea: 2.89

# air density in kg/m3; Value 1.29 @0 deg C, 1.23 @ 15 deg C, 1.20 @ 20 deg C, 1.16 @ 30 deg C
ead/airDensity: 1.20

# vehicle mass in kg; Cadillac 2013 SRX curb weight :  1916 kg + two people @82 kg each
ead/vehicleMass: 2080.0

# rollingResistanceOverride forces this constant value; if not specified then coef will be calculated as a function of speed
#ead/rollingResistanceOverride: 0.02

# idle cost is the equivalent amount of mechanical energy wasted by the idling engine while vehicle is stopped, J/s
# 19.3 kJ/s is suggested by Guoyuan Wu on 12/29/17.
ead/idleCost: 19300.0

# true will make this the min energy rate for everything; false applies this only when speed is zero
<<<<<<< HEAD
ead.useIdleMin: false

## NCV Handling ##

# String: Identifies the NCV motion prediction model which will be used to predict future trajectories of detected NCVs
# Options:
# SIMPLE_LINEAR_REGRESSION: Simple linear regression used to predict motion based on past history
# UCR_NEURAL_NET: Neural net based prediction of motion based on historical data (NOT IMPLEMENTED)
ead.NCVHandling.objectMotionPredictorModel: "SIMPLE_LINEAR_REGRESSION"

# Integer: The maximum age of a sensed NCV data sample in ms. Older samples will be removed from object history
# Units: ms 
ead.NCVHandling.collision.maxObjectHistoricalDataAge: 3000

# Double: The maximum distance between points in the interpolated vehicle path used for collision checking
# Units: m
ead.NCVHandling.collision.distanceStep: 2.5

# Double: The amount of forward time to predict detected NCV motion for
# Units: s
ead.NCVHandling.collision.timeDuration: 3.0

# Double: The amount of buffer to put around the host vehicle's downtrack bounds when doing a collision check
# The downtrack margin will be (vehicle's length / 2.0) + downtrack buffer
# Units: m
ead.NCVHandling.collision.downtrackBuffer: 8.0

# Double: The amount of buffer to put around the host vehicle's crosstrack bounds when doing a collision check
# The crosstrack margin will be (vehicle's width / 2.0) + crosstrack buffer
# Units: m
ead.NCVHandling.collision.crosstrackBuffer: 2.0

# Double: The margin which will define collision bounds in the time dimension
# Units: s
ead.NCVHandling.collision.timeMargin: 0.2

# Double: The percentage of the lateral conflict margin by which to bias the host vehicle's position to the right
# Units: percent
ead.NCVHandling.collision.longitudinalBias: 0.0

# Double: The percentage of the longitudinal conflict margin by which to bias the host vehicle's position to the front
# Units: percent
ead.NCVHandling.collision.lateralBias: 0.0

# Double: The percentage of the time conflict margin by which to bias the host vehicle's position forward in time
# Units: percent
ead.NCVHandling.collision.temporalBias: 0.0
=======
ead/useIdleMin: false

#### Start of Parameters used for MOVES Fuel Cost Model
## Vehicle Type Parameters
## Used in the Vehicle Specific Power (VSP) calculation
## VSP = (A*v + B*v*v + C*v*v*v + M*v*(a + g * Math.sin(theta))) / f;
## Where g is the acceleration due to gravity and theta is the road grade
## v is the velocity and a is the acceleration
## The other terms are listed as parameters below

# The Rolling Term (A) used in the VSP calculation
# Units: kW-s/m
ead/MOVES/rollingTermA: 0.22112

# The Rotating Term (B) used in the VSP calculation
# Units: kW-s^2/m^2
ead/MOVES/rotatingTermB: 0.002838

# The Drag Term (C) used in the VSP calculation
# Units: kW-s^3/m^3
ead/MOVES/dragTermC: 0.000698

# The vehicle mass (M)
# Units: Metric tons
ead/MOVES/vehicleMassInTons: 1.86686

# The Fixed Mass Factor (f)
# Units: Metric tons
ead/MOVES/fixedMassFactor: 1.86686

# The path to the table used for determining vehicle energy usage rates based on operation mode and source id
ead/MOVES/baseRateTablePath: 'BaseRateForPassengerTruck.csv'

#### End of Parameters used in MOVES Fuel Cost Model
>>>>>>> 7ac87d3b
<|MERGE_RESOLUTION|>--- conflicted
+++ resolved
@@ -198,7 +198,6 @@
 ead/idleCost: 19300.0
 
 # true will make this the min energy rate for everything; false applies this only when speed is zero
-<<<<<<< HEAD
 ead.useIdleMin: false
 
 ## NCV Handling ##
@@ -246,8 +245,6 @@
 # Double: The percentage of the time conflict margin by which to bias the host vehicle's position forward in time
 # Units: percent
 ead.NCVHandling.collision.temporalBias: 0.0
-=======
-ead/useIdleMin: false
 
 #### Start of Parameters used for MOVES Fuel Cost Model
 ## Vehicle Type Parameters
@@ -280,5 +277,4 @@
 # The path to the table used for determining vehicle energy usage rates based on operation mode and source id
 ead/MOVES/baseRateTablePath: 'BaseRateForPassengerTruck.csv'
 
-#### End of Parameters used in MOVES Fuel Cost Model
->>>>>>> 7ac87d3b
+#### End of Parameters used in MOVES Fuel Cost Model