--- conflicted
+++ resolved
@@ -918,13 +918,8 @@
 
         // Read incoming message info
         std::string strategyParams = msg.strategy_params;
-<<<<<<< HEAD
         std::string senderId = msg.m_header.sender_id; 
         std::string platoonId = msg.m_header.plan_id; 
-=======
-        std::string senderId = msg.header.sender_id; 
-        std::string platoonId = msg.header.plan_id;
->>>>>>> 18f61dc0
 
         // In the current state, host vehicle care about the INFO heart-beat operation message if we are not currently in
         // a negotiation, and host also need to care about operation from members in our current platoon.
@@ -1020,19 +1015,11 @@
                 fmter %pose_ecef_point_.ecef_y;     //  index = 3, in cm.
                 fmter %pose_ecef_point_.ecef_z;     //  index = 4, in cm.
                 request.strategy_params = fmter.str();
-<<<<<<< HEAD
-                request.urgency = 50;
-
-                pm_.current_plan = PlatoonPlan(true, request.m_header.timestamp, request.m_header.plan_id, senderId);
                 mobility_request_publisher_(request);
                 ROS_DEBUG_STREAM("Publishing request to leader " << senderId << " with params " << request.strategy_params << " and plan id = " << request.m_header.plan_id);
-                potentialNewPlatoonId = platoonId;
-=======
-                mobility_request_publisher_(request);
-                ROS_DEBUG_STREAM("Publishing request to leader " << senderId << " with params " << request.strategy_params << " and plan id = " << request.header.plan_id);
 
                 // Create a new join plan
-                pm_.current_plan = ActionPlan(true, request.header.timestamp, request.header.plan_id, senderId);
+                pm_.current_plan = ActionPlan(true, request.m_header.timestamp, request.m_header.plan_id, senderId);
 
                 // If we are asking to join an actual platoon (not a solo vehicle), then save its ID for later use
                 if (platoonId.length() > 0)
@@ -1040,7 +1027,6 @@
                     pm_.targetPlatoonID = platoonId;
                     ROS_DEBUG_STREAM("Detected neighbor as a real platoon & storing its ID: " << platoonId);
                 }
->>>>>>> 18f61dc0
             }
 
             // step 4. Request frontal join, if the neighbor is a real platoon
@@ -1051,18 +1037,6 @@
                  */
                 ROS_DEBUG_STREAM("Neighbor platoon leader is right behind us");
                 
-<<<<<<< HEAD
-                // compose request
-                cav_msgs::MobilityRequest request;
-                potentialNewPlatoonId_front_ = boost::uuids::to_string(boost::uuids::random_generator()());
-                request.m_header.plan_id = potentialNewPlatoonId_front_;
-                request.m_header.recipient_id = senderId; //neighbor platoon leader
-                request.m_header.sender_id = config_.vehicleID;
-                request.m_header.timestamp = ros::Time::now().toNSec() / 1000000;
-                request.location = pose_to_ecef(pose_msg_);
-                
-=======
->>>>>>> 18f61dc0
                 // UCLA: assign a new plan type
                 request.plan_type.type = cav_msgs::PlanType::JOIN_PLATOON_FROM_FRONT;
 
@@ -1078,25 +1052,17 @@
                 fmter %pose_ecef_point_.ecef_y;     //  index = 3, in cm.
                 fmter %pose_ecef_point_.ecef_z;     //  index = 4, in cm.
                 request.strategy_params = fmter.str();
-<<<<<<< HEAD
-                request.urgency = 50;
-
-                // UCLA: generate new platoonplan for front join.
-                pm_.current_plan = PlatoonPlan(true, request.m_header.timestamp, request.m_header.plan_id, senderId);
                 mobility_request_publisher_(request);
                 ROS_DEBUG_STREAM("Publishing front join request to the leader " << senderId << " with params " << request.strategy_params << " and plan id = " << request.m_header.plan_id);
-=======
-                mobility_request_publisher_(request);
-                ROS_DEBUG_STREAM("Publishing front join request to the leader " << senderId << " with params " << request.strategy_params << " and plan id = " << request.header.plan_id);
 
                 // Create a new join plan
-                pm_.current_plan = ActionPlan(true, request.header.timestamp, request.header.plan_id, senderId);
+                pm_.current_plan = ActionPlan(true, request.m_header.timestamp, request.m_header.plan_id, senderId);
 
                 // If testing with a solo vehicle to represent the target platoon, then use the current join plan ID for that platoon;
                 // otherwise, it will already have and ID so store it for future use
                 if (config_.test_front_join)
                 {
-                    pm_.targetPlatoonID = request.header.plan_id;
+                    pm_.targetPlatoonID = request.m_header.plan_id;
                     ROS_DEBUG_STREAM("Since neighbor is a fake platoon, storing " << pm_.targetPlatoonID << " as its platoon ID");
                 }
                 else
@@ -1104,7 +1070,6 @@
                     pm_.targetPlatoonID = platoonId;
                     ROS_DEBUG_STREAM("Storing real neighbor platoon's ID as target: " << pm_.targetPlatoonID);
                 }
->>>>>>> 18f61dc0
             }
 
             // step 5. Request cut-in join (front, middle or rear, from adjacent lane)
@@ -1121,20 +1086,7 @@
                 //  -ensure join_index gets an appropriate value for the type of join
                 //  -ensure plan type corresponds to join_index
 
-<<<<<<< HEAD
-                std::string newLeaderPlatoonId = pm_.currentPlatoonID; // set self's (front join veh) platoon ID as the new platoon ID
-                ROS_DEBUG_STREAM("Host vehicle platoon id = " << newLeaderPlatoonId << "; join the rear platoon as the new leader (frontal join).");
-
-                // compose request
-                cav_msgs::MobilityRequest request;
-                request.m_header.plan_id = boost::uuids::to_string(boost::uuids::random_generator()());
-                request.m_header.recipient_id = senderId;
-                request.m_header.sender_id = config_.vehicleID;
-                request.m_header.timestamp = ros::Time::now().toNSec() / 1000000;
-                request.location = pose_to_ecef(pose_msg_);
-=======
                 // complete the request
->>>>>>> 18f61dc0
 
                 int join_index = -1;
                 // UCLA: this is a newly added plan type 
@@ -1148,20 +1100,11 @@
                 fmter %pose_ecef_point_.ecef_z;     //  index = 4
                 fmter %join_index;                  //  index = 5
                 request.strategy_params = fmter.str();
-<<<<<<< HEAD
-                request.urgency = 50;
-
-                // UCLA: generate new platoonplan for front join.
-                pm_.current_plan = PlatoonPlan(true, request.m_header.timestamp, request.m_header.plan_id, senderId);
                 mobility_request_publisher_(request);
                 ROS_DEBUG_STREAM("Publishing request to the leader " << senderId << " with params " << request.strategy_params << " and plan id = " << request.m_header.plan_id);
-                potentialNewPlatoonId_front_ = newLeaderPlatoonId;
-=======
-                mobility_request_publisher_(request);
-                ROS_DEBUG_STREAM("Publishing request to the leader " << senderId << " with params " << request.strategy_params << " and plan id = " << request.header.plan_id);
 
                 // Create a new join plan
-                pm_.current_plan = ActionPlan(true, request.header.timestamp, request.header.plan_id, senderId);
+                pm_.current_plan = ActionPlan(true, request.m_header.timestamp, request.m_header.plan_id, senderId);
 
                 // If we are asking to join an actual platoon (not a solo vehicle), then save its ID for later use
                 if (platoonId.length() > 0)
@@ -1169,7 +1112,6 @@
                     pm_.targetPlatoonID = platoonId;
                     ROS_DEBUG_STREAM("Detected neighbor as a real platoon & storing its ID: " << platoonId);
                 }
->>>>>>> 18f61dc0
             }
 
             // step 6. Return none if no platoon nearby
@@ -1230,12 +1172,7 @@
     {
         std::string strategyParams = msg.strategy_params;
         bool isPlatoonStatusMsg = (strategyParams.rfind(OPERATION_STATUS_TYPE, 0) == 0);
-<<<<<<< HEAD
-        std::string senderId = msg.m_header.sender_id; 
-
-=======
->>>>>>> 18f61dc0
-        if(isPlatoonStatusMsg) 
+        if (isPlatoonStatusMsg) 
         {
             mob_op_cb_STATUS(msg);
             ROS_DEBUG_STREAM("Platoon STATUS operation message processed in Lead with Operation state.");
@@ -1432,11 +1369,7 @@
     // Middle state that decided whether to accept joiner  
     MobilityRequestResponse PlatoonStrategicIHPPlugin::mob_req_cb_leaderwaiting(const cav_msgs::MobilityRequest& msg)
     {
-<<<<<<< HEAD
-        bool isTargetVehicle = msg.m_header.sender_id == lw_applicantId_;
-=======
-        bool isTargetVehicle = msg.header.sender_id == pm_.current_plan.peerId;
->>>>>>> 18f61dc0
+        bool isTargetVehicle = msg.m_header.sender_id == pm_.current_plan.peerId;
         bool isCandidateJoin = msg.plan_type.type == cav_msgs::PlanType::PLATOON_FOLLOWER_JOIN;
 
         lanelet::BasicPoint2d incoming_pose = ecef_to_map_point(msg.location);
@@ -1454,18 +1387,14 @@
 
             // Change state to LEADER
             pm_.current_platoon_state = PlatoonState::LEADER;
-<<<<<<< HEAD
-            pm_.currentPlatoonID = msg.m_header.plan_id;
-=======
 
             // If we are not already in a platoon, then use this activity plan ID for the newly formed platoon
             if (pm_.currentPlatoonID.length() == 0)
             {
-                pm_.currentPlatoonID = msg.header.plan_id;
+                pm_.currentPlatoonID = msg.m_header.plan_id;
             }
 
             // Add the joiner to our platoon record
->>>>>>> 18f61dc0
             PlatoonMember newMember = PlatoonMember();
             newMember.staticId = msg.m_header.sender_id;
             newMember.vehiclePosition = wm_->routeTrackPos(incoming_pose).downtrack;
@@ -1532,12 +1461,7 @@
         // We are currently checking two basic JOIN conditions:
         //     1. The size limitation on current platoon based on the plugin's parameters.
         //     2. Calculate how long that vehicle can be in a reasonable distance to actually join us.
-<<<<<<< HEAD
-        // TODO: We ignore the lane information for now and assume the applicant is in the same lane with us.
         cav_msgs::MobilityHeader msgHeader = msg.m_header;
-=======
-        cav_msgs::MobilityHeader msgHeader = msg.header;
->>>>>>> 18f61dc0
         std::string params = msg.strategy_params;
         std::string applicantId = msgHeader.sender_id;
         ROS_DEBUG_STREAM("Receive mobility JOIN request from " << applicantId << " and PlanId = " << msgHeader.plan_id);
@@ -1608,12 +1532,7 @@
                     // change state to leaderwaiting !
                     pm_.current_platoon_state = PlatoonState::LEADERWAITING;
                     waitingStartTime = ros::Time::now().toNSec() / 1000000;
-<<<<<<< HEAD
-                    lw_applicantId_ = msg.m_header.sender_id;  // this is ID of the backjoin applicant (plan sender is always the car trying to find a leader)
-                    // plugin.setState(new LeaderWaitingState(plugin, log, pluginServiceLocator, applicantId));
-=======
                     pm_.current_plan = ActionPlan(true, waitingStartTime, msgHeader.plan_id, applicantId);
->>>>>>> 18f61dc0
                     return MobilityRequestResponse::ACK;
                 }
                 else 
@@ -1679,13 +1598,8 @@
                         pm_.currentPlatoonID = msgHeader.plan_id;
                     }
 
-<<<<<<< HEAD
-                    // add front join new joiner ID (fj_new_joiner_Id_)
-                    fj_new_joiner_Id_ = msg.m_header.sender_id; // old leader that is applying to join new leader at front
-=======
                     // Store the leader ID as that of the joiner to allow run_leader_aborting to work correctly
                     pm_.platoonLeaderID = applicantId;
->>>>>>> 18f61dc0
 
                     waitingStartTime = ros::Time::now().toNSec() / 1000000;
                     return MobilityRequestResponse::ACK;
@@ -1715,17 +1629,8 @@
             {
                 ROS_DEBUG_STREAM("The current platoon has enough room for the applicant with size " << applicantSize);
                 ROS_DEBUG_STREAM("The applicant is close enough for cut-in join, send acceptance response");
-<<<<<<< HEAD
-                ROS_DEBUG_STREAM("The leader will keep track of the joining vehicle's ID untill the end of the current cut-in maneuver.");
-                
-                // update the joiningID_ if the current joining request is the first request
-                joiningID_ = (joiningID_=="") ? applicantId : joiningID_;
-                
-                ROS_DEBUG_STREAM("Change to Leading with operation state and waiting for " << msgHeader.sender_id << " to change lane");
-=======
                 ROS_DEBUG_STREAM("The leader will keep track of the joining vehicle's ID until the end of the current cut-in maneuver.");
-                ROS_DEBUG_STREAM("Change to Leading with operation state and waiting for " << msg.header.sender_id << " to change lane");
->>>>>>> 18f61dc0
+                ROS_DEBUG_STREAM("Change to Leading with operation state and waiting for " << msg.m_header.sender_id << " to change lane");
                 // change state to lead with operation
                 pm_.current_platoon_state = PlatoonState::LEADWITHOPERATION;
                 waitingStartTime = ros::Time::now().toNSec() / 1000000;
@@ -1765,12 +1670,7 @@
     // UCLA: mobility request candidate leader (inherited from leader waiting)
     MobilityRequestResponse PlatoonStrategicIHPPlugin::mob_req_cb_candidateleader(const cav_msgs::MobilityRequest& msg)
     {   
-<<<<<<< HEAD
-        
-        bool isTargetVehicle = msg.m_header.sender_id == fj_new_joiner_Id_; // need to check: senderID (old leader) == front join applicant ID
-=======
-        bool isTargetVehicle = msg.header.sender_id == pm_.current_plan.peerId; // need to check: senderID (old leader)
->>>>>>> 18f61dc0
+        bool isTargetVehicle = msg.m_header.sender_id == pm_.current_plan.peerId; // need to check: senderID (old leader)
         bool isCandidateJoin = msg.plan_type.type == cav_msgs::PlanType::PLATOON_FRONT_JOIN;
 
         lanelet::BasicPoint2d incoming_pose = ecef_to_map_point(msg.location);
@@ -1793,11 +1693,7 @@
         }
         else
         {
-<<<<<<< HEAD
             ROS_DEBUG_STREAM("Received platoon request with vehicle id = " << msg.m_header.sender_id);
-=======
-            ROS_DEBUG_STREAM("Received platoon request from vehicle id = " << msg.header.sender_id);
->>>>>>> 18f61dc0
             ROS_DEBUG_STREAM("The request type is " << msg.plan_type.type << " and we choose to ignore");
             return MobilityRequestResponse::NO_RESPONSE;
         }
@@ -1916,13 +1812,8 @@
     {
         // Firstly, check eligibility of the received message. 
         bool isCurrPlanValid = pm_.current_plan.valid;                          // Check if current plan is still valid (i.e., not timed out).
-<<<<<<< HEAD
         bool isForCurrentPlan = msg.m_header.plan_id == pm_.current_plan.planId;  // Check if plan Id matches.
-        bool isFromTargetVehicle = msg.m_header.sender_id == pm_.targetLeaderId;  // Check of target leader ID and sender ID matches.
-=======
-        bool isForCurrentPlan = msg.header.plan_id == pm_.current_plan.planId;  // Check if plan Id matches.
-        bool isFromTargetVehicle = msg.header.sender_id == pm_.current_plan.peerId;  // Check if expected peer ID and sender ID matches.
->>>>>>> 18f61dc0
+        bool isFromTargetVehicle = msg.m_header.sender_id == pm_.current_plan.peerId;  // Check if expected peer ID and sender ID matches.
         ROS_DEBUG_STREAM("mob_resp_cb: isCurrPlanValid = " << isCurrPlanValid << ", isForCurrentPlan = " << 
                         isForCurrentPlan << ", isFromTargetVehicle = " << isFromTargetVehicle);
         ROS_DEBUG_STREAM("current plan ID = " << pm_.current_plan.planId << ", peer ID = " << pm_.current_plan.peerId);
@@ -1991,12 +1882,7 @@
         // Check if current plan is still valid (i.e., not timed out)
         if (pm_.current_plan.valid)
         {
-<<<<<<< HEAD
             bool isForCurrentPlan = msg.m_header.plan_id == pm_.current_plan.planId;
-            bool isFromTargetVehicle = msg.m_header.sender_id == pm_.targetLeaderId;
-=======
-            bool isForCurrentPlan = msg.header.plan_id == pm_.current_plan.planId;
->>>>>>> 18f61dc0
             ROS_DEBUG_STREAM("isForCurrentPlan " << isForCurrentPlan);
 
             // Check the response is received correctly (i.e., host vehicle is the desired receiver).
@@ -2006,17 +1892,9 @@
                 {
                     // We change to follower state and start to actually follow that leader
                     // The platoon manager also need to change the platoon Id to the one that the target leader is using 
-<<<<<<< HEAD
+                    pm_.current_platoon_state = PlatoonState::FOLLOWER;
+                    pm_.changeFromLeaderToFollower(pm_.currentPlatoonID, msg.m_header.sender_id);
                     ROS_DEBUG_STREAM("The leader " << msg.m_header.sender_id << " agreed on our join. Change to follower state.");
-                    pm_.current_platoon_state = PlatoonState::FOLLOWER;
-                    targetPlatoonId = msg.m_header.plan_id;
-                    // change platoon manager to follower state 
-                    pm_.changeFromLeaderToFollower(targetPlatoonId, msg.m_header.sender_id);
-=======
-                    pm_.current_platoon_state = PlatoonState::FOLLOWER;
-                    pm_.changeFromLeaderToFollower(pm_.currentPlatoonID, msg.header.sender_id);
-                    ROS_DEBUG_STREAM("The leader " << msg.header.sender_id << " agreed on our join. Change to follower state.");
->>>>>>> 18f61dc0
                     ROS_WARN("changed to follower");
                 }
                 else
@@ -2125,14 +2003,8 @@
         // Check if current plan is still valid (i.e., not timed out).
         if (pm_.current_plan.valid)
         {
-<<<<<<< HEAD
             ROS_DEBUG_STREAM("My plan id = " << pm_.current_plan.planId << " and response plan Id = " << msg.m_header.plan_id);
-            ROS_DEBUG_STREAM("And peer id match " << (pm_.current_plan.peerId == msg.m_header.sender_id));
             ROS_DEBUG_STREAM("Expected peer id = " << pm_.current_plan.peerId << " and response sender Id = " << msg.m_header.sender_id);
-=======
-            ROS_DEBUG_STREAM("My plan id = " << pm_.current_plan.planId << " and response plan Id = " << msg.header.plan_id);
-            ROS_DEBUG_STREAM("Expected peer id = " << pm_.current_plan.peerId << " and response sender Id = " << msg.header.sender_id);
->>>>>>> 18f61dc0
 
             // Check the response is received correctly (i.e., host vehicle is the desired receiver).
             if (pm_.current_plan.planId == msg.m_header.plan_id && pm_.current_plan.peerId == msg.m_header.sender_id) 
@@ -2228,12 +2100,7 @@
         // Check if current plan is still valid (i.e., not timed out).
         if (pm_.current_plan.valid)
         {
-<<<<<<< HEAD
             bool isForCurrentPlan = msg.m_header.plan_id == pm_.current_plan.planId;
-            bool isFromTargetVehicle = msg.m_header.sender_id == pm_.targetLeaderId;
-            ROS_DEBUG_STREAM("isForCurrentPlan " << isForCurrentPlan);
-=======
-            bool isForCurrentPlan = msg.header.plan_id == pm_.current_plan.planId;
             bool isForFrontJoin = msg.plan_type.type == cav_msgs::PlanType::PLATOON_FRONT_JOIN;
 
 
@@ -2248,10 +2115,9 @@
             }else {
                 ROS_DEBUG_STREAM("*** plan type not captured.");
             }
->>>>>>> 18f61dc0
-
-            bool isFromTargetVehicle = msg.header.sender_id == pm_.current_plan.peerId;
-            ROS_DEBUG_STREAM("msg.header.sender_id " << msg.header.sender_id);
+
+            bool isFromTargetVehicle = msg.m_header.sender_id == pm_.current_plan.peerId;
+            ROS_DEBUG_STREAM("msg.header.sender_id " << msg.m_header.sender_id);
             ROS_DEBUG_STREAM("Plan Type " << msg.plan_type.type);
             ROS_DEBUG_STREAM("isForFrontJoin " << isForFrontJoin);
             ROS_DEBUG_STREAM("isForCurrentPlan " << isForCurrentPlan);
@@ -2264,36 +2130,19 @@
                 {
                     // We change to follower state and start to actually follow the new leader
                     // The platoon manager also need to change the platoon Id to the one that the target leader is using                
-<<<<<<< HEAD
+                    pm_.current_platoon_state = PlatoonState::FOLLOWER;
+                    pm_.changeFromLeaderToFollower(pm_.currentPlatoonID, msg.m_header.sender_id);
                     ROS_DEBUG_STREAM("The new leader " << msg.m_header.sender_id << " agreed on the frontal join. Change to follower state.");
-=======
->>>>>>> 18f61dc0
-                    pm_.current_platoon_state = PlatoonState::FOLLOWER;
-                    pm_.changeFromLeaderToFollower(pm_.currentPlatoonID, msg.header.sender_id);
-                    ROS_DEBUG_STREAM("The new leader " << msg.header.sender_id << " agreed on the frontal join. Change to follower state.");
                     ROS_WARN("changed to follower");
 
                     // reset leader aborting request marker
                     isFirstLeaderAbortRequest_ = true;
-<<<<<<< HEAD
-
-                    targetPlatoonId = msg.m_header.plan_id;
-                    // change platoon manager to follower state 
-                    pm_.changeFromLeaderToFollower(targetPlatoonId, msg.m_header.sender_id);
-                    ROS_WARN("changed to follower");
-                }
-                else
-                {
-                    // We change back to normal leader state and try to join other platoons
-                    ROS_DEBUG_STREAM("The new leader " << msg.m_header.sender_id << " does not agree on the frontal join. Change back to leader state.");
-=======
                     numLeaderAbortingCalls_ = 0;
                 }
                 else
                 {
                     // We change back to normal leader state
-                    ROS_DEBUG_STREAM("The new leader " << msg.header.sender_id << " does not agree on the frontal join. Change back to leader state.");
->>>>>>> 18f61dc0
+                    ROS_DEBUG_STREAM("The new leader " << msg.m_header.sender_id << " does not agree on the frontal join. Change back to leader state.");
                     pm_.current_platoon_state = PlatoonState::LEADER;
                     // We were already leading a platoon, so don't erase any of that info
                 }
@@ -2369,17 +2218,10 @@
 
             // task 3: notify gap-rear vehicle to stop slowing down
             cav_msgs::MobilityRequest request;
-<<<<<<< HEAD
             request.m_header.plan_id = boost::uuids::to_string(boost::uuids::random_generator()());
-            request.m_header.recipient_id = pm_.targetLeaderId;
+            request.m_header.recipient_id = pm_.current_plan.peerId;
             request.m_header.sender_id = config_.vehicleID;
             request.m_header.timestamp = ros::Time::now().toNSec() / 1000000;;
-=======
-            request.header.plan_id = boost::uuids::to_string(boost::uuids::random_generator()());
-            request.header.recipient_id = pm_.current_plan.peerId;
-            request.header.sender_id = config_.vehicleID;
-            request.header.timestamp = ros::Time::now().toNSec() / 1000000;;
->>>>>>> 18f61dc0
             // UCLA: A new plan type to stop creat gap.
             request.plan_type.type = cav_msgs::PlanType::STOP_CREATE_GAP;
             request.strategy = PLATOONING_STRATEGY;
@@ -2630,17 +2472,10 @@
             cav_msgs::MobilityRequest request;
             std::string planId = boost::uuids::to_string(boost::uuids::random_generator()());
             long currentTime = ros::Time::now().toNSec() / 1000000;
-<<<<<<< HEAD
             request.m_header.plan_id = planId;
-            request.m_header.recipient_id = pm_.targetLeaderId;
+            request.m_header.recipient_id = pm_.current_plan.peerId;
             request.m_header.sender_id = config_.vehicleID;
             request.m_header.timestamp = currentTime;
-=======
-            request.header.plan_id = planId;
-            request.header.recipient_id = pm_.current_plan.peerId;
-            request.header.sender_id = config_.vehicleID;
-            request.header.timestamp = currentTime;
->>>>>>> 18f61dc0
 
             request.plan_type.type = cav_msgs::PlanType::PLATOON_FOLLOWER_JOIN;
             request.strategy = PLATOONING_STRATEGY;
@@ -2758,17 +2593,10 @@
             cav_msgs::MobilityRequest request;
             std::string planId = boost::uuids::to_string(boost::uuids::random_generator()());
             long currentTime = ros::Time::now().toNSec() / 1000000;
-<<<<<<< HEAD
             request.m_header.plan_id = planId;
-            request.m_header.recipient_id = pm_.targetLeaderId;
+            request.m_header.recipient_id = pm_.platoonLeaderID; //the new joiner
             request.m_header.sender_id = config_.vehicleID;
             request.m_header.timestamp = currentTime;
-=======
-            request.header.plan_id = planId;
-            request.header.recipient_id = pm_.platoonLeaderID; //the new joiner
-            request.header.sender_id = config_.vehicleID;
-            request.header.timestamp = currentTime;
->>>>>>> 18f61dc0
             // UCLA added for cut-in, not used for other cases
             int join_index = -1; // Note: not used by same-lane functions.
             int platoon_size = pm_.getTotalPlatooningSize(); //depends on joiner to send op STATUS messages while joining
@@ -2933,17 +2761,10 @@
         cav_msgs::MobilityRequest request;
         std::string planId = boost::uuids::to_string(boost::uuids::random_generator()());
         long currentTime = ros::Time::now().toNSec() / 1000000;
-<<<<<<< HEAD
         request.m_header.plan_id = planId;
-        request.m_header.recipient_id = pm_.targetLeaderId;
+        request.m_header.recipient_id = pm_.platoonLeaderID;
         request.m_header.sender_id = config_.vehicleID;
         request.m_header.timestamp = currentTime;
-=======
-        request.header.plan_id = planId;
-        request.header.recipient_id = pm_.platoonLeaderID;
-        request.header.sender_id = config_.vehicleID;
-        request.header.timestamp = currentTime;
->>>>>>> 18f61dc0
         // UCLA: assign a new plan type
         request.plan_type.type = cav_msgs::PlanType::PLATOON_CUTIN_JOIN;
         request.strategy = PLATOONING_STRATEGY;
