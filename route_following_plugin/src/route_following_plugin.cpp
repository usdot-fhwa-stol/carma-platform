/*
 * Copyright (C) 2019-2020 LEIDOS.
 *
 * Licensed under the Apache License, Version 2.0 (the "License"); you may not
 * use this file except in compliance with the License. You may obtain a copy of
 * the License at
 *
 * http://www.apache.org/licenses/LICENSE-2.0
 *
 * Unless required by applicable law or agreed to in writing, software
 * distributed under the License is distributed on an "AS IS" BASIS, WITHOUT
 * WARRANTIES OR CONDITIONS OF ANY KIND, either express or implied. See the
 * License for the specific language governing permissions and limitations under
 * the License.
 */
#include <ros/ros.h>
#include <string>
#include <boost/uuid/uuid_generators.hpp>
#include <boost/uuid/uuid_io.hpp>
#include "route_following_plugin.h"
#include <lanelet2_core/geometry/Lanelet.h>
#include <lanelet2_core/geometry/BoundingBox.h>
#include <lanelet2_extension/traffic_rules/CarmaUSTrafficRules.h>

/**
 * TODO remove code duplication with arbitrator where this method is copied from
 * \brief Macro definition to enable easier access to fields shared across the maneuver typees
 * 
 * TODO: Implement a better system for handling Maneuver objects such that this
 *       macro isn't needed.
 * 
 * \param mvr The maneuver object to invoke the accessors on
 * \param property The name of the field to access on the specific maneuver types. Must be shared by all extant maneuver types
 * \return Expands to an expression (in the form of chained ternary operators) that evalutes to the desired field
 */

#define GET_MANEUVER_PROPERTY(mvr, property)\
        (((mvr).type == cav_msgs::Maneuver::INTERSECTION_TRANSIT_LEFT_TURN ? (mvr).intersection_transit_left_turn_maneuver.property :\
            ((mvr).type == cav_msgs::Maneuver::INTERSECTION_TRANSIT_RIGHT_TURN ? (mvr).intersection_transit_right_turn_maneuver.property :\
                ((mvr).type == cav_msgs::Maneuver::INTERSECTION_TRANSIT_STRAIGHT ? (mvr).intersection_transit_straight_maneuver.property :\
                    ((mvr).type == cav_msgs::Maneuver::LANE_CHANGE ? (mvr).lane_change_maneuver.property :\
                        ((mvr).type == cav_msgs::Maneuver::LANE_FOLLOWING ? (mvr).lane_following_maneuver.property :\
                        ((mvr).type == cav_msgs::Maneuver::STOP_AND_WAIT ? (mvr).stop_and_wait_maneuver.property :\
                            throw std::invalid_argument("GET_MANEUVER_PROPERTY (property) called on maneuver with invalid type id"))))))))

namespace {
double getManeuverEndSpeed(const cav_msgs::Maneuver& mvr) {
    switch(mvr.type) {
        case cav_msgs::Maneuver::LANE_FOLLOWING:
            return mvr.lane_following_maneuver.end_speed;
        case cav_msgs::Maneuver::LANE_CHANGE:
            return mvr.lane_change_maneuver.end_speed;
        case cav_msgs::Maneuver::INTERSECTION_TRANSIT_STRAIGHT:
            return mvr.intersection_transit_straight_maneuver.end_speed;
        case cav_msgs::Maneuver::INTERSECTION_TRANSIT_LEFT_TURN:
            return mvr.intersection_transit_left_turn_maneuver.end_speed;
        case cav_msgs::Maneuver::INTERSECTION_TRANSIT_RIGHT_TURN:
            return mvr.intersection_transit_right_turn_maneuver.end_speed;
        case cav_msgs::Maneuver::STOP_AND_WAIT:
            return 0;
        default:
            ROS_ERROR_STREAM("Requested end speed from unsupported maneuver type");
            return 0;
    }
}
}

namespace route_following_plugin
{
    RouteFollowingPlugin::RouteFollowingPlugin() : current_speed_(0.0), min_plan_duration_(16.0) {}

    void RouteFollowingPlugin::initialize()
    {
        nh_.reset(new ros::CARMANodeHandle());
        pnh_.reset(new ros::CARMANodeHandle("~"));
<<<<<<< HEAD
        gnh_.reset(new ros::CARMANodeHandle("/"));
        
        plan_maneuver_srv_ = nh_->advertiseService("plugins/RouteFollowing/plan_maneuvers", &RouteFollowingPlugin::plan_maneuver_cb, this);
                
=======
        pnh2_.reset(new ros::CARMANodeHandle("/"));

        plan_maneuver_srv_ = nh_->advertiseService("plugins/RouteFollowing/plan_maneuvers", &RouteFollowingPlugin::planManeuverCb, this);

>>>>>>> 92b3418e
        plugin_discovery_pub_ = nh_->advertise<cav_msgs::Plugin>("plugin_discovery", 1);
        upcoming_lane_change_status_pub_ = nh_->advertise<cav_msgs::UpcomingLaneChangeStatus>("upcoming_lane_change_status", 1);
        plugin_discovery_msg_.name = "RouteFollowing";
        plugin_discovery_msg_.versionId = "v1.0";
        plugin_discovery_msg_.available = true;
        plugin_discovery_msg_.activated = true;
        plugin_discovery_msg_.type = cav_msgs::Plugin::STRATEGIC;
        plugin_discovery_msg_.capability = "strategic_plan/plan_maneuvers";

        pose_sub_ = nh_->subscribe("current_pose", 1, &RouteFollowingPlugin::pose_cb, this);
<<<<<<< HEAD
        twist_sub_ = nh_->subscribe("current_velocity", 1, &RouteFollowingPlugin::twist_cd, this);
        
        pnh_->param<double>("minimal_maneuver_duration", mvr_duration_, mvr_duration_);
        pnh_->param<double>("/guidance/route/destination_downtrack_range", route_end_point_buffer_, route_end_point_buffer_);
        pnh_->param<double>("/vehicle_acceleration_limit", accel_limit_, accel_limit_);
        pnh_->param<double>("stopping_accel_limit_multiplier", stopping_accel_limit_multiplier_, stopping_accel_limit_multiplier_);
=======
        twist_sub_ = nh_->subscribe("current_velocity", 1, &RouteFollowingPlugin::twist_cb, this);

        // read ros parameters
        pnh_->param<double>("minimal_plan_duration", min_plan_duration_, 16.0);
        pnh_->param<std::string>("lane_change_plugin", lane_change_plugin_, "CooperativeLaneChangePlugin");
>>>>>>> 92b3418e

        wml_.reset(new carma_wm::WMListener());

        // set world model point form wm listener
        wm_ = wml_->getWorldModel();

        //set a route callback to update route and calculate maneuver
        wml_->setRouteCallback([this]() {
            this->latest_maneuver_plan_ = routeCb(wm_->getRoute()->shortestPath());
        });

        discovery_pub_timer_ = pnh_->createTimer(
            ros::Duration(ros::Rate(10.0)),
            [this](const auto &) { plugin_discovery_pub_.publish(plugin_discovery_msg_); });
    }

    void RouteFollowingPlugin::run()
    {
        initialize();
        ros::CARMANodeHandle::spin();
    }
<<<<<<< HEAD
    bool RouteFollowingPlugin::plan_maneuver_cb(cav_srvs::PlanManeuversRequest &req, cav_srvs::PlanManeuversResponse &resp)
    {        
        if (!wm_->getRoute()) {
            throw std::invalid_argument("RouteFollowing asked to plan maneuver before route is available. ");
        }



        lanelet::BasicPoint2d current_loc(pose_msg_.pose.position.x, pose_msg_.pose.position.y);
        double current_progress = 0;
        double speed_progress = current_speed_;
        ros::Time time_progress = ros::Time::now();

        if (!req.prior_plan.maneuvers.empty()) { // If there is an existing maneuver plan then set the start state based on that end state
            double start_dist = GET_MANEUVER_PROPERTY(req.prior_plan.maneuvers.back(), end_dist);
            double start_speed = getManeuverEndSpeed(req.prior_plan.maneuvers.back());
            ros::Time start_time = GET_MANEUVER_PROPERTY(req.prior_plan.maneuvers.back(), end_time);
            carma_wm::TrackPos route_pos(start_dist, 0);
            auto optional_point = wm_->pointFromRouteTrackPos(route_pos);
            if (!optional_point) {
                throw std::invalid_argument("Could not get starting point for plan. Is maneuver plan beyond end of route?");
            }
            current_loc = *optional_point;
            current_progress = start_dist;
            speed_progress = start_speed;
            time_progress = start_time;
        } else {
            current_progress = wm_->routeTrackPos(current_loc).downtrack;            
        }
        
        auto current_lanelets = lanelet::geometry::findNearest(wm_->getMap()->laneletLayer, current_loc, 10);       
        if(current_lanelets.size() == 0)
=======

    void RouteFollowingPlugin::twist_cb(const geometry_msgs::TwistStampedConstPtr &msg)
    {
        current_speed_ = msg->twist.linear.x;
    }

    std::vector<cav_msgs::Maneuver> RouteFollowingPlugin::routeCb(const lanelet::routing::LaneletPath &route_shortest_path)
    {
        std::vector<cav_msgs::Maneuver> maneuvers;
        //This function calculates the maneuver plan every time the route is set
        ROS_DEBUG_STREAM("New route created");

        //Go through entire route - identify lane changes and fill in the spaces with lane following
        auto nearest_lanelets = lanelet::geometry::findNearest(wm_->getMap()->laneletLayer, current_loc_, 10); //Return 10 nearest lanelets
        if (nearest_lanelets.empty())
>>>>>>> 92b3418e
        {
            ROS_WARN_STREAM("Cannot find any lanelet in map!");

            return maneuvers;
        }

<<<<<<< HEAD
        
        double target_speed=findSpeedLimit(current_lanelet);   //get Speed Limit

        double total_maneuver_length = current_progress + mvr_duration_ * target_speed;
        double route_length=  wm_->getRouteEndTrackPos().downtrack - (route_end_point_buffer_ * 0.5); 
        total_maneuver_length = std::min(total_maneuver_length, route_length);

        bool approaching_route_end = false;
        double time_req_to_stop,stopping_dist;

        double accel_target = stopping_accel_limit_multiplier_ * accel_limit_; 
        double min_time_to_stop = 4.4704 / accel_target; // 10mph is the minimum stopping distance we will compute for. Once below that it will be a fixed value. // TODO make parameter
        double min_stopping_dist =  0.5 * 4.4704 * min_time_to_stop;
        time_req_to_stop = std::max(speed_progress / accel_target, min_time_to_stop); 

        stopping_dist = std::max(0.5 * speed_progress * time_req_to_stop, min_stopping_dist);
        
        if(route_length - current_progress <= stopping_dist){
            approaching_route_end = true;
        }

        ROS_DEBUG_STREAM("Starting Loop");
        ROS_DEBUG_STREAM("Time Required To Stop: " << time_req_to_stop << " stopping_dist: " << stopping_dist<<" target_speed: "<< target_speed);
        ROS_DEBUG_STREAM("total_maneuver_length: " << total_maneuver_length << " route_length: " << route_length);
        
        while(current_progress < total_maneuver_length && !approaching_route_end)
        {
            ROS_DEBUG_STREAM("Lanlet: " << shortest_path[last_lanelet_index].id());
            ROS_DEBUG_STREAM("current_progress: "<< current_progress);
            ROS_DEBUG_STREAM("speed_progress: " << speed_progress);
            ROS_DEBUG_STREAM("target_speed: " << target_speed);
            ROS_DEBUG_STREAM("time_progress: " << time_progress.toSec());

            auto p = shortest_path[last_lanelet_index].centerline2d().back();
            double end_dist = wm_->routeTrackPos(shortest_path[last_lanelet_index].centerline2d().back()).downtrack;
            end_dist = std::min(end_dist, total_maneuver_length);
            ROS_DEBUG_STREAM("end_dist: " << end_dist);
            double dist_diff = end_dist - current_progress;
            ROS_DEBUG_STREAM("dist_diff: " << dist_diff);
            
            if(route_length - end_dist <= stopping_dist){
                end_dist = route_length - stopping_dist; 
                dist_diff = end_dist - current_progress;
                approaching_route_end = true;
            }
            
            if(end_dist < current_progress){
                break;
            }

            resp.new_plan.maneuvers.push_back(
                composeManeuverMessage(current_progress, end_dist,  
                                    speed_progress, target_speed, 
                                    shortest_path[last_lanelet_index].id(), time_progress));
            
            current_progress += dist_diff;
            time_progress = resp.new_plan.maneuvers.back().lane_following_maneuver.end_time;
            speed_progress = target_speed;


            time_req_to_stop = std::max(speed_progress / accel_target, min_time_to_stop); // the time required to stop should be updated after each maneuver is generated so that it can be evaluated before planning the next maneuver

            stopping_dist = std::max(0.5 * speed_progress * time_req_to_stop, min_stopping_dist);
            
=======
        maneuvers.reserve(route_shortest_path.size());

        double route_length = wm_->getRouteEndTrackPos().downtrack;
        double start_dist = 0.0;
        double end_dist = 0.0;
        double start_speed = 0.0;

        size_t shortest_path_index;
        //Find lane changes in path - up to the second to last lanelet in path (till lane change is possible)
        for (shortest_path_index = 0; shortest_path_index < route_shortest_path.size() - 1; ++shortest_path_index)
        {
            ROS_DEBUG_STREAM("current shortest_path_index:" << shortest_path_index);

            auto following_lanelets = wm_->getRoute()->followingRelations(route_shortest_path[shortest_path_index]);
            ROS_DEBUG_STREAM("following_lanelets.size():" << following_lanelets.size());
>>>>>>> 92b3418e

            double target_speed_in_lanelet = findSpeedLimit(route_shortest_path[shortest_path_index]);

            //update start distance and start speed from previous maneuver if it exists
            start_dist = (maneuvers.empty()) ? wm_->routeTrackPos(route_shortest_path[shortest_path_index].centerline2d().front()).downtrack : GET_MANEUVER_PROPERTY(maneuvers.back(), end_dist);
            start_speed = (maneuvers.empty()) ? 0.0 : GET_MANEUVER_PROPERTY(maneuvers.back(), end_speed);
            ROS_DEBUG_STREAM("start_dist:" << start_dist << ", start_speed:" << start_speed);

            end_dist = wm_->routeTrackPos(route_shortest_path[shortest_path_index].centerline2d().back()).downtrack;
            ROS_DEBUG_STREAM("end_dist:" << end_dist);
            end_dist = std::min(end_dist, route_length);
            ROS_DEBUG_STREAM("min end_dist:" << end_dist);

            if (std::fabs(start_dist - end_dist) < 0.1) //TODO: edge case that was not recreatable. Sometimes start and end dist was same which crashes inlanecruising
            {
                ROS_WARN_STREAM("start and end dist are equal! shortest path id" << shortest_path_index << ", lanelet id:" << route_shortest_path[shortest_path_index].id() <<
                    ", start and end dist:" << start_dist);
                continue;
            }



            if (isLaneChangeNeeded(following_lanelets, route_shortest_path[shortest_path_index + 1].id()))
            {
                ROS_DEBUG_STREAM("LaneCHangeNeeded");
    
                maneuvers.push_back(composeLaneChangeManeuverMessage(start_dist, end_dist, start_speed, target_speed_in_lanelet, route_shortest_path[shortest_path_index].id(), route_shortest_path[shortest_path_index + 1].id()));
                ++shortest_path_index; //Since lane change covers 2 lanelets - skip planning for the next lanelet

                //Determine the Lane Change Status
                ROS_DEBUG_STREAM("Recording lanechange start_dist <<" << start_dist  << ", from llt id:" << route_shortest_path[shortest_path_index].id() << " to llt id: " << 
                    route_shortest_path[shortest_path_index+ 1].id());
                upcoming_lane_change_status_msg_map_.push({start_dist, ComposeLaneChangeStatus(route_shortest_path[shortest_path_index],route_shortest_path[shortest_path_index + 1])});
            }
            else
            {
                ROS_DEBUG_STREAM("Lanechange NOT Needed ");
                maneuvers.push_back(composeLaneFollowingManeuverMessage(start_dist, end_dist, start_speed, target_speed_in_lanelet, route_shortest_path[shortest_path_index].id()));
            }
        }
        //TO DO  - Update this block so that Stop and wait is the last maneuver ----
        //add lane follow as last maneuver if there is a lanelet unplanned for in path
        if (shortest_path_index < route_shortest_path.size())
        {
            double target_speed_in_lanelet = findSpeedLimit(route_shortest_path.back());
            start_dist = wm_->routeTrackPos(route_shortest_path.back().centerline2d().front()).downtrack;
            end_dist = wm_->routeTrackPos(route_shortest_path.back().centerline2d().back()).downtrack;
            maneuvers.push_back(composeLaneFollowingManeuverMessage(start_dist, end_dist, start_speed, target_speed_in_lanelet, route_shortest_path.back().id()));
        }
        ////------------------
        ROS_DEBUG_STREAM("Maneuver plan along route successfully generated");
        return maneuvers;
    }

    bool RouteFollowingPlugin::planManeuverCb(cav_srvs::PlanManeuversRequest &req, cav_srvs::PlanManeuversResponse &resp)
    {
        if (latest_maneuver_plan_.empty())
        {
            ROS_ERROR_STREAM("A maneuver plan has not been generated");
            return false;
        }

        double current_downtrack = wm_->routeTrackPos(current_loc_).downtrack;

        //Return the set of maneuvers which intersect with min_plan_duration
        int i = 0;
        double planned_time = 0.0;

        while (planned_time < min_plan_duration_ && i < latest_maneuver_plan_.size())
        {
            ROS_DEBUG_STREAM("Checking maneuver id " << i);
            //Ignore plans for distance already covered
            if (GET_MANEUVER_PROPERTY(latest_maneuver_plan_[i], end_dist) < current_downtrack)
            {
                ROS_DEBUG_STREAM("Skipping maneuver id " << i);

                ++i;
                continue;
            }
            if(planned_time == 0.0){
                //update start distance of first maneuver
                setManeuverStartDist(latest_maneuver_plan_[i], current_downtrack);
            }
            planned_time += getManeuverDuration(latest_maneuver_plan_[i], epsilon_).toSec();

            resp.new_plan.maneuvers.push_back(latest_maneuver_plan_[i]);
            ++i;
        }

        if (resp.new_plan.maneuvers.size() == 0)
        {
            ROS_WARN_STREAM("Cannot plan maneuver because no route is found");
            return false;
        }
        //update plan

        //Update time progress for maneuvers
        updateTimeProgress(resp.new_plan.maneuvers, ros::Time::now());
        //update starting speed of first maneuver
        updateStartingSpeed(resp.new_plan.maneuvers.front(), current_speed_);

        return true;
    }

    cav_msgs::UpcomingLaneChangeStatus RouteFollowingPlugin::ComposeLaneChangeStatus(lanelet::ConstLanelet starting_lanelet,lanelet::ConstLanelet ending_lanelet)
    {
        cav_msgs::UpcomingLaneChangeStatus upcoming_lanechange_status_msg;
        // default to right lane change
        upcoming_lanechange_status_msg.lane_change = cav_msgs::UpcomingLaneChangeStatus::RIGHT; 
        // change to left if detected
        for (auto &relation : wm_->getRoute()->leftRelations(starting_lanelet))
        {
            ROS_DEBUG_STREAM("Checking relation.lanelet.id()" <<relation.lanelet.id());
            if (relation.lanelet.id() == ending_lanelet.id())
            {
                ROS_DEBUG_STREAM("relation.lanelet.id()" << relation.lanelet.id() << " is LEFT");
                upcoming_lanechange_status_msg.lane_change = cav_msgs::UpcomingLaneChangeStatus::LEFT;
                break;
            }  
        }
        ROS_DEBUG_STREAM("==== ComposeLaneChangeStatus Exiting now");
        return upcoming_lanechange_status_msg;
    }

    void RouteFollowingPlugin::pose_cb(const geometry_msgs::PoseStampedConstPtr& msg)
    {

        ROS_DEBUG_STREAM("Entering pose_cb");
        pose_msg_ = geometry_msgs::PoseStamped(*msg.get());

        if (!wm_->getRoute())
            return;

        lanelet::BasicPoint2d current_loc(pose_msg_.pose.position.x, pose_msg_.pose.position.y);
        double current_progress = wm_->routeTrackPos(current_loc).downtrack;
        
        auto llts = wm_->getLaneletsFromPoint(current_loc, 10);                                          

        ROS_DEBUG_STREAM("pose_cb : current_progress" << current_progress << ", and upcoming_lane_change_status_msg_map_.size(): " << upcoming_lane_change_status_msg_map_.size());

        while (!upcoming_lane_change_status_msg_map_.empty() && current_progress > upcoming_lane_change_status_msg_map_.front().first)
        {
            ROS_DEBUG_STREAM("pose_cb : the vehicle has passed the lanechange point at downtrack" << upcoming_lane_change_status_msg_map_.front().first);
            upcoming_lane_change_status_msg_map_.pop();
        }

        if (!upcoming_lane_change_status_msg_map_.empty() && upcoming_lane_change_status_msg_map_.front().second.lane_change != cav_msgs::UpcomingLaneChangeStatus::NONE)
        {
            ROS_DEBUG_STREAM("upcoming_lane_change_status_msg_map_.lane_change : " << static_cast<int>(upcoming_lane_change_status_msg_map_.front().second.lane_change) << 
            ", downtrack until that lanechange: " << upcoming_lane_change_status_msg_map_.front().first);
            upcoming_lane_change_status_msg_map_.front().second.downtrack_until_lanechange=upcoming_lane_change_status_msg_map_.front().first-current_progress;
            ROS_DEBUG_STREAM("upcoming_lane_change_status_msg_map_.front().second.downtrack_until_lanechange: " <<static_cast<double>(upcoming_lane_change_status_msg_map_.front().second.downtrack_until_lanechange));
            upcoming_lane_change_status_pub_.publish(upcoming_lane_change_status_msg_map_.front().second); 
        }
      
    }

    ros::Duration RouteFollowingPlugin::getManeuverDuration(cav_msgs::Maneuver &maneuver, double epsilon) const
    {
        double maneuver_start_speed = GET_MANEUVER_PROPERTY(maneuver, start_speed);
        double manever_end_speed = GET_MANEUVER_PROPERTY(maneuver, end_speed);
        double cur_plus_target = maneuver_start_speed + manever_end_speed;
        if(cur_plus_target < epsilon){
            throw std::invalid_argument("Maneuver start and ending speed is zero");
        }
        ros::Duration duration;
        double maneuver_start_dist = GET_MANEUVER_PROPERTY(maneuver, start_dist);
        double maneuver_end_dist = GET_MANEUVER_PROPERTY(maneuver, end_dist);

        ROS_DEBUG_STREAM("maneuver_end_dist: " << maneuver_end_dist << ", maneuver_start_dist: " << maneuver_start_dist << ", cur_plus_target: " << cur_plus_target);

        duration = ros::Duration((maneuver_end_dist - maneuver_start_dist) / (0.5 * cur_plus_target));

        return duration;
    }

    void RouteFollowingPlugin::updateTimeProgress(std::vector<cav_msgs::Maneuver> &maneuvers, ros::Time start_time) const
    {
        ros::Time time_progress = start_time;
        ros::Time prev_time = time_progress;

        for (auto &maneuver : maneuvers)
        {
            time_progress += getManeuverDuration(maneuver, epsilon_);
            switch (maneuver.type)
            {
            case cav_msgs::Maneuver::LANE_FOLLOWING:
                maneuver.lane_following_maneuver.start_time = prev_time;
                maneuver.lane_following_maneuver.end_time = time_progress;
                break;
            case cav_msgs::Maneuver::LANE_CHANGE:
                maneuver.lane_change_maneuver.start_time = prev_time;
                maneuver.lane_change_maneuver.end_time = time_progress;
                break;
            case cav_msgs::Maneuver::INTERSECTION_TRANSIT_STRAIGHT:
                maneuver.intersection_transit_straight_maneuver.start_time = prev_time;
                maneuver.intersection_transit_straight_maneuver.end_time = time_progress;
                break;
            case cav_msgs::Maneuver::INTERSECTION_TRANSIT_LEFT_TURN:
                maneuver.intersection_transit_left_turn_maneuver.start_time = prev_time;
                maneuver.intersection_transit_left_turn_maneuver.end_time = time_progress;
                break;
            case cav_msgs::Maneuver::INTERSECTION_TRANSIT_RIGHT_TURN:
                maneuver.intersection_transit_right_turn_maneuver.start_time = prev_time;
                maneuver.intersection_transit_right_turn_maneuver.end_time = time_progress;
                break;
            case cav_msgs::Maneuver::STOP_AND_WAIT:
                maneuver.stop_and_wait_maneuver.start_time = prev_time;
                maneuver.stop_and_wait_maneuver.start_time = time_progress;
                break;
            default:
                throw std::invalid_argument("Invalid maneuver type, cannot update time progress for maneuver");
            }
            prev_time = time_progress;
        }
    }

    void RouteFollowingPlugin::updateStartingSpeed(cav_msgs::Maneuver &maneuver, double start_speed) const
    {
        switch (maneuver.type)
        {
        case cav_msgs::Maneuver::LANE_FOLLOWING:
            maneuver.lane_following_maneuver.start_speed = start_speed;
            break;
        case cav_msgs::Maneuver::LANE_CHANGE:
            maneuver.lane_change_maneuver.start_speed = start_speed;
            break;
        case cav_msgs::Maneuver::INTERSECTION_TRANSIT_STRAIGHT:
            maneuver.intersection_transit_straight_maneuver.start_speed = start_speed;
            break;
        case cav_msgs::Maneuver::INTERSECTION_TRANSIT_LEFT_TURN:
            maneuver.intersection_transit_left_turn_maneuver.start_speed = start_speed;
            break;
        case cav_msgs::Maneuver::INTERSECTION_TRANSIT_RIGHT_TURN:
            maneuver.intersection_transit_right_turn_maneuver.start_speed = start_speed;
            break;
        case cav_msgs::Maneuver::STOP_AND_WAIT:
            maneuver.stop_and_wait_maneuver.start_speed = start_speed;
            break;
        default:
            throw std::invalid_argument("Invalid maneuver type, cannot update starting speed for maneuver");
        }
    }

    void RouteFollowingPlugin::setManeuverStartDist(cav_msgs::Maneuver &maneuver, double start_dist) const
    {
        switch (maneuver.type)
        {
        case cav_msgs::Maneuver::LANE_FOLLOWING:
            maneuver.lane_following_maneuver.start_dist = start_dist;
            break;
        case cav_msgs::Maneuver::LANE_CHANGE:
            maneuver.lane_change_maneuver.start_dist = start_dist;
            break;
        case cav_msgs::Maneuver::INTERSECTION_TRANSIT_STRAIGHT:
            maneuver.intersection_transit_straight_maneuver.start_dist = start_dist;
            break;
        case cav_msgs::Maneuver::INTERSECTION_TRANSIT_LEFT_TURN:
            maneuver.intersection_transit_left_turn_maneuver.start_dist = start_dist;
            break;
        case cav_msgs::Maneuver::INTERSECTION_TRANSIT_RIGHT_TURN:
            maneuver.intersection_transit_right_turn_maneuver.start_dist = start_dist;
            break;
        case cav_msgs::Maneuver::STOP_AND_WAIT:
            maneuver.stop_and_wait_maneuver.start_dist = start_dist;
            break;
        default:
            throw std::invalid_argument("Invalid maneuver type");
        }
    }

    int RouteFollowingPlugin::findLaneletIndexFromPath(int target_id, const lanelet::routing::LaneletPath &path) const
    {
        for (size_t i = 0; i < path.size(); ++i)
        {
            if (path[i].id() == target_id)
            {
                return i;
            }
        }
        ROS_DEBUG_STREAM("Returning -1 because could not find lanelet id" << target_id);

        return -1;
    }

    cav_msgs::Maneuver RouteFollowingPlugin::composeLaneFollowingManeuverMessage(double start_dist, double end_dist, double start_speed, double target_speed, lanelet::Id lane_id) const
    {
        cav_msgs::Maneuver maneuver_msg;
        maneuver_msg.type = cav_msgs::Maneuver::LANE_FOLLOWING;
        maneuver_msg.lane_following_maneuver.parameters.neogition_type = cav_msgs::ManeuverParameters::NO_NEGOTIATION;
        maneuver_msg.lane_following_maneuver.parameters.presence_vector = cav_msgs::ManeuverParameters::HAS_TACTICAL_PLUGIN;
        maneuver_msg.lane_following_maneuver.parameters.planning_tactical_plugin = lanefollow_planning_tactical_plugin_;
        maneuver_msg.lane_following_maneuver.parameters.planning_strategic_plugin = planning_strategic_plugin_;
        maneuver_msg.lane_following_maneuver.start_dist = start_dist;
        maneuver_msg.lane_following_maneuver.start_speed = start_speed;
        maneuver_msg.lane_following_maneuver.end_dist = end_dist;
        maneuver_msg.lane_following_maneuver.end_speed = target_speed;
        maneuver_msg.lane_following_maneuver.lane_id = std::to_string(lane_id);
        //Start time and end time for maneuver are assigned in updateTimeProgress

        ROS_DEBUG_STREAM("Creating lane follow start dist: " << start_dist << " end dist: " << end_dist << "lane_id" << maneuver_msg.lane_following_maneuver.lane_id);
        
        return maneuver_msg;
    }

<<<<<<< HEAD
    cav_msgs::Maneuver RouteFollowingPlugin::composeStopandWaitManeuverMessage(double current_dist, double end_dist, double current_speed, int start_lane_id, int end_lane_id, ros::Time current_time, double end_time)
    {
        cav_msgs::Maneuver maneuver_msg;
        maneuver_msg.type = cav_msgs::Maneuver::STOP_AND_WAIT;
        maneuver_msg.stop_and_wait_maneuver.parameters.neogition_type = cav_msgs::ManeuverParameters::NO_NEGOTIATION;
        maneuver_msg.stop_and_wait_maneuver.parameters.presence_vector = cav_msgs::ManeuverParameters::HAS_TACTICAL_PLUGIN
                                                                            | cav_msgs::ManeuverParameters::HAS_FLOAT_META_DATA;
        maneuver_msg.stop_and_wait_maneuver.parameters.planning_tactical_plugin = "StopandWaitPlugin";
        maneuver_msg.stop_and_wait_maneuver.parameters.planning_strategic_plugin = "RouteFollowingPlugin";
        maneuver_msg.stop_and_wait_maneuver.start_dist = current_dist;
        maneuver_msg.stop_and_wait_maneuver.start_speed = current_speed;
        maneuver_msg.stop_and_wait_maneuver.end_dist = end_dist;
        maneuver_msg.stop_and_wait_maneuver.start_time = current_time;
        maneuver_msg.stop_and_wait_maneuver.starting_lane_id = std::to_string(start_lane_id);
        maneuver_msg.stop_and_wait_maneuver.ending_lane_id = std::to_string(end_lane_id);
        // Receiving plugins can identify the index of the route end buffer by reaching index 1 of the meta data field
        maneuver_msg.stop_and_wait_maneuver.parameters.float_valued_meta_data.push_back(route_end_point_buffer_ * 0.5);
        if(end_time < mvr_duration_){ // TODO double check these durations
            end_time = mvr_duration_;
        } 
        maneuver_msg.stop_and_wait_maneuver.end_time = current_time + ros::Duration(end_time);
        
        return maneuver_msg;
    }

    bool RouteFollowingPlugin::identifyLaneChange(lanelet::routing::LaneletRelations relations, int target_id)
=======
    cav_msgs::Maneuver RouteFollowingPlugin::composeLaneChangeManeuverMessage(double start_dist, double end_dist, double start_speed, double target_speed, lanelet::Id starting_lane_id, lanelet::Id ending_lane_id) const
    {
        cav_msgs::Maneuver maneuver_msg;
        maneuver_msg.type = cav_msgs::Maneuver::LANE_CHANGE;
        maneuver_msg.lane_change_maneuver.parameters.neogition_type = cav_msgs::ManeuverParameters::NO_NEGOTIATION;
        maneuver_msg.lane_change_maneuver.parameters.presence_vector = cav_msgs::ManeuverParameters::HAS_TACTICAL_PLUGIN;
        maneuver_msg.lane_change_maneuver.parameters.planning_tactical_plugin = lane_change_plugin_;
        maneuver_msg.lane_change_maneuver.parameters.planning_strategic_plugin = planning_strategic_plugin_;
        maneuver_msg.lane_change_maneuver.start_dist = start_dist;
        maneuver_msg.lane_change_maneuver.start_speed = start_speed;
        maneuver_msg.lane_change_maneuver.end_dist = end_dist;
        maneuver_msg.lane_change_maneuver.end_speed = target_speed;
        maneuver_msg.lane_change_maneuver.starting_lane_id = std::to_string(starting_lane_id);
        maneuver_msg.lane_change_maneuver.ending_lane_id = std::to_string(ending_lane_id);
        //Start time and end time for maneuver are assigned in updateTimeProgress

        ROS_DEBUG_STREAM("Creating lane change start dist: " << start_dist << " end dist: " << end_dist << " Starting llt: " << starting_lane_id << " Ending llt: " << ending_lane_id);

        return maneuver_msg;
    }

    bool RouteFollowingPlugin::isLaneChangeNeeded(lanelet::routing::LaneletRelations relations, lanelet::Id target_id) const
>>>>>>> 92b3418e
    {
        //This method is constrained to the lanelet being checked against being accessible. A non-accessible target lanelet would result in unspecified behavior
        for (auto &relation : relations)
        {
            if (relation.lanelet.id() == target_id && relation.relationType == lanelet::routing::RelationType::Successor)
            {
                return false;
            }
        }
        return true;
    }

<<<<<<< HEAD
    double RouteFollowingPlugin::findSpeedLimit(const lanelet::ConstLanelet& llt)
    {
        lanelet::Optional<carma_wm::TrafficRulesConstPtr> traffic_rules = wm_->getTrafficRules();
        double traffic_speed =0.0;

        if (traffic_rules)
        {
            traffic_speed=(*traffic_rules)->speedLimit(llt).speedLimit.value();
            
        }
        else {
            throw std::invalid_argument("Could not get traffic rules and therefore can't get speed limit");
        }
        
        return traffic_speed;
=======
    double RouteFollowingPlugin::findSpeedLimit(const lanelet::ConstLanelet &llt)
    {
        lanelet::Optional<carma_wm::TrafficRulesConstPtr> traffic_rules = wm_->getTrafficRules();
        if (traffic_rules)
        {
            return (*traffic_rules)->speedLimit(llt).speedLimit.value();
        }
        else
        {
            throw std::invalid_argument("Valid traffic rules object could not be built");
        }
>>>>>>> 92b3418e
    }
}<|MERGE_RESOLUTION|>--- conflicted
+++ resolved
@@ -73,17 +73,9 @@
     {
         nh_.reset(new ros::CARMANodeHandle());
         pnh_.reset(new ros::CARMANodeHandle("~"));
-<<<<<<< HEAD
-        gnh_.reset(new ros::CARMANodeHandle("/"));
-        
-        plan_maneuver_srv_ = nh_->advertiseService("plugins/RouteFollowing/plan_maneuvers", &RouteFollowingPlugin::plan_maneuver_cb, this);
-                
-=======
-        pnh2_.reset(new ros::CARMANodeHandle("/"));
 
         plan_maneuver_srv_ = nh_->advertiseService("plugins/RouteFollowing/plan_maneuvers", &RouteFollowingPlugin::planManeuverCb, this);
 
->>>>>>> 92b3418e
         plugin_discovery_pub_ = nh_->advertise<cav_msgs::Plugin>("plugin_discovery", 1);
         upcoming_lane_change_status_pub_ = nh_->advertise<cav_msgs::UpcomingLaneChangeStatus>("upcoming_lane_change_status", 1);
         plugin_discovery_msg_.name = "RouteFollowing";
@@ -94,20 +86,14 @@
         plugin_discovery_msg_.capability = "strategic_plan/plan_maneuvers";
 
         pose_sub_ = nh_->subscribe("current_pose", 1, &RouteFollowingPlugin::pose_cb, this);
-<<<<<<< HEAD
-        twist_sub_ = nh_->subscribe("current_velocity", 1, &RouteFollowingPlugin::twist_cd, this);
-        
-        pnh_->param<double>("minimal_maneuver_duration", mvr_duration_, mvr_duration_);
+        twist_sub_ = nh_->subscribe("current_velocity", 1, &RouteFollowingPlugin::twist_cb, this);
+
+        // read ros parameters
+        pnh_->param<double>("minimal_plan_duration", min_plan_duration_, 16.0);
+        pnh_->param<std::string>("lane_change_plugin", lane_change_plugin_, "CooperativeLaneChangePlugin");
         pnh_->param<double>("/guidance/route/destination_downtrack_range", route_end_point_buffer_, route_end_point_buffer_);
         pnh_->param<double>("/vehicle_acceleration_limit", accel_limit_, accel_limit_);
         pnh_->param<double>("stopping_accel_limit_multiplier", stopping_accel_limit_multiplier_, stopping_accel_limit_multiplier_);
-=======
-        twist_sub_ = nh_->subscribe("current_velocity", 1, &RouteFollowingPlugin::twist_cb, this);
-
-        // read ros parameters
-        pnh_->param<double>("minimal_plan_duration", min_plan_duration_, 16.0);
-        pnh_->param<std::string>("lane_change_plugin", lane_change_plugin_, "CooperativeLaneChangePlugin");
->>>>>>> 92b3418e
 
         wml_.reset(new carma_wm::WMListener());
 
@@ -129,40 +115,6 @@
         initialize();
         ros::CARMANodeHandle::spin();
     }
-<<<<<<< HEAD
-    bool RouteFollowingPlugin::plan_maneuver_cb(cav_srvs::PlanManeuversRequest &req, cav_srvs::PlanManeuversResponse &resp)
-    {        
-        if (!wm_->getRoute()) {
-            throw std::invalid_argument("RouteFollowing asked to plan maneuver before route is available. ");
-        }
-
-
-
-        lanelet::BasicPoint2d current_loc(pose_msg_.pose.position.x, pose_msg_.pose.position.y);
-        double current_progress = 0;
-        double speed_progress = current_speed_;
-        ros::Time time_progress = ros::Time::now();
-
-        if (!req.prior_plan.maneuvers.empty()) { // If there is an existing maneuver plan then set the start state based on that end state
-            double start_dist = GET_MANEUVER_PROPERTY(req.prior_plan.maneuvers.back(), end_dist);
-            double start_speed = getManeuverEndSpeed(req.prior_plan.maneuvers.back());
-            ros::Time start_time = GET_MANEUVER_PROPERTY(req.prior_plan.maneuvers.back(), end_time);
-            carma_wm::TrackPos route_pos(start_dist, 0);
-            auto optional_point = wm_->pointFromRouteTrackPos(route_pos);
-            if (!optional_point) {
-                throw std::invalid_argument("Could not get starting point for plan. Is maneuver plan beyond end of route?");
-            }
-            current_loc = *optional_point;
-            current_progress = start_dist;
-            speed_progress = start_speed;
-            time_progress = start_time;
-        } else {
-            current_progress = wm_->routeTrackPos(current_loc).downtrack;            
-        }
-        
-        auto current_lanelets = lanelet::geometry::findNearest(wm_->getMap()->laneletLayer, current_loc, 10);       
-        if(current_lanelets.size() == 0)
-=======
 
     void RouteFollowingPlugin::twist_cb(const geometry_msgs::TwistStampedConstPtr &msg)
     {
@@ -178,79 +130,12 @@
         //Go through entire route - identify lane changes and fill in the spaces with lane following
         auto nearest_lanelets = lanelet::geometry::findNearest(wm_->getMap()->laneletLayer, current_loc_, 10); //Return 10 nearest lanelets
         if (nearest_lanelets.empty())
->>>>>>> 92b3418e
         {
             ROS_WARN_STREAM("Cannot find any lanelet in map!");
 
             return maneuvers;
         }
 
-<<<<<<< HEAD
-        
-        double target_speed=findSpeedLimit(current_lanelet);   //get Speed Limit
-
-        double total_maneuver_length = current_progress + mvr_duration_ * target_speed;
-        double route_length=  wm_->getRouteEndTrackPos().downtrack - (route_end_point_buffer_ * 0.5); 
-        total_maneuver_length = std::min(total_maneuver_length, route_length);
-
-        bool approaching_route_end = false;
-        double time_req_to_stop,stopping_dist;
-
-        double accel_target = stopping_accel_limit_multiplier_ * accel_limit_; 
-        double min_time_to_stop = 4.4704 / accel_target; // 10mph is the minimum stopping distance we will compute for. Once below that it will be a fixed value. // TODO make parameter
-        double min_stopping_dist =  0.5 * 4.4704 * min_time_to_stop;
-        time_req_to_stop = std::max(speed_progress / accel_target, min_time_to_stop); 
-
-        stopping_dist = std::max(0.5 * speed_progress * time_req_to_stop, min_stopping_dist);
-        
-        if(route_length - current_progress <= stopping_dist){
-            approaching_route_end = true;
-        }
-
-        ROS_DEBUG_STREAM("Starting Loop");
-        ROS_DEBUG_STREAM("Time Required To Stop: " << time_req_to_stop << " stopping_dist: " << stopping_dist<<" target_speed: "<< target_speed);
-        ROS_DEBUG_STREAM("total_maneuver_length: " << total_maneuver_length << " route_length: " << route_length);
-        
-        while(current_progress < total_maneuver_length && !approaching_route_end)
-        {
-            ROS_DEBUG_STREAM("Lanlet: " << shortest_path[last_lanelet_index].id());
-            ROS_DEBUG_STREAM("current_progress: "<< current_progress);
-            ROS_DEBUG_STREAM("speed_progress: " << speed_progress);
-            ROS_DEBUG_STREAM("target_speed: " << target_speed);
-            ROS_DEBUG_STREAM("time_progress: " << time_progress.toSec());
-
-            auto p = shortest_path[last_lanelet_index].centerline2d().back();
-            double end_dist = wm_->routeTrackPos(shortest_path[last_lanelet_index].centerline2d().back()).downtrack;
-            end_dist = std::min(end_dist, total_maneuver_length);
-            ROS_DEBUG_STREAM("end_dist: " << end_dist);
-            double dist_diff = end_dist - current_progress;
-            ROS_DEBUG_STREAM("dist_diff: " << dist_diff);
-            
-            if(route_length - end_dist <= stopping_dist){
-                end_dist = route_length - stopping_dist; 
-                dist_diff = end_dist - current_progress;
-                approaching_route_end = true;
-            }
-            
-            if(end_dist < current_progress){
-                break;
-            }
-
-            resp.new_plan.maneuvers.push_back(
-                composeManeuverMessage(current_progress, end_dist,  
-                                    speed_progress, target_speed, 
-                                    shortest_path[last_lanelet_index].id(), time_progress));
-            
-            current_progress += dist_diff;
-            time_progress = resp.new_plan.maneuvers.back().lane_following_maneuver.end_time;
-            speed_progress = target_speed;
-
-
-            time_req_to_stop = std::max(speed_progress / accel_target, min_time_to_stop); // the time required to stop should be updated after each maneuver is generated so that it can be evaluated before planning the next maneuver
-
-            stopping_dist = std::max(0.5 * speed_progress * time_req_to_stop, min_stopping_dist);
-            
-=======
         maneuvers.reserve(route_shortest_path.size());
 
         double route_length = wm_->getRouteEndTrackPos().downtrack;
@@ -266,12 +151,11 @@
 
             auto following_lanelets = wm_->getRoute()->followingRelations(route_shortest_path[shortest_path_index]);
             ROS_DEBUG_STREAM("following_lanelets.size():" << following_lanelets.size());
->>>>>>> 92b3418e
 
             double target_speed_in_lanelet = findSpeedLimit(route_shortest_path[shortest_path_index]);
 
             //update start distance and start speed from previous maneuver if it exists
-            start_dist = (maneuvers.empty()) ? wm_->routeTrackPos(route_shortest_path[shortest_path_index].centerline2d().front()).downtrack : GET_MANEUVER_PROPERTY(maneuvers.back(), end_dist);
+            start_dist = (maneuvers.empty()) ? wm_->routeTrackPos(route_shortest_path[shortest_path_index].centerline2d().front()).downtrack : GET_MANEUVER_PROPERTY(maneuvers.back(), end_dist); // TODO_REFAC if there is no initial maneuver start distance and start speed should be derived from current state. Current state ought to be provided in planning request
             start_speed = (maneuvers.empty()) ? 0.0 : GET_MANEUVER_PROPERTY(maneuvers.back(), end_speed);
             ROS_DEBUG_STREAM("start_dist:" << start_dist << ", start_speed:" << start_speed);
 
@@ -291,7 +175,7 @@
 
             if (isLaneChangeNeeded(following_lanelets, route_shortest_path[shortest_path_index + 1].id()))
             {
-                ROS_DEBUG_STREAM("LaneCHangeNeeded");
+                ROS_DEBUG_STREAM("LaneChangeNeeded");
     
                 maneuvers.push_back(composeLaneChangeManeuverMessage(start_dist, end_dist, start_speed, target_speed_in_lanelet, route_shortest_path[shortest_path_index].id(), route_shortest_path[shortest_path_index + 1].id()));
                 ++shortest_path_index; //Since lane change covers 2 lanelets - skip planning for the next lanelet
@@ -311,10 +195,23 @@
         //add lane follow as last maneuver if there is a lanelet unplanned for in path
         if (shortest_path_index < route_shortest_path.size())
         {
+
+            /**
+             * Alogirthm in this block should be as follows
+             * 1. Identify end speed of previous maneuver
+             * 2. Compute distance to slowdown to stop at acceleration limit
+             * 3. If end downtrack - stop distance is > last maneuver end distance then fill delta with lane follow followed by stop and wait
+             * 4. If end downtrack - stop distance is < last maneuver end distance then drop maneuvers until step 3 can be executed
+             * 5. Add maneuvers to list 
+             */ 
+
+
             double target_speed_in_lanelet = findSpeedLimit(route_shortest_path.back());
             start_dist = wm_->routeTrackPos(route_shortest_path.back().centerline2d().front()).downtrack;
             end_dist = wm_->routeTrackPos(route_shortest_path.back().centerline2d().back()).downtrack;
             maneuvers.push_back(composeLaneFollowingManeuverMessage(start_dist, end_dist, start_speed, target_speed_in_lanelet, route_shortest_path.back().id()));
+        
+        
         }
         ////------------------
         ROS_DEBUG_STREAM("Maneuver plan along route successfully generated");
@@ -572,34 +469,6 @@
         return maneuver_msg;
     }
 
-<<<<<<< HEAD
-    cav_msgs::Maneuver RouteFollowingPlugin::composeStopandWaitManeuverMessage(double current_dist, double end_dist, double current_speed, int start_lane_id, int end_lane_id, ros::Time current_time, double end_time)
-    {
-        cav_msgs::Maneuver maneuver_msg;
-        maneuver_msg.type = cav_msgs::Maneuver::STOP_AND_WAIT;
-        maneuver_msg.stop_and_wait_maneuver.parameters.neogition_type = cav_msgs::ManeuverParameters::NO_NEGOTIATION;
-        maneuver_msg.stop_and_wait_maneuver.parameters.presence_vector = cav_msgs::ManeuverParameters::HAS_TACTICAL_PLUGIN
-                                                                            | cav_msgs::ManeuverParameters::HAS_FLOAT_META_DATA;
-        maneuver_msg.stop_and_wait_maneuver.parameters.planning_tactical_plugin = "StopandWaitPlugin";
-        maneuver_msg.stop_and_wait_maneuver.parameters.planning_strategic_plugin = "RouteFollowingPlugin";
-        maneuver_msg.stop_and_wait_maneuver.start_dist = current_dist;
-        maneuver_msg.stop_and_wait_maneuver.start_speed = current_speed;
-        maneuver_msg.stop_and_wait_maneuver.end_dist = end_dist;
-        maneuver_msg.stop_and_wait_maneuver.start_time = current_time;
-        maneuver_msg.stop_and_wait_maneuver.starting_lane_id = std::to_string(start_lane_id);
-        maneuver_msg.stop_and_wait_maneuver.ending_lane_id = std::to_string(end_lane_id);
-        // Receiving plugins can identify the index of the route end buffer by reaching index 1 of the meta data field
-        maneuver_msg.stop_and_wait_maneuver.parameters.float_valued_meta_data.push_back(route_end_point_buffer_ * 0.5);
-        if(end_time < mvr_duration_){ // TODO double check these durations
-            end_time = mvr_duration_;
-        } 
-        maneuver_msg.stop_and_wait_maneuver.end_time = current_time + ros::Duration(end_time);
-        
-        return maneuver_msg;
-    }
-
-    bool RouteFollowingPlugin::identifyLaneChange(lanelet::routing::LaneletRelations relations, int target_id)
-=======
     cav_msgs::Maneuver RouteFollowingPlugin::composeLaneChangeManeuverMessage(double start_dist, double end_dist, double start_speed, double target_speed, lanelet::Id starting_lane_id, lanelet::Id ending_lane_id) const
     {
         cav_msgs::Maneuver maneuver_msg;
@@ -622,7 +491,6 @@
     }
 
     bool RouteFollowingPlugin::isLaneChangeNeeded(lanelet::routing::LaneletRelations relations, lanelet::Id target_id) const
->>>>>>> 92b3418e
     {
         //This method is constrained to the lanelet being checked against being accessible. A non-accessible target lanelet would result in unspecified behavior
         for (auto &relation : relations)
@@ -635,23 +503,6 @@
         return true;
     }
 
-<<<<<<< HEAD
-    double RouteFollowingPlugin::findSpeedLimit(const lanelet::ConstLanelet& llt)
-    {
-        lanelet::Optional<carma_wm::TrafficRulesConstPtr> traffic_rules = wm_->getTrafficRules();
-        double traffic_speed =0.0;
-
-        if (traffic_rules)
-        {
-            traffic_speed=(*traffic_rules)->speedLimit(llt).speedLimit.value();
-            
-        }
-        else {
-            throw std::invalid_argument("Could not get traffic rules and therefore can't get speed limit");
-        }
-        
-        return traffic_speed;
-=======
     double RouteFollowingPlugin::findSpeedLimit(const lanelet::ConstLanelet &llt)
     {
         lanelet::Optional<carma_wm::TrafficRulesConstPtr> traffic_rules = wm_->getTrafficRules();
@@ -663,6 +514,5 @@
         {
             throw std::invalid_argument("Valid traffic rules object could not be built");
         }
->>>>>>> 92b3418e
     }
 }