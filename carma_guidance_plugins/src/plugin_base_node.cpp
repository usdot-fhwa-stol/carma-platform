--- conflicted
+++ resolved
@@ -152,11 +152,7 @@
     }
 
     carma_planning_msgs::msg::Plugin msg;
-<<<<<<< HEAD
-    msg.name = std::string(get_namespace()) + std::string(get_name());
-=======
     msg.name = get_plugin_name_and_ns();
->>>>>>> 0e3a49c8
     msg.version_id = get_version_id();
     msg.type = get_type();
     msg.available = get_availability();
