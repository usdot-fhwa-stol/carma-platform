# Copyright (C) 2022 LEIDOS.
#
# Licensed under the Apache License, Version 2.0 (the "License");
# you may not use this file except in compliance with the License.
# You may obtain a copy of the License at
#
#     http://www.apache.org/licenses/LICENSE-2.0
#
# Unless required by applicable law or agreed to in writing, software
# distributed under the License is distributed on an "AS IS" BASIS,
# WITHOUT WARRANTIES OR CONDITIONS OF ANY KIND, either express or implied.
# See the License for the specific language governing permissions and
# limitations under the License.

from ament_index_python import get_package_share_directory
from launch.actions import Shutdown
from launch import LaunchDescription
from launch_ros.actions import Node
from launch_ros.actions import ComposableNodeContainer
from launch_ros.descriptions import ComposableNode
from launch.substitutions import EnvironmentVariable
from launch.substitutions import ThisLaunchFileDir
from carma_ros2_utils.launch.get_log_level import GetLogLevel
from carma_ros2_utils.launch.get_current_namespace import GetCurrentNamespace
from launch.substitutions import LaunchConfiguration

import os

from launch.actions import IncludeLaunchDescription
from launch.launch_description_sources import PythonLaunchDescriptionSource
from launch.actions import GroupAction
from launch_ros.actions import set_remap
from launch.actions import DeclareLaunchArgument
from launch_ros.actions import PushRosNamespace


# Launch file for launching the nodes in the CARMA guidance stack

def generate_launch_description():

    route_file_folder = LaunchConfiguration('route_file_folder')
    vehicle_calibration_dir = LaunchConfiguration('vehicle_calibration_dir')
    vehicle_characteristics_param_file = LaunchConfiguration('vehicle_characteristics_param_file')
    enable_guidance_plugin_validator = LaunchConfiguration('enable_guidance_plugin_validator')
    strategic_plugins_to_validate = LaunchConfiguration('strategic_plugins_to_validate')
    tactical_plugins_to_validate = LaunchConfiguration('tactical_plugins_to_validate')
    control_plugins_to_validate = LaunchConfiguration('control_plugins_to_validate')
    vehicle_config_dir = LaunchConfiguration('vehicle_config_dir')
    vehicle_config_param_file = LaunchConfiguration('vehicle_config_param_file')
    declare_vehicle_config_param_file_arg = DeclareLaunchArgument(
        name = 'vehicle_config_param_file',
        default_value = "/opt/carma/vehicle/config/VehicleConfigParams.yaml",
        description = "Path to file contain vehicle configuration parameters"
    )

    subsystem_controller_default_param_file = os.path.join(
        get_package_share_directory('subsystem_controllers'), 'config/guidance_controller_config.yaml')

    mobilitypath_visualizer_param_file = os.path.join(
        get_package_share_directory('mobilitypath_visualizer'), 'config/params.yaml')

    trajectory_executor_param_file = os.path.join(
        get_package_share_directory('trajectory_executor'), 'config/parameters.yaml')
    
    route_param_file = os.path.join(
        get_package_share_directory('route'), 'config/parameters.yaml')

    trajectory_visualizer_param_file = os.path.join(
        get_package_share_directory('trajectory_visualizer'), 'config/parameters.yaml')

    guidance_param_file = os.path.join(
        get_package_share_directory('guidance'), 'config/parameters.yaml')
    
    arbitrator_param_file_path = os.path.join(
        get_package_share_directory('arbitrator'), 'config/arbitrator_params.yaml')

    plan_delegator_param_file = os.path.join(
        get_package_share_directory('plan_delegator'), 'config/plan_delegator_params.yaml')
        
    port_drayage_plugin_param_file = os.path.join(
        get_package_share_directory('port_drayage_plugin'), 'config/parameters.yaml')

    env_log_levels = EnvironmentVariable('CARMA_ROS_LOGGING_CONFIG', default_value='{ "default_level" : "WARN" }')

    subsystem_controller_param_file = LaunchConfiguration('subsystem_controller_param_file')
    declare_subsystem_controller_param_file_arg = DeclareLaunchArgument(
        name = 'subsystem_controller_param_file',
        default_value = subsystem_controller_default_param_file,
        description = "Path to file containing override parameters for the subsystem controller"
    )


    # Nodes
    carma_guidance_container = ComposableNodeContainer(
        package='carma_ros2_utils',
        name='carma_guidance_container',
        executable='carma_component_container_mt',
        namespace=GetCurrentNamespace(),
        composable_node_descriptions=[
<<<<<<< HEAD

            #ComposableNode(
            #    package='mobilitypath_visualizer',
            #    plugin='mobilitypath_visualizer::MobilityPathVisualizer',
            #    name='mobilitypath_visualizer_node',
            #    extra_arguments=[
            #        {'use_intra_process_comms': True}, 
            #        {'--log-level' : GetLogLevel('mobilitypath_visualizer', env_log_levels) }
            #    ],
            #    remappings = [
            #        ("mobility_path_msg", [ EnvironmentVariable('CARMA_MSG_NS', default_value=''), "/mobility_path_msg" ] ),
            #        ("incoming_mobility_path", [ EnvironmentVariable('CARMA_MSG_NS', default_value=''), "/incoming_mobility_path" ] ),
            #        ("georeference", [ EnvironmentVariable('CARMA_LOCZ_NS', default_value=''), "/map_param_loader/georeference"])
            #    ],
            #    parameters=[
            #        vehicle_characteristics_param_file,
            #        mobilitypath_visualizer_param_file,
            #        vehicle_config_param_file
            #    ]
            #),
=======
            ComposableNode(
                package='plan_delegator',
                plugin='plan_delegator::PlanDelegator',
                name='plan_delegator',
                extra_arguments=[
                    {'use_intra_process_comms': True}, 
                    {'--log-level' : GetLogLevel('plan_delegator', env_log_levels) }
                ],
                remappings = [
                    ("current_velocity", [ EnvironmentVariable('CARMA_INTR_NS', default_value=''), "/vehicle/twist" ] ),
                    ("current_pose", [ EnvironmentVariable('CARMA_LOCZ_NS', default_value=''), "/current_pose" ] ),
                    ("vehicle_status", [ EnvironmentVariable('CARMA_INTR_NS', default_value=''), "/vehicle_status" ] ),
                    ("semantic_map", [ EnvironmentVariable('CARMA_ENV_NS', default_value=''), "/semantic_map" ] ),
                    ("map_update", [ EnvironmentVariable('CARMA_ENV_NS', default_value=''), "/map_update" ] ),
                    ("roadway_objects", [ EnvironmentVariable('CARMA_ENV_NS', default_value=''), "/roadway_objects" ] ),
                    ("incoming_spat", [ EnvironmentVariable('CARMA_MSG_NS', default_value=''), "/incoming_spat" ] ),
                    ("guidance_state", [ EnvironmentVariable('CARMA_GUIDE_NS', default_value=''), "/state" ] ),
                ],
                parameters=[
                    plan_delegator_param_file,
                    vehicle_config_param_file
                ]
            ),
            ComposableNode(
                package='mobilitypath_visualizer',
                plugin='mobilitypath_visualizer::MobilityPathVisualizer',
                name='mobilitypath_visualizer_node',
                extra_arguments=[
                    {'use_intra_process_comms': True}, 
                    {'--log-level' : GetLogLevel('mobilitypath_visualizer', env_log_levels) }
                ],
                remappings = [
                    ("mobility_path_msg", [ EnvironmentVariable('CARMA_MSG_NS', default_value=''), "/mobility_path_msg" ] ),
                    ("incoming_mobility_path", [ EnvironmentVariable('CARMA_MSG_NS', default_value=''), "/incoming_mobility_path" ] ),
                    ("georeference", [ EnvironmentVariable('CARMA_LOCZ_NS', default_value=''), "/map_param_loader/georeference"])
                ],
                parameters=[
                    vehicle_characteristics_param_file,
                    mobilitypath_visualizer_param_file,
                    vehicle_config_param_file
                ]
            ),
>>>>>>> 95edd889
            ComposableNode(
                package='trajectory_executor',
                plugin='trajectory_executor::TrajectoryExecutor',
                name='trajectory_executor_node',
                extra_arguments=[
                    {'use_intra_process_comms': True}, 
                    {'--log-level' : GetLogLevel('trajectory_executor', env_log_levels) }
                ],
                remappings = [
                    ("trajectory", "plan_trajectory"),
                ],
                parameters=[
                    trajectory_executor_param_file,
                    vehicle_config_param_file
                ]
            ),
            ComposableNode(
                package='route',
                plugin='route::Route',
                name='route_node',
                extra_arguments=[
                    {'use_intra_process_comms': True}, 
                    {'--log-level' : GetLogLevel('route', env_log_levels) }
                ],
                remappings = [
                    ("current_velocity", [ EnvironmentVariable('CARMA_INTR_NS', default_value=''), "/vehicle/twist" ] ),
                    ("georeference", [ EnvironmentVariable('CARMA_LOCZ_NS', default_value=''), "/map_param_loader/georeference" ] ),
                    ("semantic_map", [ EnvironmentVariable('CARMA_ENV_NS', default_value=''), "/semantic_map" ] ),
                    ("map_update", [ EnvironmentVariable('CARMA_ENV_NS', default_value=''), "/map_update" ] ),
                    ("roadway_objects", [ EnvironmentVariable('CARMA_ENV_NS', default_value=''), "/roadway_objects" ] ),
                    ("incoming_spat", [ EnvironmentVariable('CARMA_MSG_NS', default_value=''), "/incoming_spat" ] )
                ],
                parameters=[
                    {'route_file_path': route_file_folder},
                    route_param_file,
                    vehicle_config_param_file
                ]
            ),
            ComposableNode(
                package='arbitrator',
                plugin='arbitrator::ArbitratorNode',
                name='arbitrator',
                extra_arguments=[
                    {'use_intra_process_comms': True},
                    {'--log-level' : GetLogLevel('arbitrator', env_log_levels) }
                ],
                remappings = [
                    ("guidance_state", [ EnvironmentVariable('CARMA_GUIDE_NS', default_value=''), "/state" ] ),
                    ("semantic_map", [ EnvironmentVariable('CARMA_ENV_NS', default_value=''), "/semantic_map" ] ),
                    ("map_update", [ EnvironmentVariable('CARMA_ENV_NS', default_value=''), "/map_update" ] ),
                    ("roadway_objects", [ EnvironmentVariable('CARMA_ENV_NS', default_value=''), "/roadway_objects" ] ),
                    ("incoming_spat", [ EnvironmentVariable('CARMA_MSG_NS', default_value=''), "/incoming_spat" ] )
                ],
                parameters=[ 
                    arbitrator_param_file_path,
                    vehicle_config_param_file
                ]
            ),
            ComposableNode(
                package='guidance',
                plugin='guidance::GuidanceWorker',
                name='guidance_node',
                extra_arguments=[
                    {'use_intra_process_comms': True}, 
                    {'--log-level' : GetLogLevel('route', env_log_levels) }
                ],
                remappings = [
                    ("vehicle_status", [ EnvironmentVariable('CARMA_INTR_NS', default_value=''), "/vehicle_status" ] ),
                    ("robot_status", [ EnvironmentVariable('CARMA_INTR_NS', default_value=''), "/controller/robot_status" ] ),
                    ("enable_robotic", [ EnvironmentVariable('CARMA_INTR_NS', default_value=''), "/controller/enable_robotic" ] ),
                ],
                parameters=[
                    guidance_param_file
                ]
            ),
            ComposableNode(
                package='port_drayage_plugin',
                plugin='port_drayage_plugin::PortDrayagePlugin',
                name='port_drayage_plugin_node',
                extra_arguments=[
                    {'use_intra_process_comms': True}, 
                    {'--log-level' : GetLogLevel('route', env_log_levels) }
                ],
                remappings = [
                    ("georeference", [ EnvironmentVariable('CARMA_LOCZ_NS', default_value=''), "/map_param_loader/georeference" ] ),
                    ("current_pose", [ EnvironmentVariable('CARMA_LOCZ_NS', default_value=''), "/current_pose" ] ),
                    ("incoming_mobility_operation", [ EnvironmentVariable('CARMA_MSG_NS', default_value=''), "/incoming_mobility_operation" ] ),  
                    ("outgoing_mobility_operation", [ EnvironmentVariable('CARMA_MSG_NS', default_value=''), "/outgoing_mobility_operation" ] ),     
                    ("ui_instructions", [ EnvironmentVariable('CARMA_UI_NS', default_value=''), "/ui_instructions" ] )       
                ],
                parameters=[
                    port_drayage_plugin_param_file,
                    vehicle_characteristics_param_file
                ]     
            ),
            ComposableNode(
                package='trajectory_visualizer',
                plugin='trajectory_visualizer::TrajectoryVisualizer',
                name='trajectory_visualizer_node',
                extra_arguments=[
                    {'use_intra_process_comms': True}, 
                    {'--log-level' : GetLogLevel('trajectory_visualizer', env_log_levels) }
                ],
                parameters=[
                    trajectory_visualizer_param_file
                ]
            ) 

        ]
    )

    # Launch plugins
    plugins_group = GroupAction(
        actions=[
            PushRosNamespace("plugins"),
            IncludeLaunchDescription(
                PythonLaunchDescriptionSource([ThisLaunchFileDir(), '/plugins.launch.py']),
                launch_arguments={
                    'route_file_folder' : route_file_folder,
                    'vehicle_calibration_dir' : vehicle_calibration_dir,
                    'vehicle_characteristics_param_file' : vehicle_characteristics_param_file, 
                    'vehicle_config_param_file' : vehicle_config_param_file,
                    'enable_guidance_plugin_validator' : enable_guidance_plugin_validator,
                    'strategic_plugins_to_validate' : strategic_plugins_to_validate,
                    'tactical_plugins_to_validate' : tactical_plugins_to_validate,
                    'control_plugins_to_validate' : control_plugins_to_validate,
                    'subsystem_controller_param_file' : [vehicle_config_dir, '/SubsystemControllerParams.yaml'],
                }.items()
            ),
        ]
    )
      
    # subsystem_controller which orchestrates the lifecycle of this subsystem's components
    subsystem_controller = Node(
        package='subsystem_controllers',
        name='guidance_controller',
        executable='guidance_controller',
        parameters=[ subsystem_controller_default_param_file, subsystem_controller_param_file ],
        on_exit= Shutdown(), # Mark the subsystem controller as required
        arguments=['--ros-args', '--log-level', GetLogLevel('subsystem_controllers', env_log_levels)]
    )

    return LaunchDescription([  
        declare_vehicle_config_param_file_arg,
        declare_subsystem_controller_param_file_arg,      
        carma_guidance_container,
        plugins_group,
        subsystem_controller
    ]) <|MERGE_RESOLUTION|>--- conflicted
+++ resolved
@@ -97,28 +97,6 @@
         executable='carma_component_container_mt',
         namespace=GetCurrentNamespace(),
         composable_node_descriptions=[
-<<<<<<< HEAD
-
-            #ComposableNode(
-            #    package='mobilitypath_visualizer',
-            #    plugin='mobilitypath_visualizer::MobilityPathVisualizer',
-            #    name='mobilitypath_visualizer_node',
-            #    extra_arguments=[
-            #        {'use_intra_process_comms': True}, 
-            #        {'--log-level' : GetLogLevel('mobilitypath_visualizer', env_log_levels) }
-            #    ],
-            #    remappings = [
-            #        ("mobility_path_msg", [ EnvironmentVariable('CARMA_MSG_NS', default_value=''), "/mobility_path_msg" ] ),
-            #        ("incoming_mobility_path", [ EnvironmentVariable('CARMA_MSG_NS', default_value=''), "/incoming_mobility_path" ] ),
-            #        ("georeference", [ EnvironmentVariable('CARMA_LOCZ_NS', default_value=''), "/map_param_loader/georeference"])
-            #    ],
-            #    parameters=[
-            #        vehicle_characteristics_param_file,
-            #        mobilitypath_visualizer_param_file,
-            #        vehicle_config_param_file
-            #    ]
-            #),
-=======
             ComposableNode(
                 package='plan_delegator',
                 plugin='plan_delegator::PlanDelegator',
@@ -161,7 +139,6 @@
                     vehicle_config_param_file
                 ]
             ),
->>>>>>> 95edd889
             ComposableNode(
                 package='trajectory_executor',
                 plugin='trajectory_executor::TrajectoryExecutor',
