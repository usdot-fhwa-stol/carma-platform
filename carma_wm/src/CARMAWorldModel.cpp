/*
 * Copyright (C) 2019-2021 LEIDOS.
 *
 * Licensed under the Apache License, Version 2.0 (the "License"); you may not
 * use this file except in compliance with the License. You may obtain a copy of
 * the License at
 *
 * http://www.apache.org/licenses/LICENSE-2.0
 *
 * Unless required by applicable law or agreed to in writing, software
 * distributed under the License is distributed on an "AS IS" BASIS, WITHOUT
 * WARRANTIES OR CONDITIONS OF ANY KIND, either express or implied. See the
 * License for the specific language governing permissions and limitations under
 * the License.
 */
#include <ros/ros.h>
#include <tuple>
#include <algorithm>
#include <assert.h>
#include <carma_wm/CARMAWorldModel.h>
#include <lanelet2_routing/RoutingGraph.h>
#include <lanelet2_traffic_rules/TrafficRulesFactory.h>
#include <lanelet2_core/Attribute.h>
#include <lanelet2_core/geometry/LineString.h>
#include <lanelet2_core/primitives/Traits.h>
#include <Eigen/Core>
#include <Eigen/LU>
#include <cmath>
#include <lanelet2_core/geometry/Polygon.h>
#include <boost/geometry.hpp>
#include <boost/geometry/geometries/polygon.hpp>
#include <carma_wm/Geometry.h>
#include <queue>
#include <boost/math/special_functions/sign.hpp>

namespace carma_wm
{

std::pair<TrackPos, TrackPos> CARMAWorldModel::routeTrackPos(const lanelet::ConstArea& area) const
{
  // Check if the route was loaded yet
  if (!route_)
  {
    throw std::invalid_argument("Route has not yet been loaded");
  }

  lanelet::ConstLineStrings3d outer_bound = area.outerBound();

  if (outer_bound.empty())
  {
    throw std::invalid_argument("Provided area outer bound is invalid as it contains no points");
  }

  TrackPos minPos(0, 0);
  TrackPos maxPos(0, 0);
  bool first = true;
  for (lanelet::ConstLineString3d sub_bound3d : outer_bound)
  {
    auto sub_bound = lanelet::utils::to2D(sub_bound3d);
    for (lanelet::ConstPoint2d point : sub_bound)
    {
      TrackPos tp = routeTrackPos(point);
      if (first)
      {
        minPos = maxPos = tp;
        first = false;
      }
      else if (tp.downtrack < minPos.downtrack)
      {
        minPos.downtrack = tp.downtrack;
        minPos.crosstrack = tp.crosstrack;
      }
      else if (tp.downtrack > maxPos.downtrack)
      {
        maxPos.downtrack = tp.downtrack;
        maxPos.crosstrack = tp.crosstrack;
      }
    }
  }
  return std::make_pair(minPos, maxPos);
}

lanelet::Id CARMAWorldModel::getTrafficLightId(uint16_t intersection_id, uint8_t signal_group_id)
{
  
  uint32_t temp = 0;
  temp |= intersection_id;
  temp = temp << 8;
  temp |= signal_group_id;

  if (traffic_light_ids_.find(temp) != traffic_light_ids_.end())
  {
    return traffic_light_ids_[temp];
  }
  else
  {
    ROS_DEBUG_STREAM("Did not find any traffic light with intersection_id: " << (int)intersection_id << ", and signal_group_id: " << (int)signal_group_id);
    return lanelet::InvalId;
  }

}

TrackPos CARMAWorldModel::routeTrackPos(const lanelet::ConstLanelet& lanelet) const
{
  // Check if the route was loaded yet
  if (!route_)
  {
    throw std::invalid_argument("Route has not yet been loaded");
  }

  lanelet::ConstLineString2d centerline = lanelet::utils::to2D(lanelet.centerline());
  if (centerline.empty())
  {
    throw std::invalid_argument("Provided lanelet has invalid centerline containing no points");
  }
  auto front = centerline.front();
  return routeTrackPos(front);
}

TrackPos CARMAWorldModel::routeTrackPos(const lanelet::BasicPoint2d& point) const
{
  // Check if the route was loaded yet
  if (!route_)
  {
    throw std::invalid_argument("Route has not yet been loaded");
  }

  // Find the nearest continuos shortest path centerline segment using fast map nearest search
  lanelet::Points3d near_points =
      shortest_path_filtered_centerline_view_->pointLayer.nearest(point, 1);  // Find the nearest points

  // Match point with linestring using fast map lookup
  auto lineString_1 =
      lanelet::utils::to2D(shortest_path_filtered_centerline_view_->lineStringLayer.findUsages(near_points[0])
                               .front());  // Only need the first index due to nature of route centerline

  if (lineString_1.size() == 0)
  {
    throw std::invalid_argument("Invalid route loaded. Shortest path does not have proper references");
  }

  // New approach
  // 1. Find nearest point
  // 2. Find linestring associated with nearest point
  // 3. If the nearest point is the first point on the linestring then we need to check the downtrack value
  // 4. -- If donwtrack is negative then iterate over route segments to find preceeding segment
  // 5. -- If downtrack is positive then we are on the correct segment
  // 6. If the nearest point is the last point on the linestring then we need to check downtrack value
  // 7. -- If downtrack is less then seg length then we are on the correct segment
  // 8. -- If downtrack is greater then seg length then iterate over route segments to find succeeding segment
  // 9. With correct segment identified compute segment downtrack distance
  // 10. Accumulate previos segment distances if needed.

  // Find best route segment
  lanelet::Id bestRouteSegId;
  TrackPos tp(0, 0);
  // Check for end cases

  auto indexes = shortest_path_distance_map_.getIndexFromId(near_points[0].id());
  size_t ls_i = indexes.first;
  size_t p_i = indexes.second;

  if (near_points[0].id() == lineString_1.front().id())
  {  // Nearest point is at the start of a line string
    // Get start point of cur segment and add 1
    auto next_point = lineString_1[1];
    TrackPos tp_next = geometry::trackPos(point, lineString_1.front().basicPoint(), next_point.basicPoint());

    if (tp_next.downtrack >= 0 || ls_i == 0)
    {
      bestRouteSegId = lineString_1.id();
      tp = tp_next;
      // If downtrack is positive then we are on the correct segment
    }
    else
    {
      // If downtrack is negative then iterate over route segments to find preceeding segment
      const size_t prev_ls_i = ls_i - 1;

      auto prev_centerline = lanelet::utils::to2D(shortest_path_centerlines_[prev_ls_i]);  // Get prev centerline
      tp = geometry::trackPos(point, prev_centerline[prev_centerline.size() - 2].basicPoint(),
                              prev_centerline[prev_centerline.size() - 1].basicPoint());
      tp.downtrack += shortest_path_distance_map_.distanceToPointAlongElement(prev_ls_i, prev_centerline.size() - 2);
      bestRouteSegId = prev_centerline.id();
    }
  }
  else if (near_points[0].id() == lineString_1.back().id())
  {  // Nearest point is the end of a line string

    // Get end point of cur segment and subtract 1
    auto prev_prev_point = lineString_1[lineString_1.size() - 2];
    auto prev_point = lineString_1[lineString_1.size() - 1];

    TrackPos tp_prev = geometry::trackPos(point, prev_prev_point.basicPoint(), prev_point.basicPoint());

    double last_seg_length =
        shortest_path_distance_map_.distanceBetween(ls_i, lineString_1.size() - 2, lineString_1.size() - 1);

    if (tp_prev.downtrack < last_seg_length || ls_i == shortest_path_centerlines_.size() - 1)
    {
      // If downtrack is less then seg length then we are on the correct segment
      bestRouteSegId = lineString_1.id();
      tp = tp_prev;
      tp.downtrack += shortest_path_distance_map_.distanceToPointAlongElement(ls_i, lineString_1.size() - 2);
    }
    else
    {
      // If downtrack is greater then seg length then we need to find the succeeding segment
      auto next_centerline = lanelet::utils::to2D(shortest_path_centerlines_[ls_i + 1]);  // Get prev centerline
      tp = geometry::trackPos(point, next_centerline[0].basicPoint(), next_centerline[1].basicPoint());
      bestRouteSegId = next_centerline.id();
    }
  }
  else
  {  // The nearest point is in the middle of a line string
    // Graph the two bounding points on the line string and call matchSegment using a 3 element segment
    // There is a guarantee from the earlier if statements that near_points[0] will always be located at an index within
    // the exclusive range (0,lineString_1.size() - 1) so no need for range checks

    lanelet::BasicLineString2d subSegment = lanelet::BasicLineString2d(
        { lineString_1[p_i - 1].basicPoint(), lineString_1[p_i].basicPoint(), lineString_1[p_i + 1].basicPoint() });

    tp = std::get<0>(geometry::matchSegment(point, subSegment));  // Get track pos along centerline

    tp.downtrack += shortest_path_distance_map_.distanceToPointAlongElement(ls_i, p_i - 1);

    bestRouteSegId = lineString_1.id();
  }

  // Accumulate distance
  auto bestRouteSegIndex = shortest_path_distance_map_.getIndexFromId(bestRouteSegId);
  tp.downtrack += shortest_path_distance_map_.distanceToElement(bestRouteSegIndex.first);

  return tp;
}

class LaneletDowntrackPair
{
public:
  lanelet::ConstLanelet lanelet_;
  double downtrack_ = 0;

  LaneletDowntrackPair(lanelet::ConstLanelet lanelet, double downtrack) : lanelet_(lanelet), downtrack_(downtrack)
  {
  }
  bool operator<(const LaneletDowntrackPair& pair) const
  {
    return this->downtrack_ < pair.downtrack_;
  }
  bool operator>(const LaneletDowntrackPair& pair) const
  {
    return this->downtrack_ > pair.downtrack_;
  }
};

std::vector<lanelet::ConstLanelet> CARMAWorldModel::getLaneletsBetween(double start, double end, bool shortest_path_only,
                                                                       bool bounds_inclusive) const
{
  // Check if the route was loaded yet
  if (!route_)
  {
    throw std::invalid_argument("Route has not yet been loaded");
  }
  if (start >= end)
  {
    throw std::invalid_argument("Start distance is greater than or equal to end distance");
  }

  std::vector<lanelet::ConstLanelet> output;
  std::priority_queue<LaneletDowntrackPair, std::vector<LaneletDowntrackPair>, std::greater<LaneletDowntrackPair>>
      prioritized_lanelets;

  auto lanelet_map = route_->laneletMap();
  for (lanelet::ConstLanelet lanelet : lanelet_map->laneletLayer)
  {
    if (shortest_path_only && !shortest_path_view_->laneletLayer.exists(lanelet.id()))
    {
      continue;  // Continue if we are only evaluating the shortest path and this lanelet is not part of it
    }
    lanelet::ConstLineString2d centerline = lanelet::utils::to2D(lanelet.centerline());

    auto front = centerline.front();
    auto back = centerline.back();
    TrackPos min = routeTrackPos(front);
    TrackPos max = routeTrackPos(back);

    if (!bounds_inclusive) // reduce bounds slightly to avoid including exact bounds
    {
      if (std::max(min.downtrack, start + 0.00001) > std::min(max.downtrack, end - 0.00001))
      {  // Check for 1d intersection
        // No intersection so continue
        continue;
      }
    }
    else
    {
      if (std::max(min.downtrack, start) > std::min(max.downtrack, end))
      {  // Check for 1d intersection
        // No intersection so continue
        continue;
      }
    }
    // Intersection has occurred so add lanelet to list
    LaneletDowntrackPair pair(lanelet, min.downtrack);
    prioritized_lanelets.push(pair);
  }

  output.reserve(prioritized_lanelets.size());
  while (!prioritized_lanelets.empty())
  {
    auto pair = prioritized_lanelets.top();
    prioritized_lanelets.pop();
    output.push_back(pair.lanelet_);
  }

  if(!shortest_path_only){
    return output;
  }
  
  //Sort lanelets according to shortest path if using shortest path
  std::vector<lanelet::ConstLanelet> sorted_output;
  for(auto llt : route_->shortestPath()){
    for(size_t i=0; i < output.size();i++){
      if(llt.id() == output[i].id()){
        sorted_output.push_back(llt);
        break;
      }
    }
  }

  return sorted_output;
}

std::vector<lanelet::BasicPoint2d> CARMAWorldModel::sampleRoutePoints(double start_downtrack, double end_downtrack,
                                                                      double step_size) const
{
  std::vector<lanelet::BasicPoint2d> output;
  if (!route_)
  {
    ROS_WARN_STREAM("Route has not yet been loaded");
    return output;
  }

  double route_end = getRouteEndTrackPos().downtrack;

  if (start_downtrack < 0 || start_downtrack > route_end || end_downtrack < 0 || end_downtrack > route_end ||
      start_downtrack > end_downtrack)
  {
    ROS_WARN_STREAM("Invalid input downtracks");
    return output;
  }

  TrackPos route_pos(start_downtrack, 0);

  if (end_downtrack == start_downtrack)
  {
    output.emplace_back(*(pointFromRouteTrackPos(route_pos)));  // If a single point was provided return that point
    return output;
  }

  output.reserve(2 + (end_downtrack - start_downtrack) / step_size);
  double downtrack = start_downtrack;
  while (downtrack < end_downtrack)
  {
    route_pos.downtrack = downtrack;
    output.emplace_back(*(pointFromRouteTrackPos(route_pos)));
    downtrack += step_size;
  }

  route_pos.downtrack = end_downtrack;
  output.emplace_back(*(pointFromRouteTrackPos(route_pos)));
  return output;
}

boost::optional<lanelet::BasicPoint2d> CARMAWorldModel::pointFromRouteTrackPos(const TrackPos& route_pos) const
{
  double downtrack = route_pos.downtrack;
  double crosstrack = route_pos.crosstrack;

  if (!route_)
  {
    ROS_DEBUG_STREAM("Route has not yet been loaded");
    return boost::none;
  }

  if (downtrack < 0 || downtrack > getRouteEndTrackPos().downtrack)
  {
    ROS_DEBUG_STREAM("Tried to convert a downtrack of: " << downtrack
                                                         << " to map point, but it did not fit in route bounds of "
                                                         << getRouteEndTrackPos().downtrack);
    return boost::none;
  }

  // Use fast lookup to identify the points before and after the provided downtrack on the route
  size_t ls_i = shortest_path_distance_map_.getElementIndexByDistance(downtrack); // Get the linestring matching the provided downtrack
  double ls_length = shortest_path_distance_map_.elementLength(ls_i);
  double ls_downtrack = shortest_path_distance_map_.distanceToElement(ls_i);
  auto linestring = shortest_path_centerlines_[ls_i];

  // Use the percentage traveled along this linestring to index into the cenertline
  double relative_downtrack = downtrack - ls_downtrack;
  double lanelet_percentage = relative_downtrack / ls_length;
  int centerline_size = linestring.size();
  int index = lanelet_percentage * centerline_size;
  int prior_idx = std::min(index, centerline_size - 1);
  int next_idx = std::min(index + 1, centerline_size - 1);

  // This if block handles the edge case where the downtrack distance has landed exactly on an existing point
  if (prior_idx == next_idx)
  {  // If both indexes are the same we are on the point
    if (crosstrack == 0)
    {  // Crosstrack not provided so we can return the point directly
      auto prior_point = linestring[prior_idx];
      return lanelet::BasicPoint2d(prior_point.x(), prior_point.y());
    }

    lanelet::BasicPoint2d prior_point, next_point;
    double x, y;
    if (prior_idx < centerline_size - 1)
    {  // If this is not the end point compute the crosstrack based on the next point
      prior_point = linestring[prior_idx].basicPoint2d();
      next_point = linestring[prior_idx + 1].basicPoint2d(); // No need to check bounds as this class will reject routes with fewer than 2 points in a centerline
      x = prior_point.x();
      y = prior_point.y();
    }
    else
    {  // If this is the end point compute the crosstrack based on previous point
      prior_point = linestring[prior_idx - 1].basicPoint2d();
      next_point = linestring[prior_idx].basicPoint2d();
      x = next_point.x();
      y = next_point.y();
    }

    // Compute the crosstrack
    double sigma = geometry::point_to_point_yaw(prior_point, next_point);  // Angle between route segment and x-axis
    double theta = sigma + M_PI_2;  // M_PI_2 is 90 deg. Theta is the angle to the vector from the route projected point
                                    // to the target point
    double delta_x = cos(theta) * crosstrack;
    double delta_y = sin(theta) * crosstrack;
    return lanelet::BasicPoint2d(x + delta_x, y + delta_y);
  }

  double prior_downtrack = shortest_path_distance_map_.distanceToPointAlongElement(ls_i, prior_idx);
  double next_downtrack = shortest_path_distance_map_.distanceToPointAlongElement(ls_i, next_idx);

  double prior_to_next_dist = next_downtrack - prior_downtrack;
  double prior_to_target_dist = relative_downtrack - prior_downtrack;
  double interpolation_percentage = 0;
  if (prior_to_next_dist < 0.000001)
  {
    interpolation_percentage = 0;
  }
  else
  {
    interpolation_percentage = prior_to_target_dist / prior_to_next_dist; // Use the percentage progress between both points to compute the downtrack point
  }
  auto prior_point = linestring[prior_idx].basicPoint2d();
  auto next_point = linestring[next_idx].basicPoint2d();
  auto delta_vec = next_point - prior_point;
  double x = prior_point.x() + interpolation_percentage * delta_vec.x();
  double y = prior_point.y() + interpolation_percentage * delta_vec.y();

  if (crosstrack != 0) // If the crosstrack is not set no need to do the costly computation.
  {  
    double sigma = geometry::point_to_point_yaw(prior_point, next_point);  // Angle between route segment and x-axis
    double theta = sigma + M_PI_2;  // M_PI_2 is 90 deg. Theta is the angle to the vector from the route projected point
                                    // to the target point
    double delta_x = cos(theta) * crosstrack;
    double delta_y = sin(theta) * crosstrack;
    x += delta_x;  // Adjust x and y of target point to account for crosstrack
    y += delta_y;
  }

  return lanelet::BasicPoint2d(x, y);
}

lanelet::LaneletMapConstPtr CARMAWorldModel::getMap() const
{
  return std::static_pointer_cast<lanelet::LaneletMap const>(semantic_map_);  // Cast pointer to const variant
}

LaneletRouteConstPtr CARMAWorldModel::getRoute() const
{
  return std::static_pointer_cast<const lanelet::routing::Route>(route_);  // Cast pointer to const variant
}

TrackPos CARMAWorldModel::getRouteEndTrackPos() const
{
  TrackPos p(route_length_, 0);
  return p;
}

void CARMAWorldModel::setMap(lanelet::LaneletMapPtr map, size_t map_version, bool recompute_routing_graph)
{
  // If this is the first time the map has been set, then recompute the routing graph
  if (!semantic_map_) {

    ROS_INFO_STREAM("First time map is set in carma_wm. Routing graph will be recomputed reguardless of method inputs.");

    recompute_routing_graph = true;
  }

  semantic_map_ = map;
  map_version_ = map_version;
  
  // If the routing graph should be updated then recompute it
  if (recompute_routing_graph) {

    ROS_INFO_STREAM("Building routing graph");

    TrafficRulesConstPtr traffic_rules = *(getTrafficRules(lanelet::Participants::Vehicle));
    lanelet::routing::RoutingGraphUPtr map_graph = lanelet::routing::RoutingGraph::build(*semantic_map_, *traffic_rules);
    map_routing_graph_ = std::move(map_graph);

    ROS_INFO_STREAM("Done building routing graph");

  }
}

size_t CARMAWorldModel::getMapVersion() const 
{
  return map_version_;
}

lanelet::LaneletMapPtr CARMAWorldModel::getMutableMap() const
{
  return semantic_map_;
}

void CARMAWorldModel::setRoute(LaneletRoutePtr route)
{
  route_ = route;
  lanelet::ConstLanelets path_lanelets(route_->shortestPath().begin(), route_->shortestPath().end());
  shortest_path_view_ = lanelet::utils::createConstSubmap(path_lanelets, {});
  computeDowntrackReferenceLine();
  // NOTE: Setting the route_length_ field here will likely result in the final lanelets final point being used. Call setRouteEndPoint to use the destination point value
  route_length_ = routeTrackPos(route_->getEndPoint().basicPoint2d()).downtrack;  // Cache the route length with
                                                                                  // consideration for endpoint
}

void CARMAWorldModel::setRouteEndPoint(const lanelet::BasicPoint3d& end_point)
{
  if (!route_) {
    throw std::invalid_argument("Route endpoint set before route was available.");
  }

  lanelet::ConstPoint3d const_end_point{ lanelet::utils::getId(), end_point.x(), end_point.y(), end_point.z() };

  route_->setEndPoint(const_end_point);
  
  route_length_ = routeTrackPos(route_->getEndPoint().basicPoint2d()).downtrack;  // Cache the route length with
                                                                                  // consideration for endpoint
}

lanelet::LineString3d CARMAWorldModel::copyConstructLineString(const lanelet::ConstLineString3d& line) const
{
  std::vector<lanelet::Point3d> coppied_points;
  coppied_points.reserve(line.size());

  for (auto basic_p : line.basicLineString())
  {
    coppied_points.push_back(lanelet::Point3d(lanelet::utils::getId(), basic_p));
  }

  return lanelet::LineString3d(lanelet::utils::getId(), coppied_points);
}

void CARMAWorldModel::computeDowntrackReferenceLine()
{
  IndexedDistanceMap distance_map;

  lanelet::routing::LaneletPath shortest_path = route_->shortestPath();
  // Build shortest path routing graph
  TrafficRulesConstPtr traffic_rules = *(getTrafficRules(lanelet::Participants::Vehicle));

  lanelet::routing::RoutingGraphUPtr shortest_path_graph =
      lanelet::routing::RoutingGraph::build(*shortest_path_view_, *traffic_rules);

  std::vector<lanelet::LineString3d> lineStrings;  // List of continuos line strings representing segments of the route
                                                   // reference line

  bool first = true;
  size_t next_index = 0;
  // Iterate over each lanelet in the shortest path this loop works by looking one lanelet ahead to detect lane changes
  for (lanelet::ConstLanelet ll : shortest_path)
  {
    next_index++;
    if (first)
    {  // For the first lanelet store its centerline and length
      lineStrings.push_back(copyConstructLineString(ll.centerline()));
      first = false;
    }
    if (next_index < shortest_path.size())
    {  // Check for remaining lanelets
      auto nextLanelet = shortest_path[next_index];
      lanelet::LineString3d nextCenterline = copyConstructLineString(nextLanelet.centerline());
      size_t connectionCount = shortest_path_graph->possiblePaths(ll, (uint32_t)2, false).size();

      if (connectionCount == 1)
      {  // Get list of connected lanelets without lanechanges. On the shortest path this should only return 1 or 0
        // No lane change
        // Append distance to current centerline
        size_t offset =
            lineStrings.size() == 0 || lineStrings.back().size() == 0 ?
                0 :
                1;  // Prevent duplicate points when concatenating. Not clear if causes an issue at lane changes
        if ((nextCenterline.size() <= 1) || (nextCenterline.size() <= 2 && offset == 1))
        {
          throw std::invalid_argument("Cannot process route with lanelet containing very short centerline");
        }
        lineStrings.back().insert(lineStrings.back().end(), nextCenterline.begin() + offset, nextCenterline.end());
      }
      else if (connectionCount == 0)
      {
        // Lane change required
        // Break the point chain when a lanechange occurs
        if (lineStrings.back().size() == 0)
          continue;  // we don't have to create empty_linestring if we already have one
                     // occurs when route is changing lanes multiple times in sequence
        lanelet::LineString3d empty_linestring;
        empty_linestring.setId(lanelet::utils::getId());
        distance_map.pushBack(lanelet::utils::to2D(lineStrings.back()));
        lineStrings.push_back(empty_linestring);
      }
      else
      {
        assert(false);  // It should not be possable to reach this point. Doing so demonstrates a bug
      }
    }
  }
  // Copy values to member variables
  while (lineStrings.back().size() == 0)
    lineStrings.pop_back();  // clear empty linestrings that was never used in the end
  shortest_path_centerlines_ = lineStrings;
  shortest_path_distance_map_ = distance_map;

  // Add length of final sections
  if (shortest_path_centerlines_.size() > shortest_path_distance_map_.size())
  {
    shortest_path_distance_map_.pushBack(lanelet::utils::to2D(lineStrings.back()));  // Record length of last continuous
                                                                                     // segment
  }

  // Since our copy constructed linestrings do not contain references to lanelets they can be added to a full map
  // instead of a submap
  shortest_path_filtered_centerline_view_ = lanelet::utils::createMap(shortest_path_centerlines_);
}

LaneletRoutingGraphConstPtr CARMAWorldModel::getMapRoutingGraph() const
{
  return std::static_pointer_cast<const lanelet::routing::RoutingGraph>(map_routing_graph_);  // Cast pointer to const
                                                                                              // variant
}

lanelet::Optional<TrafficRulesConstPtr> CARMAWorldModel::getTrafficRules(const std::string& participant) const
{
  lanelet::Optional<TrafficRulesConstPtr> optional_ptr;
  // Create carma traffic rules object
  try
  {
    lanelet::traffic_rules::TrafficRulesUPtr traffic_rules = lanelet::traffic_rules::TrafficRulesFactory::create(
        lanelet::traffic_rules::CarmaUSTrafficRules::Location, participant);

    auto carma_traffic_rules = std::make_shared<lanelet::traffic_rules::CarmaUSTrafficRules>();

    carma_traffic_rules = std::static_pointer_cast<lanelet::traffic_rules::CarmaUSTrafficRules>(
        lanelet::traffic_rules::TrafficRulesPtr(std::move(traffic_rules)));
    carma_traffic_rules->setConfigSpeedLimit(config_speed_limit_);

    optional_ptr = std::static_pointer_cast<const lanelet::traffic_rules::CarmaUSTrafficRules>(carma_traffic_rules);
  }
  catch (const lanelet::InvalidInputError& e)
  {
    return optional_ptr;
  }

  return optional_ptr;
}

lanelet::Optional<cav_msgs::RoadwayObstacle>
CARMAWorldModel::toRoadwayObstacle(const cav_msgs::ExternalObject& object) const
{
  if (!semantic_map_ || semantic_map_->laneletLayer.size() == 0)
  {
    throw std::invalid_argument("Map is not set or does not contain lanelets");
  }

  lanelet::BasicPoint2d object_center(object.pose.pose.position.x, object.pose.pose.position.y);

  auto nearestLaneletBoost = getIntersectingLanelet(object);

  if (!nearestLaneletBoost)
    return boost::none;

  lanelet::Lanelet nearestLanelet = nearestLaneletBoost.get();

  cav_msgs::RoadwayObstacle obs;
  obs.object = object;
  obs.connected_vehicle_type.type =
      cav_msgs::ConnectedVehicleType::NOT_CONNECTED;  // TODO No clear way to determine automation state at this time
  obs.lanelet_id = nearestLanelet.id();

  carma_wm::TrackPos obj_track_pos = geometry::trackPos(nearestLanelet, object_center);
  obs.down_track = obj_track_pos.downtrack;
  obs.cross_track = obj_track_pos.crosstrack;

  for (auto prediction : object.predictions)
  {
    // Compute prediction polygon
    lanelet::BasicPolygon2d prediction_polygon =
        geometry::objectToMapPolygon(prediction.predicted_position, object.size);
    lanelet::BasicPoint2d prediction_center(prediction.predicted_position.position.x,
                                            prediction.predicted_position.position.y);

    auto predNearestLanelet = semantic_map_->laneletLayer.nearest(prediction_center, 1)[0];

    carma_wm::TrackPos pred_track_pos = geometry::trackPos(predNearestLanelet, prediction_center);

    obs.predicted_lanelet_ids.emplace_back(predNearestLanelet.id());
    obs.predicted_cross_tracks.emplace_back(pred_track_pos.crosstrack);
    obs.predicted_down_tracks.emplace_back(pred_track_pos.downtrack);

    // Since the predictions are having their lanelet ids matched based on the nearest nounding box search rather than
    // checking for intersection The id confidence will be set to 90% of the position confidence
    obs.predicted_lanelet_id_confidences.emplace_back(0.9 * prediction.predicted_position_confidence);
    obs.predicted_cross_track_confidences.emplace_back(0.9 * prediction.predicted_position_confidence);
    obs.predicted_down_track_confidences.emplace_back(0.9 * prediction.predicted_position_confidence);
  }

  return obs;
}

void CARMAWorldModel::setRoadwayObjects(const std::vector<cav_msgs::RoadwayObstacle>& rw_objs)
{
  roadway_objects_ = rw_objs;
}

std::vector<cav_msgs::RoadwayObstacle> CARMAWorldModel::getRoadwayObjects() const
{
  return roadway_objects_;
}

std::vector<cav_msgs::RoadwayObstacle> CARMAWorldModel::getInLaneObjects(const lanelet::ConstLanelet& lanelet,
                                                                         const LaneSection& section) const
{
  // Get all lanelets on current lane section
  std::vector<lanelet::ConstLanelet> lane = getLane(lanelet, section);

  // Check if any roadway object is registered
  if (roadway_objects_.size() == 0)
  {
    return std::vector<cav_msgs::RoadwayObstacle>{};
  }

  // Initialize useful variables
  std::vector<cav_msgs::RoadwayObstacle> lane_objects, roadway_objects_copy = roadway_objects_;

  /*
   * Get all in lane objects
   * For each lane, we check if each object is on it by matching lanelet_id
   * Complexity N*K, where N: num of lanelets, K: num of objects
   */
  int curr_idx;
  std::queue<int> obj_idxs_queue;

  // Create an index queue for roadway objects to quickly pop the idx if associated
  // lanelet is found. This is to reduce number of objects to check as we check new lanelets
  for (size_t i = 0; i < roadway_objects_copy.size(); i++)
  {
    obj_idxs_queue.push((int)i);
  }

  // check each lanelets
  for (auto llt : lane)
  {
    int checked_queue_items = 0, to_check = obj_idxs_queue.size();
    // check each objects
    while (checked_queue_items < to_check)
    {
      curr_idx = obj_idxs_queue.front();
      obj_idxs_queue.pop();
      checked_queue_items++;

      // Check if the object is in the lanelet
      auto curr_obj = roadway_objects_copy[curr_idx];
      if (curr_obj.lanelet_id == llt.id())
      {
        // found intersecting lanelet for this object
        lane_objects.push_back(curr_obj);
      }
      // handle a case where an object might be lane-changing, so check adjacent ids
      // a bit faster than checking intersection solely as && is left-to-right evaluation
      else if (((map_routing_graph_->left(llt) && curr_obj.lanelet_id == map_routing_graph_->left(llt).get().id()) ||
                (map_routing_graph_->right(llt) && curr_obj.lanelet_id == map_routing_graph_->right(llt).get().id())) &&
               boost::geometry::intersects(
                   llt.polygon2d().basicPolygon(),
                   geometry::objectToMapPolygon(curr_obj.object.pose.pose, curr_obj.object.size)))
      {
        // found intersecting lanelet for this object
        lane_objects.push_back(curr_obj);
      }
      else
      {
        // did not find suitable lanelet, so it will be processed again for next lanelet
        obj_idxs_queue.push(curr_idx);
      }
    }
  }

  return lane_objects;
}

lanelet::Optional<lanelet::Lanelet>
CARMAWorldModel::getIntersectingLanelet(const cav_msgs::ExternalObject& object) const
{
  // Check if the map is loaded yet
  if (!semantic_map_ || semantic_map_->laneletLayer.size() == 0)
  {
    throw std::invalid_argument("Map is not set or does not contain lanelets");
  }

  lanelet::BasicPoint2d object_center(object.pose.pose.position.x, object.pose.pose.position.y);
  lanelet::BasicPolygon2d object_polygon = geometry::objectToMapPolygon(object.pose.pose, object.size);

  auto nearestLanelet = semantic_map_->laneletLayer.nearest(
      object_center, 1)[0];  // Since the map contains lanelets there should always be at least 1 element

  // Check if the object is inside or intersecting this lanelet
  // If no intersection then the object can be considered off the road and does not need to processed
  if (!boost::geometry::intersects(nearestLanelet.polygon2d().basicPolygon(), object_polygon))
  {
    return boost::none;
  }
  return nearestLanelet;
}

lanelet::Optional<double> CARMAWorldModel::distToNearestObjInLane(const lanelet::BasicPoint2d& object_center) const
{
  // Check if the map is loaded yet
  if (!semantic_map_ || semantic_map_->laneletLayer.size() == 0)
  {
    throw std::invalid_argument("Map is not set or does not contain lanelets");
  }

  // return empty if there is no object nearby
  if (roadway_objects_.size() == 0)
    return boost::none;

  // Get the lanelet of this point
  auto curr_lanelet = semantic_map_->laneletLayer.nearest(object_center, 1)[0];

  // Check if this point at least is actually within this lanelet; otherwise, it wouldn't be "in-lane"
  if (!boost::geometry::within(object_center, curr_lanelet.polygon2d().basicPolygon()))
    throw std::invalid_argument("Given point is not within any lanelet");

  std::vector<cav_msgs::RoadwayObstacle> lane_objects = getInLaneObjects(curr_lanelet);

  // return empty if there is no object in the lane
  if (lane_objects.size() == 0)
    return boost::none;

  // Record the closest distance out of all polygons, 4 points each
  double min_dist = INFINITY;
  for (auto obj : roadway_objects_)
  {
    lanelet::BasicPolygon2d object_polygon = geometry::objectToMapPolygon(obj.object.pose.pose, obj.object.size);

    // Point to closest edge on polygon distance by boost library
    double curr_dist = lanelet::geometry::distance(object_center, object_polygon);
    if (min_dist > curr_dist)
      min_dist = curr_dist;
  }

  // Return the closest distance out of all polygons
  return min_dist;
}

lanelet::Optional<std::tuple<TrackPos, cav_msgs::RoadwayObstacle>>
CARMAWorldModel::getNearestObjInLane(const lanelet::BasicPoint2d& object_center, const LaneSection& section) const
{
  // Check if the map is loaded yet
  if (!semantic_map_ || semantic_map_->laneletLayer.size() == 0)
  {
    throw std::invalid_argument("Map is not set or does not contain lanelets");
  }

  // return empty if there is no object nearby
  if (roadway_objects_.size() == 0)
    return boost::none;

  // Get the lanelet of this point
  auto curr_lanelet = semantic_map_->laneletLayer.nearest(object_center, 1)[0];

  // Check if this point at least is actually within this lanelet; otherwise, it wouldn't be "in-lane"
  if (!boost::geometry::within(object_center, curr_lanelet.polygon2d().basicPolygon()))
    throw std::invalid_argument("Given point is not within any lanelet");

  // Get objects that are in the lane
  std::vector<cav_msgs::RoadwayObstacle> lane_objects = getInLaneObjects(curr_lanelet, section);

  // return empty if there is no object in the lane
  if (lane_objects.size() == 0)
    return boost::none;

  // Get the lane that is including this lanelet
  std::vector<lanelet::ConstLanelet> lane_section = getLane(curr_lanelet, section);

  std::vector<double> object_downtracks, object_crosstracks;
  std::vector<int> object_idxs;
  std::queue<int> obj_idxs_queue;
  double base_downtrack = 0;
  double input_obj_downtrack = 0;
  int curr_idx = 0;

  // Create an index queue for in lane objects to quickly pop the idx if associated
  // lanelet is found. This is to reduce number of objects to check as we check new lanelets
  for (size_t i = 0; i < lane_objects.size(); i++)
  {
    obj_idxs_queue.push((int)i);
  }

  // For each lanelet, check if each object is inside it. if so, calculate downtrack
  for (auto llt : lane_section)
  {
    int checked_queue_items = 0, to_check = obj_idxs_queue.size();

    // check each remaining objects
    while (checked_queue_items < to_check)
    {
      curr_idx = obj_idxs_queue.front();
      obj_idxs_queue.pop();
      checked_queue_items++;

      // if the object is on it, store its total downtrack distance
      if (lane_objects[curr_idx].lanelet_id == llt.id())
      {
        object_downtracks.push_back(base_downtrack + lane_objects[curr_idx].down_track);
        object_crosstracks.push_back(lane_objects[curr_idx].cross_track);
        object_idxs.push_back(curr_idx);
      }
      // if it's not on it, try adjacent lanelets because the object could be lane changing
      else if ((map_routing_graph_->left(llt) &&
                lane_objects[curr_idx].lanelet_id == map_routing_graph_->left(llt).get().id()) ||
               (map_routing_graph_->right(llt) &&
                lane_objects[curr_idx].lanelet_id == map_routing_graph_->right(llt).get().id()))
      {
        // no need to check intersection as the objects are guaranteed to be intersecting this lane
        lanelet::BasicPoint2d obj_center(lane_objects[curr_idx].object.pose.pose.position.x,
                                         lane_objects[curr_idx].object.pose.pose.position.y);
        TrackPos new_tp = geometry::trackPos(llt, obj_center);
        object_downtracks.push_back(base_downtrack + new_tp.downtrack);
        object_crosstracks.push_back(lane_objects[curr_idx].cross_track);
        object_idxs.push_back(curr_idx);
      }
      else
      {
        // the object is not in the lanelet if above conditions do not meet
        obj_idxs_queue.push(curr_idx);
      }
    }
    // try to update object_center's downtrack
    if (curr_lanelet.id() == llt.id())
      input_obj_downtrack = base_downtrack + geometry::trackPos(llt, object_center).downtrack;

    // this lanelet's entire centerline as downtrack
    base_downtrack +=
        geometry::trackPos(llt.centerline().back().basicPoint2d(), llt.centerline().front().basicPoint2d(),
                           llt.centerline().back().basicPoint2d())
            .downtrack;
  }

  // compare with input's downtrack and return the min_dist
  size_t min_idx = 0;
  double min_dist = INFINITY;
  for (size_t idx = 0; idx < object_downtracks.size(); idx++)
  {
    if (min_dist > std::fabs(object_downtracks[idx] - input_obj_downtrack))
    {
      min_dist = std::fabs(object_downtracks[idx] - input_obj_downtrack);
      min_idx = idx;
    }
  }

  // if before the parallel line with the start of the llt that crosses given object_center, neg downtrack.
  // if left to the parallel line with the centerline of the llt that crosses given object_center, pos crosstrack
  return std::tuple<TrackPos, cav_msgs::RoadwayObstacle>(
      TrackPos(object_downtracks[min_idx] - input_obj_downtrack,
               object_crosstracks[min_idx] - geometry::trackPos(curr_lanelet, object_center).crosstrack),
      lane_objects[object_idxs[min_idx]]);
}

lanelet::Optional<std::tuple<TrackPos, cav_msgs::RoadwayObstacle>>
CARMAWorldModel::nearestObjectAheadInLane(const lanelet::BasicPoint2d& object_center) const
{
  return getNearestObjInLane(object_center, LANE_AHEAD);
}

lanelet::Optional<std::tuple<TrackPos, cav_msgs::RoadwayObstacle>>
CARMAWorldModel::nearestObjectBehindInLane(const lanelet::BasicPoint2d& object_center) const
{
  return getNearestObjInLane(object_center, LANE_BEHIND);
}
std::vector<lanelet::ConstLanelet> CARMAWorldModel::getLane(const lanelet::ConstLanelet& lanelet,
                                                            const LaneSection& section) const
{
  // Check if the map is loaded yet
  if (!semantic_map_ || semantic_map_->laneletLayer.size() == 0)
  {
    throw std::invalid_argument("Map is not set or does not contain lanelets");
  }

  // Check if the lanelet is in map
  if (semantic_map_->laneletLayer.find(lanelet.id()) == semantic_map_->laneletLayer.end())
  {
    throw std::invalid_argument("Lanelet is not on the map");
  }

  // Check if the lane section input is correct
  if (section != LANE_FULL && section != LANE_BEHIND && section != LANE_AHEAD)
  {
    throw std::invalid_argument("Undefined lane section is requested");
  }

  std::vector<lanelet::ConstLanelet> following_lane = { lanelet };
  std::stack<lanelet::ConstLanelet> prev_lane_helper;
  std::vector<lanelet::ConstLanelet> prev_lane;
  std::vector<lanelet::ConstLanelet> connecting_lanelet = map_routing_graph_->following(lanelet, false);

  // if only interested in following lanelets, as it is the most case
  while (connecting_lanelet.size() != 0)
  {
    following_lane.push_back(connecting_lanelet[0]);
    connecting_lanelet = map_routing_graph_->following(connecting_lanelet[0], false);
  }
  if (section == LANE_AHEAD)
    return following_lane;

  // if interested in lanelets behind
  connecting_lanelet = map_routing_graph_->previous(lanelet, false);
  while (connecting_lanelet.size() != 0)
  {
    prev_lane_helper.push(connecting_lanelet[0]);
    connecting_lanelet = map_routing_graph_->previous(connecting_lanelet[0], false);
  }

  // gather all lanelets with correct start order
  while (prev_lane_helper.size() != 0)
  {
    prev_lane.push_back(prev_lane_helper.top());
    prev_lane_helper.pop();
  }

  // if only interested in lane behind
  if (section == LANE_BEHIND)
  {
    prev_lane.push_back(lanelet);
    return prev_lane;
  }

  // if interested in full lane
  prev_lane.insert(prev_lane.end(), following_lane.begin(), following_lane.end());
  return prev_lane;
}

void CARMAWorldModel::setTrafficLightIds(uint32_t id, lanelet::Id lanelet_id)
{
  traffic_light_ids_[id] = lanelet_id;
}

void CARMAWorldModel::setConfigSpeedLimit(double config_lim)
{
  config_speed_limit_ = config_lim;
}

<<<<<<< HEAD
std::vector<lanelet::Lanelet> CARMAWorldModel::getLaneletsFromPoint(const lanelet::BasicPoint2d& point, const unsigned int n)
{
  return carma_wm::query::getLaneletsFromPoint(semantic_map_, point, n);
}

std::vector<lanelet::ConstLanelet> CARMAWorldModel::getLaneletsFromPoint(const lanelet::BasicPoint2d& point, const unsigned int n) const
{
  return carma_wm::query::getLaneletsFromPoint(getMap(), point, n);
}

std::vector<lanelet::Lanelet> CARMAWorldModel::nonConnectedAdjacentLeft(const lanelet::BasicPoint2d& input_point, const unsigned int n)
{
  return carma_wm::query::getLaneletsFromPoint(semantic_map_, input_point, n);
}

std::vector<lanelet::ConstLanelet> CARMAWorldModel::nonConnectedAdjacentLeft(const lanelet::BasicPoint2d& input_point, const unsigned int n) const
{
  return carma_wm::query::getLaneletsFromPoint(getMap(), input_point, n);
}


=======
std::vector<lanelet::CarmaTrafficLightPtr> CARMAWorldModel::getLightsAlongRoute(const lanelet::BasicPoint2d& loc) const
{
  // Check if the map is loaded yet
  if (!semantic_map_ || semantic_map_->laneletLayer.empty())
  {
    ROS_ERROR_STREAM("Map is not set or does not contain lanelets");
    return {};
  }
  // Check if the route was loaded yet
  if (!route_)
  {
    ROS_ERROR_STREAM("Route has not yet been loaded");
    return {};
  }
  std::vector<lanelet::CarmaTrafficLightPtr> light_list;
  auto curr_downtrack = routeTrackPos(loc).downtrack;
  // shortpath is already sorted by distance
  for(const auto& ll : route_->shortestPath())
  {
    auto lights = semantic_map_->laneletLayer.get(ll.id()).regulatoryElementsAs<lanelet::CarmaTrafficLight>();
    if (lights.empty())
    {
      continue;
    }
    for (auto light : lights)
    {
      double light_downtrack = routeTrackPos(light->stopLine().front().front().basicPoint2d()).downtrack;
      if (light_downtrack < curr_downtrack)
      {
        continue;
      }
      light_list.push_back(light);
    }
  }
  return light_list;
}

void CARMAWorldModel::processSpatFromMsg(const cav_msgs::SPAT& spat_msg)
{
  if (!semantic_map_)
  {
    ROS_INFO_STREAM("Map is not set yet.");
    return;
  }

  if (spat_msg.intersection_state_list.empty())
  {
    ROS_WARN_STREAM("No intersection_state_list in the newly received SPAT msg. Returning...");
    return;
  }

  for (const auto& curr_intersection : spat_msg.intersection_state_list)
  {
    for (const auto& current_movement_state : curr_intersection.movement_list) 
    {
      lanelet::Id curr_light_id = getTrafficLightId(curr_intersection.id.id, current_movement_state.signal_group);

      if (curr_light_id == lanelet::InvalId)
      {
        ROS_DEBUG_STREAM("Received a SPAT message for traffic light that is not in the map with intersection_id: " << (int)curr_intersection.id.id << 
                           ", and signal_group_id: " << (int)current_movement_state.signal_group);
        continue;
      }
      
      auto general_regem = semantic_map_->regulatoryElementLayer.get(curr_light_id);
      
      auto lanelets_general = semantic_map_->laneletLayer.findUsages(general_regem);
      if (lanelets_general.empty())
      {
        ROS_WARN_STREAM("Received a SPAT message for traffic light that is not owned by any lanelet with intersection_id: " << (int)curr_intersection.id.id << 
                           ", and signal_group_id: " << (int)current_movement_state.signal_group);
        continue;
      }
      auto curr_light_list = lanelets_general[0].regulatoryElementsAs<lanelet::CarmaTrafficLight>();
      
      if (curr_light_list.empty())
      {
        ROS_WARN_STREAM("There was an error querying traffic light with intersection_id: " << (int)curr_intersection.id.id << 
                           ", and signal_group_id: " << (int)current_movement_state.signal_group);
        continue;
      }
      lanelet::CarmaTrafficLightPtr curr_light = curr_light_list[0];
      
      // reset states if the intersection's geometry changed 
      if (curr_light->revision_ != curr_intersection.revision)
      {
        ROS_INFO_STREAM("Received a new intersection geometry. intersection_id: " << (int)curr_intersection.id.id << 
                           ", and signal_group_id: " << (int)current_movement_state.signal_group);
        traffic_light_states_[curr_intersection.id.id].clear();
      }

      // currently expecting 1 lane, so 0th index is used only when setting states
      if (current_movement_state.movement_event_list.empty())
      {
        ROS_INFO_STREAM("movement_event_list is empty . intersection_id: " << (int)curr_intersection.id.id << 
                           ", and signal_group_id: " << (int)current_movement_state.signal_group);
        continue;
      }

      traffic_light_states_[curr_intersection.id.id][current_movement_state.signal_group].push_back(std::make_pair(ros::Time(current_movement_state.movement_event_list[0].timing.min_end_time), 
                              static_cast<lanelet::CarmaTrafficLightState>(current_movement_state.movement_event_list[0].event_state.movement_phase_state)));
      
      if (traffic_light_states_[curr_intersection.id.id][current_movement_state.signal_group].size() >= 2 
          && traffic_light_states_[curr_intersection.id.id][current_movement_state.signal_group].front().second == 
             traffic_light_states_[curr_intersection.id.id][current_movement_state.signal_group].back().second)
          {
            curr_light->setStates(traffic_light_states_[curr_intersection.id.id][current_movement_state.signal_group], curr_intersection.revision);
          }
      else if (curr_light->recorded_time_stamps.empty()) // if it was never initialized, do its best to plan with the current state until the future state is also received.
      {
        std::vector<std::pair<ros::Time, lanelet::CarmaTrafficLightState>> default_state;
        // green 20sec, yellow 3sec, red 20sec, back to green 20sec etc...
        default_state.push_back(std::make_pair<ros::Time, lanelet::CarmaTrafficLightState>(ros::Time(0), lanelet::CarmaTrafficLightState::PERMISSIVE_MOVEMENT_ALLOWED));
        default_state.push_back(std::make_pair<ros::Time, lanelet::CarmaTrafficLightState>(default_state.back().first + ros::Duration(YELLOW_LIGHT_DURATION), lanelet::CarmaTrafficLightState::PERMISSIVE_CLEARANCE));
        default_state.push_back(std::make_pair<ros::Time, lanelet::CarmaTrafficLightState>(default_state.back().first + ros::Duration(RED_LIGHT_DURATION), lanelet::CarmaTrafficLightState::STOP_AND_REMAIN));
        default_state.push_back(std::make_pair<ros::Time, lanelet::CarmaTrafficLightState>(default_state.back().first + ros::Duration(GREEN_LIGHT_DURATION), lanelet::CarmaTrafficLightState::PERMISSIVE_MOVEMENT_ALLOWED));
        curr_light->setStates(default_state, curr_light->revision_);
      }
      else if (traffic_light_states_[curr_intersection.id.id][current_movement_state.signal_group].size() >= 2 )
      {
        ros::Duration green_light_duration = ros::Duration(GREEN_LIGHT_DURATION);
        ros::Duration yellow_light_duration = ros::Duration(YELLOW_LIGHT_DURATION);
        ros::Duration red_light_duration = ros::Duration(RED_LIGHT_DURATION);

        std::vector<std::pair<ros::Time, lanelet::CarmaTrafficLightState>> partial_states;
        // set the partial cycle.

        for (size_t i = 0; i < traffic_light_states_[curr_intersection.id.id][current_movement_state.signal_group].size() - 1; i ++)
        {
          auto light_state = traffic_light_states_[curr_intersection.id.id][current_movement_state.signal_group][i + 1].second;

          if (light_state == lanelet::CarmaTrafficLightState::STOP_AND_REMAIN || light_state == lanelet::CarmaTrafficLightState::STOP_THEN_PROCEED)
            red_light_duration = traffic_light_states_[curr_intersection.id.id][current_movement_state.signal_group][i + 1].first - traffic_light_states_[curr_intersection.id.id][current_movement_state.signal_group][i].first;
          
          else if (light_state == lanelet::CarmaTrafficLightState::PERMISSIVE_MOVEMENT_ALLOWED || light_state == lanelet::CarmaTrafficLightState::PROTECTED_MOVEMENT_ALLOWED)
            green_light_duration = traffic_light_states_[curr_intersection.id.id][current_movement_state.signal_group][i + 1].first - traffic_light_states_[curr_intersection.id.id][current_movement_state.signal_group][i].first;
          
          else if (light_state == lanelet::CarmaTrafficLightState::PERMISSIVE_CLEARANCE || light_state == lanelet::CarmaTrafficLightState::PROTECTED_CLEARANCE)
            yellow_light_duration = traffic_light_states_[curr_intersection.id.id][current_movement_state.signal_group][i + 1].first - traffic_light_states_[curr_intersection.id.id][current_movement_state.signal_group][i].first;
        }

        partial_states.push_back(std::make_pair<ros::Time, lanelet::CarmaTrafficLightState>(ros::Time(0), lanelet::CarmaTrafficLightState::PERMISSIVE_MOVEMENT_ALLOWED));
        partial_states.push_back(std::make_pair<ros::Time, lanelet::CarmaTrafficLightState>(partial_states.back().first + yellow_light_duration, lanelet::CarmaTrafficLightState::PERMISSIVE_CLEARANCE));
        partial_states.push_back(std::make_pair<ros::Time, lanelet::CarmaTrafficLightState>(partial_states.back().first + red_light_duration, lanelet::CarmaTrafficLightState::STOP_AND_REMAIN));
        partial_states.push_back(std::make_pair<ros::Time, lanelet::CarmaTrafficLightState>(partial_states.back().first + green_light_duration, lanelet::CarmaTrafficLightState::PERMISSIVE_MOVEMENT_ALLOWED));
        
        curr_light->setStates(partial_states, curr_light->revision_);
      }
      else // traffic_light_states_[curr_intersection.id.id][current_movement_state.signal_group].size() == 1
      {
        throw std::invalid_argument("Reached unreachable case where traffic light contains only single state.");
      }
    }
  }
}
>>>>>>> 4704684f

}  // namespace carma_wm<|MERGE_RESOLUTION|>--- conflicted
+++ resolved
@@ -1072,7 +1072,6 @@
   config_speed_limit_ = config_lim;
 }
 
-<<<<<<< HEAD
 std::vector<lanelet::Lanelet> CARMAWorldModel::getLaneletsFromPoint(const lanelet::BasicPoint2d& point, const unsigned int n)
 {
   return carma_wm::query::getLaneletsFromPoint(semantic_map_, point, n);
@@ -1093,8 +1092,6 @@
   return carma_wm::query::getLaneletsFromPoint(getMap(), input_point, n);
 }
 
-
-=======
 std::vector<lanelet::CarmaTrafficLightPtr> CARMAWorldModel::getLightsAlongRoute(const lanelet::BasicPoint2d& loc) const
 {
   // Check if the map is loaded yet
@@ -1250,6 +1247,5 @@
     }
   }
 }
->>>>>>> 4704684f
 
 }  // namespace carma_wm