--- conflicted
+++ resolved
@@ -46,12 +46,8 @@
         
         pnh_->param<double>("minimal_maneuver_duration", mvr_duration_, 16.0);
         pnh2_->param<double>("config_speed_limit",config_limit);
-<<<<<<< HEAD
-        pnh_->param<double>("route_end_jerk", jerk_);
         pnh_->param<double>("buffer_time_lanechange",buffer_lanechange_time_);
-=======
         pnh_->param<double>("/guidance/route_end_jerk", jerk_, 1.0);
->>>>>>> fdd59dbc
         wml_.reset(new carma_wm::WMListener());
         // set world model point form wm listener
         wm_ = wml_->getWorldModel();
@@ -103,10 +99,9 @@
         ros::Time time_progress = ros::Time::now();
         double target_speed=findSpeedLimit(current_lanelet);   //get Speed Limit
 
-<<<<<<< HEAD
-        //double total_maneuver_length = current_progress + mvr_duration_ * target_speed;
-        double total_maneuver_length = wm_->routeTrackPos(shortest_path.back().centerline2d().back()).downtrack;
-
+        double total_maneuver_length = current_progress + mvr_duration_ * target_speed;
+        double route_length=  wm_->getRouteEndTrackPos().downtrack; 
+        total_maneuver_length = std::min(total_maneuver_length, route_length);
 
         //Update current status based on prior plan
         ros::Time current_time = ros::Time::now();
@@ -116,11 +111,6 @@
             updateCurrentStatus(req.prior_plan.maneuvers.back(),speed_progress,current_progress,end_lanelet);
             last_lanelet_index = findLaneletIndexFromPath(end_lanelet,shortest_path);
         }
-=======
-        double total_maneuver_length = current_progress + mvr_duration_ * target_speed;
-        double route_length=  wm_->getRouteEndTrackPos().downtrack; 
-        total_maneuver_length = std::min(total_maneuver_length, route_length);
->>>>>>> fdd59dbc
 
         bool approaching_route_end = false;
         double time_req_to_stop,stopping_dist;
@@ -154,7 +144,6 @@
             if(end_dist < current_progress){
                 break;
             }
-<<<<<<< HEAD
             
             auto following_lanelets = wm_->getRoute()->followingRelations(shortest_path[last_lanelet_index]);
 
@@ -170,7 +159,7 @@
                     resp.new_plan.maneuvers.push_back(
                     composeManeuverMessage(current_progress, lane_change_start_dist, 
                                         speed_progress, target_speed, 
-                                        shortest_path[last_lanelet_index].id(), current_time));
+                                        shortest_path[last_lanelet_index].id(), time_progress));
                 }
                 else{ //update start_dist if beyond const start calculated above
                     lane_change_start_dist = current_progress;
@@ -181,23 +170,16 @@
                 resp.new_plan.maneuvers.push_back(
                 composeLaneChangeManeuverMessage(lane_change_start_dist, end_dist, speed_progress, target_speed, 
                                     starting_lanelet_id, ending_lanelet_id,
-                                    current_time));
+                                    time_progress));
             }
             else
             {
                 resp.new_plan.maneuvers.push_back(
                 composeManeuverMessage(current_progress, end_dist,  
                                     speed_progress, target_speed, 
-                                    shortest_path[last_lanelet_index].id(), current_time));
+                                    shortest_path[last_lanelet_index].id(), time_progress));
                 
             }
-=======
-
-            resp.new_plan.maneuvers.push_back(
-                composeManeuverMessage(current_progress, end_dist,  
-                                    speed_progress, target_speed, 
-                                    shortest_path[last_lanelet_index].id(), time_progress));
->>>>>>> fdd59dbc
             current_progress += dist_diff;
             time_progress = resp.new_plan.maneuvers.back().lane_following_maneuver.end_time;
             speed_progress = target_speed;
@@ -207,7 +189,6 @@
             {
                 break;
             }
-<<<<<<< HEAD
 
             ++last_lanelet_index;
 
@@ -217,27 +198,6 @@
             speed_progress,shortest_path[last_lanelet_index].id(),
             shortest_path[last_lanelet_index].id(),current_time,time_req_to_stop));
         
-
-=======
-            auto following_lanelets = wm_->getRoute()->followingRelations(shortest_path[last_lanelet_index]);
-            if(following_lanelets.size() == 0)
-            {
-                ROS_WARN_STREAM("Cannot find the following lanelet.");
-                return true;
-            }
-            if(identifyLaneChange(following_lanelets, shortest_path[last_lanelet_index + 1].id()))
-            {
-                ++last_lanelet_index;
-            }
-            else
-            {
-                ROS_WARN_STREAM("Cannot find the next lanelet in the current lanelet's successor list!");
-                return true;
-            }
-            //get speed limit
-            current_lanelet=shortest_path[last_lanelet_index];  //update current lanelet
-            target_speed=findSpeedLimit(current_lanelet); 
-        }
         ROS_DEBUG_STREAM("Done Loop: approaching_route_end: " << approaching_route_end);
         if(approaching_route_end){
             ros::Time end_time = ros::Time::now();
@@ -250,7 +210,6 @@
                 speed_progress,shortest_path[last_lanelet_index].id(),
                 shortest_path[last_lanelet_index].id(),end_time,time_req_to_stop)); 
         }
->>>>>>> fdd59dbc
         if(resp.new_plan.maneuvers.size() == 0)
         {
             ROS_WARN_STREAM("Cannot plan maneuver because no route is found");
