--- conflicted
+++ resolved
@@ -36,12 +36,8 @@
 #include <cav_msgs/BSM.h>
 #include <tf2_ros/transform_listener.h>
 #include <cav_msgs/LaneChangeStatus.h>
-<<<<<<< HEAD
 #include <basic_autonomy/basic_autonomy.h>
 
-=======
-#include <basic_autonomy/helper_functions.h>
->>>>>>> 52bd55a1
 
 
 namespace cooperative_lanechange
@@ -83,119 +79,6 @@
              * \return the distance between subject vehicle and vehicle 2
              */ 
             double find_current_gap(long veh2_lanelet_id, double veh2_downtrack) const ;
-<<<<<<< HEAD
-=======
-            /**
-             * \brief Converts a set of requested Lane Change maneuvers to point speed limit pairs. 
-             * 
-             * \param maneuvers The list of maneuvers to convert
-             * \param max_starting_downtrack The maximum downtrack that is allowed for the first maneuver. This should be set to the vehicle position or earlier.
-             *                               If the first maneuver exceeds this then it's downtrack will be shifted to this value.
-             * \param wm Pointer to intialized world model for semantic map access
-             * 
-             * \return List of centerline points paired with speed limits
-             */ 
-            std::vector<PointSpeedPair> maneuvers_to_points(const std::vector<cav_msgs::Maneuver>& maneuvers,
-                                                double max_starting_downtrack,
-                                                const carma_wm::WorldModelConstPtr& wm,const cav_msgs::VehicleState& state);
-            /**
-             * \brief Creates a Lanelet2 Linestring from a vector or points along the geometry 
-             * \param starting_downtrack downtrack along route where maneuver starts
-             * \param ending_downtrack downtrack along route where maneuver starts
-             * \param wm Pointer to intialized world model for semantic map access
-             * \return Points in a path from starting downtrack to ending downtrack
-             */
-            
-            std::vector<lanelet::BasicPoint2d> create_route_geom(double starting_downtrack, int starting_lane_id, double ending_downtrack, const carma_wm::WorldModelConstPtr& wm);
-
-            /**
-             * \brief Given a start and end point, create a vector of points fit through a spline between the points (using a Spline library)
-             * \param start_lanelet The lanelet from which lane change starts
-             * \param end_lanelet The lanelet in which lane change ends
-             * \return A linestring path from start to end fit through Spline Library
-             */
-             lanelet::BasicLineString2d create_lanechange_path(lanelet::ConstLanelet& start_lanelet, lanelet::ConstLanelet& end_lanelet);
-            
-            /**
-             * \brief Method converts a list of lanelet centerline points and current vehicle state into a usable list of trajectory points for trajectory planning
-             * 
-             * \param points The set of points that define the current lane the vehicle is in and are defined based on the request planning maneuvers. 
-             *               These points must be in the same lane as the vehicle and must extend in front of it though it is fine if they also extend behind it. 
-             * \param state The current state of the vehicle
-             * 
-             * \return A list of trajectory points to send to the carma planning stack
-             */
-             std::vector<cav_msgs::TrajectoryPlanPoint> compose_trajectory_from_centerline(
-            const std::vector<PointSpeedPair>& points, const cav_msgs::VehicleState& state, const ros::Time& state_time, int starting_lanelet_id, double max_speed);
-
-            /**
-             * \brief Reduces the input points to only those points that fit within the provided time boundary
-             * 
-             * \param points The input point speed pairs to reduce
-             * \param time_span The time span in seconds which the output points will fit within
-             * 
-             * \return The subset of points that fit within time_span
-             */ 
-            std::vector<PointSpeedPair> constrain_to_time_boundary(const std::vector<PointSpeedPair>& points,double time_span);
-
-            /**
-             * \brief Returns a 2D coordinate frame which is located at p1 and oriented so p2 lies on the +X axis
-             * 
-             * \param p1 The origin point for the frame in the parent frame
-             * \param p2 A point in the parent frame that will define the +X axis relative to p1
-             * 
-             * \return A 2D coordinate frame transform
-             */ 
-            Eigen::Isometry2d compute_heading_frame(const lanelet::BasicPoint2d& p1,
-                                                              const lanelet::BasicPoint2d& p2) const;
-            /**
-             * \brief Computes a spline based on the provided points
-             * 
-             * \param basic_points The points to use for fitting the spline
-             * 
-             * \return A spline which has been fit to the provided points
-             */ 
-            std::unique_ptr<smoothing::SplineI>
-            compute_fit(const std::vector<lanelet::BasicPoint2d>& basic_points);
-
-            std::vector<double> apply_speed_limits(const std::vector<double> speeds,
-                                                             const std::vector<double> speed_limits) const;
-            /**
-             * \brief Applies the provided speed limits to the provided speeds such that each element is capped at its corresponding speed limit if needed
-             * 
-             * \param speeds The speeds to limit
-             * \param speed_limits The speed limits to apply. Must have the same size as speeds
-             * 
-             * \return The capped speed limits. Has the same size as speeds
-             */ 
-            double get_adaptive_lookahead(double velocity) const;
-
-              /**
-             * \brief Returns the speeds of points closest to the lookahead distance.
-             * 
-             * \param points The points in the map frame that the trajectory will follow. Units m
-             * \param speeds Speeds assigned to points that trajectory will follow. Unit m/s
-             * \param lookahead The lookahead distance to obtain future points' speed. Unit m
-             * 
-             * \return A vector of speed values shifted by the lookahead distance.
-             */ 
-            std::vector<double> get_lookahead_speed(const std::vector<lanelet::BasicPoint2d>& points, const std::vector<double>& speeds, const double& lookahead) const;
-              /**
-             * \brief Method combines input points, times, orientations, and an absolute start time to form a valid carma platform trajectory
-             * 
-             * NOTE: All input vectors must be the same size. The output vector will take this size.
-             * 
-             * \param points The points in the map frame that the trajectory will follow. Units m
-             * \param times The times which at the vehicle should arrive at the specified points. First point should have a value of 0. Units s
-             * \param yaws The orientation the vehicle should achieve at each point. Units radians
-             * \param startTime The absolute start time which will be used to update the input relative times. Units s
-             * 
-             * \return A list of trajectory points built from the provided inputs.
-             */
-            std::vector<cav_msgs::TrajectoryPlanPoint> trajectory_from_points_times_orientations(
-            const std::vector<lanelet::BasicPoint2d>& points, const std::vector<double>& times, const std::vector<double>& yaws,
-            ros::Time startTime)const;
->>>>>>> 52bd55a1
 
             /**
              * \brief Callback to subscribed mobility response topic
@@ -237,11 +120,6 @@
              * 
              * \return Curvature (k = 1/r, 1/meter)
              */ 
-<<<<<<< HEAD
-=======
-            double compute_curvature_at(const cooperative_lanechange::smoothing::SplineI& fit_curve, double step_along_the_curve) const;
-
->>>>>>> 52bd55a1
             // initialize this node
             void initialize();
 
@@ -323,7 +201,6 @@
             double starting_fraction_ = 0.2;
             double mid_fraction_ = 0.5;
             double min_desired_gap_ =5.0;
-<<<<<<< HEAD
             
             int turn_downsample_ratio_ = 0.0;
             double curve_resample_step_size_ = 0.0;
@@ -332,12 +209,6 @@
             
             cav_msgs::VehicleState ending_state_before_buffer_;
             
-=======
-            double ending_buffer_downtrack_ = 5.0;
-       
-            cav_msgs::VehicleState  ending_state_before_buffer_; //state before applying extra points for curvature calculation that are removed later
-
->>>>>>> 52bd55a1
             // generated trajectory plan
             cav_msgs::TrajectoryPlan trajectory_msg;
             
