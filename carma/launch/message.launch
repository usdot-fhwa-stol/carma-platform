--- conflicted
+++ resolved
@@ -23,13 +23,9 @@
   <!-- Remap topics from external packages -->
   <remap from="inbound_binary_msg" to="$(optenv CARMA_INTR_NS)/comms/inbound_binary_msg"/>
   <remap from="outbound_binary_msg" to="$(optenv CARMA_INTR_NS)/comms/outbound_binary_msg"/>
-<<<<<<< HEAD
-  <remap from="outgoing_mobility_path" to="mobility_path_msg"/>
-=======
   <remap from="outgoing_mobility_path" to="mobility_path_msg"/>  
  
 
->>>>>>> 4b3f364c
   <remap from="system_alert" to="/system_alert"/>
 
     <remap from="velocity_accel" to="$(optenv CARMA_INTR_NS)/velocity_accel"/>
