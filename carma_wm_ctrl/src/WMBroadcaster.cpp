/*
 * Copyright (C) 2020-2021 LEIDOS.
 *
 * Licensed under the Apache License, Version 2.0 (the "License"); you may not
 * use this file except in compliance with the License. You may obtain a copy of
 * the License at
 *
 * http://www.apache.org/licenses/LICENSE-2.0
 *
 * Unless required by applicable law or agreed to in writing, software
 * distributed under the License is distributed on an "AS IS" BASIS, WITHOUT
 * WARRANTIES OR CONDITIONS OF ANY KIND, either express or implied. See the
 * License for the specific language governing permissions and limitations under
 * the License.
 */

#include <functional>
#include <mutex>
#include <carma_wm_ctrl/WMBroadcaster.h>
#include <carma_wm/Geometry.h>
#include <carma_wm/MapConformer.h>
#include <lanelet2_extension/utility/message_conversion.h>
#include <lanelet2_extension/projection/local_frame_projector.h>
#include <lanelet2_core/primitives/Lanelet.h>
#include <lanelet2_core/geometry/Lanelet.h>
#include <lanelet2_core/geometry/BoundingBox.h>
#include <lanelet2_core/primitives/BoundingBox.h>
#include <type_traits>
#include <cav_msgs/CheckActiveGeofence.h>
#include <lanelet2_core/primitives/Polygon.h>
#include <proj.h>
#include <lanelet2_io/Projection.h>
#include <lanelet2_core/utility/Units.h>
#include <lanelet2_core/Forward.h>
#include <lanelet2_extension/utility/utilities.h>
#include <algorithm>
#include <limits>
#include <carma_wm/Geometry.h>
#include <math.h>
#include <boost/date_time/date_defs.hpp>

namespace carma_wm_ctrl
{
using std::placeholders::_1;

WMBroadcaster::WMBroadcaster(const PublishMapCallback& map_pub, const PublishMapUpdateCallback& map_update_pub, const PublishCtrlRequestCallback& control_msg_pub,
const PublishActiveGeofCallback& active_pub, std::unique_ptr<carma_utils::timers::TimerFactory> timer_factory)
  : map_pub_(map_pub), map_update_pub_(map_update_pub), control_msg_pub_(control_msg_pub), active_pub_(active_pub), scheduler_(std::move(timer_factory))
{
  scheduler_.onGeofenceActive(std::bind(&WMBroadcaster::addGeofence, this, _1));
  scheduler_.onGeofenceInactive(std::bind(&WMBroadcaster::removeGeofence, this, _1));
  std::bind(&WMBroadcaster::routeCallbackMessage, this, _1);
};

void WMBroadcaster::baseMapCallback(const autoware_lanelet2_msgs::MapBinConstPtr& map_msg)
{
  std::lock_guard<std::mutex> guard(map_mutex_);

  static bool firstCall = true;
  // This function should generally only ever be called one time so log a warning if it occurs multiple times
  if (firstCall)
  {
    firstCall = false;
    ROS_INFO("WMBroadcaster::baseMapCallback called for first time with new map message");
  }
  else
  {
    ROS_WARN("WMBroadcaster::baseMapCallback called multiple times in the same node");
  }

  lanelet::LaneletMapPtr new_map(new lanelet::LaneletMap);
  lanelet::LaneletMapPtr new_map_to_change(new lanelet::LaneletMap);

  lanelet::utils::conversion::fromBinMsg(*map_msg, new_map);
  lanelet::utils::conversion::fromBinMsg(*map_msg, new_map_to_change);

  base_map_ = new_map;  // Store map
  current_map_ = new_map_to_change; // broadcaster makes changes to this

  lanelet::MapConformer::ensureCompliance(base_map_, config_limit);     // Update map to ensure it complies with expectations
  lanelet::MapConformer::ensureCompliance(current_map_, config_limit);

  ROS_INFO_STREAM("Building routing graph for base map");

  lanelet::traffic_rules::TrafficRulesUPtr traffic_rules_car = lanelet::traffic_rules::TrafficRulesFactory::create(
  lanelet::traffic_rules::CarmaUSTrafficRules::Location, participant_);
  current_routing_graph_ = lanelet::routing::RoutingGraph::build(*current_map_, *traffic_rules_car);

  ROS_INFO_STREAM("Done building routing graph for base map");

  // Publish map
  current_map_version_ += 1; // Increment the map version. It should always start from 1 for the first map
  map_update_message_queue_.clear(); // Clear the update queue as the map version has changed
  autoware_lanelet2_msgs::MapBin compliant_map_msg;
  lanelet::utils::conversion::toBinMsg(current_map_, &compliant_map_msg);
  compliant_map_msg.map_version = current_map_version_;
  map_pub_(compliant_map_msg);
};

/*!
  * \brief Populates the schedules member of the geofence object from given TrafficControlMessageV01 message
  * \param gf_ptr geofence pointer
  * \param msg_v01 TrafficControlMessageV01 (geofence msg)
  */
void WMBroadcaster::addScheduleFromMsg(std::shared_ptr<Geofence> gf_ptr, const cav_msgs::TrafficControlMessageV01& msg_v01)
{
  // Handle schedule processing
  cav_msgs::TrafficControlSchedule msg_schedule = msg_v01.params.schedule;
  
  ros::Time end_time = msg_schedule.end;
  if (!msg_schedule.end_exists) {
    ROS_DEBUG_STREAM("No end time for geofence, using ros::TIME_MAX");
    end_time = ros::TIME_MAX; // If there is no end time use the max time
  }

  // If the days of the week are specified then convert them to the boost format. 
  GeofenceSchedule::DayOfTheWeekSet week_day_set = { 0, 1, 2, 3, 4, 5, 6 }; // Default to all days  0==Sun to 6==Sat
  if (msg_schedule.dow_exists) {
   // sun (6), mon (5), tue (4), wed (3), thu (2), fri (1), sat (0)
   week_day_set.clear();
   for (size_t i = 0; i < msg_schedule.dow.dow.size(); i++) {
     if (msg_schedule.dow.dow[i] == 1) {
      switch(i) {
          case 6: // sun
            week_day_set.emplace(boost::gregorian::greg_weekday::weekday_enum::Sunday);
            break;
          case 5: // mon
            week_day_set.emplace(boost::gregorian::greg_weekday::weekday_enum::Monday);
            break;
          case 4: // tue
            week_day_set.emplace(boost::gregorian::greg_weekday::weekday_enum::Tuesday);
            break;
          case 3: // wed
            week_day_set.emplace(boost::gregorian::greg_weekday::weekday_enum::Wednesday);
            break;
          case 2: // thur
            week_day_set.emplace(boost::gregorian::greg_weekday::weekday_enum::Thursday);
            break;
          case 1: // fri
            week_day_set.emplace(boost::gregorian::greg_weekday::weekday_enum::Friday);
            break;
          case 0: // sat
            week_day_set.emplace(boost::gregorian::greg_weekday::weekday_enum::Saturday);
            break;
          default:
            throw std::invalid_argument("Unrecognized weekday value: " + std::to_string(i));
      }
     }
   }
  }

  if (msg_schedule.between_exists) {

    for (auto daily_schedule : msg_schedule.between)
    {
      if (msg_schedule.repeat_exists) {
        gf_ptr->schedules.push_back(GeofenceSchedule(msg_schedule.start,  
                                    end_time,
                                    daily_schedule.begin,     
                                    daily_schedule.duration,
                                    msg_schedule.repeat.offset,
                                    msg_schedule.repeat.span,   
                                    msg_schedule.repeat.period,
                                    week_day_set));
      } else {
        gf_ptr->schedules.push_back(GeofenceSchedule(msg_schedule.start,  
                                  end_time,
                                  daily_schedule.begin,     
                                  daily_schedule.duration,
                                  ros::Duration(0.0), // No offset
                                  daily_schedule.duration - daily_schedule.begin,   // Compute schedule portion end time
                                  daily_schedule.duration - daily_schedule.begin,   // No repetition so same as portion end time
                                  week_day_set));         
      }

    }
  }
  else {
    if (msg_schedule.repeat_exists) {
      gf_ptr->schedules.push_back(GeofenceSchedule(msg_schedule.start,  
                                  end_time,
                                  ros::Duration(0.0),     
                                  ros::Duration(86400.0), // 24 hr daily application
                                  msg_schedule.repeat.offset,
                                  msg_schedule.repeat.span,   
                                  msg_schedule.repeat.period,
                                  week_day_set)); 
    } else {
      gf_ptr->schedules.push_back(GeofenceSchedule(msg_schedule.start,  
                                  end_time,
                                  ros::Duration(0.0),     
                                  ros::Duration(86400.0), // 24 hr daily application
                                  ros::Duration(0.0),     // No offset
                                  ros::Duration(86400.0), // Applied for full lenth of 24 hrs
                                  ros::Duration(86400.0), // No repetition
                                  week_day_set)); 
    }
   
  }
}

void WMBroadcaster::geofenceFromMsg(std::shared_ptr<Geofence> gf_ptr, const cav_msgs::TrafficControlMessageV01& msg_v01)
{
  bool detected_workzone_signal = msg_v01.package.label_exists && msg_v01.package.label.find("SIG_WZ") != std::string::npos;
  cav_msgs::TrafficControlDetail msg_detail = msg_v01.params.detail;

  // Get ID
  std::copy(msg_v01.id.id.begin(), msg_v01.id.id.end(), gf_ptr->id_.begin());
  
  gf_ptr->gf_pts = getPointsInLocalFrame(msg_v01);

  gf_ptr->affected_parts_ = getAffectedLaneletOrAreas(gf_ptr->gf_pts);

  if (gf_ptr->affected_parts_.size() == 0) {
    ROS_WARN_STREAM("There is no applicable component in map for the new geofence message received by WMBroadcaster with id: " << gf_ptr->id_);
    return; // Return empty geofence list
  }

  std::vector<lanelet::Lanelet> affected_llts;
  std::vector<lanelet::Area> affected_areas;

  // used for assigning them to the regem as parameters
  for (auto llt_or_area : gf_ptr->affected_parts_)
  {

    if (llt_or_area.isLanelet()) affected_llts.push_back(current_map_->laneletLayer.get(llt_or_area.lanelet()->id()));
    if (llt_or_area.isArea()) affected_areas.push_back(current_map_->areaLayer.get(llt_or_area.area()->id()));
  }

  // TODO: logic to determine what type of geofence goes here
  // currently only converting portion of control message that is relevant to:
  // - digital speed limit, passing control line, digital minimum gap, region access rule, and series of workzone related messages
  lanelet::Velocity sL;
  
  
  if (msg_detail.choice == cav_msgs::TrafficControlDetail::MAXSPEED_CHOICE) 
  {  
    //Acquire speed limit information from TafficControlDetail msg
    sL = lanelet::Velocity(msg_detail.maxspeed * lanelet::units::MPH()); 
<<<<<<< HEAD
=======
    std::string reason = "";
    if (msg_v01.package.label_exists)
      reason = msg_v01.package.label;

>>>>>>> 6787c15b
    if(config_limit > 0_mph && config_limit < 80_mph && config_limit < sL)//Accounting for the configured speed limit, input zero when not in use
        sL = config_limit;
    //Ensure Geofences do not provide invalid speed limit data (exceed predetermined maximum value)
    // @SONAR_STOP@
    if(sL > 80_mph )
    {
    ROS_WARN_STREAM("Digital maximum speed limit is invalid. Value capped at max speed limit."); //Output warning message
    sL = 80_mph; //Cap the speed limit to the predetermined maximum value

    }
    if(sL < 0_mph)
    {
          ROS_WARN_STREAM("Digital  speed limit is invalid. Value set to 0mph.");
      sL = 0_mph;
    }// @SONAR_START@
    
    gf_ptr->regulatory_element_ = std::make_shared<lanelet::DigitalSpeedLimit>(lanelet::DigitalSpeedLimit::buildData(lanelet::utils::getId(), 
<<<<<<< HEAD
                                        sL, affected_llts, affected_areas, participantsChecker(msg_v01) ));

=======
                                        sL, affected_llts, affected_areas, participantsChecker(msg_v01), reason));
>>>>>>> 6787c15b
  }
  if (msg_detail.choice == cav_msgs::TrafficControlDetail::MINSPEED_CHOICE) 
  {
    //Acquire speed limit information from TafficControlDetail msg
    sL = lanelet::Velocity(msg_detail.minspeed * lanelet::units::MPH());
    if(config_limit > 0_mph && config_limit < 80_mph)//Accounting for the configured speed limit, input zero when not in use
        sL = config_limit;

    std::string reason = "";
    if (msg_v01.package.label_exists)
      reason = msg_v01.package.label;

    //Ensure Geofences do not provide invalid speed limit data 
    // @SONAR_STOP@
    if(sL > 80_mph )
    {
    ROS_WARN_STREAM("Digital speed limit is invalid. Value capped at max speed limit.");
    sL = 80_mph;
    }
    if(sL < 0_mph)
    {
      ROS_WARN_STREAM("Digital  speed limit is invalid. Value set to 0mph.");
      sL = 0_mph;
    }// @SONAR_START@
    gf_ptr->regulatory_element_ = std::make_shared<lanelet::DigitalSpeedLimit>(lanelet::DigitalSpeedLimit::buildData(lanelet::utils::getId(), 
                                        sL, affected_llts, affected_areas, participantsChecker(msg_v01), reason));
  }
  if (msg_detail.choice == cav_msgs::TrafficControlDetail::LATPERM_CHOICE || msg_detail.choice == cav_msgs::TrafficControlDetail::LATAFFINITY_CHOICE)
  {
    addPassingControlLineFromMsg(gf_ptr, msg_v01, affected_llts);
  }
  if (msg_detail.choice == cav_msgs::TrafficControlDetail::MINHDWY_CHOICE) 
  {

    double min_gap = (double)msg_detail.minhdwy;

    if(min_gap < 0)
    {
      ROS_WARN_STREAM("Digital min gap is invalid. Value set to 0 meter.");
      min_gap = 0;
    }
    addRegionMinimumGap(gf_ptr,msg_v01, min_gap, affected_llts, affected_areas);
  }
<<<<<<< HEAD
  bool detected_workzone_signal = msg_v01.package.label_exists && msg_v01.package.label.find("SIG_WZ") != std::string::npos;

  if (detected_workzone_signal) // if workzone message detected, save to cache to process later
  {  

=======

  if (detected_workzone_signal && msg_detail.choice != cav_msgs::TrafficControlDetail::MAXSPEED_CHOICE) // if workzone message detected, save to cache to process later
  {
>>>>>>> 6787c15b
    gf_ptr->label_ = msg_v01.package.label; // to extract intersection, and signal group id
    if (msg_detail.choice == cav_msgs::TrafficControlDetail::CLOSED_CHOICE && (msg_detail.closed == cav_msgs::TrafficControlDetail::CLOSED ||
                                                                                msg_detail.closed == cav_msgs::TrafficControlDetail::TAPERRIGHT ||
                                                                                msg_detail.closed == cav_msgs::TrafficControlDetail::OPENRIGHT))
    {
      work_zone_geofence_cache_[msg_detail.closed] = gf_ptr;
    }
    else if (msg_detail.choice == cav_msgs::TrafficControlDetail::DIRECTION_CHOICE && msg_detail.direction == cav_msgs::TrafficControlDetail::REVERSE)
    {
      work_zone_geofence_cache_[WorkZoneSection::REVERSE] = gf_ptr;
    }
<<<<<<< HEAD
    if (work_zone_geofence_cache_.size() < WORKZONE_TCM_REQUIRED_SIZE)
    {
      ROS_INFO_STREAM("Received 'SIG_WZ' signal. Waiting for the rest of the messages, returning for now...");
      return {};
      
    }
    else
    {
      return_list = createWorkzoneGeofence(work_zone_geofence_cache_);
      return return_list;
    }
=======
    return;
>>>>>>> 6787c15b
  }
  else if (msg_detail.choice == cav_msgs::TrafficControlDetail::CLOSED_CHOICE && msg_detail.closed==cav_msgs::TrafficControlDetail::CLOSED) // if stand-alone closed signal apart from Workzone
  {
    addRegionAccessRule(gf_ptr,msg_v01,affected_llts);
  }
 
  return;
}

std::shared_ptr<Geofence> WMBroadcaster::createWorkzoneGeofence(std::unordered_map<uint8_t, std::shared_ptr<Geofence>> work_zone_geofence_cache)
{
  std::shared_ptr<std::vector<lanelet::Lanelet>> parallel_llts = std::make_shared<std::vector<lanelet::Lanelet>>(std::vector<lanelet::Lanelet>());
  std::shared_ptr<std::vector<lanelet::Lanelet>> middle_opposite_lanelets = std::make_shared<std::vector<lanelet::Lanelet>>(std::vector<lanelet::Lanelet>());
  
  // Split existing lanelets and filter into parallel_llts and middle_opposite_lanelets
  preprocessWorkzoneGeometry(work_zone_geofence_cache, parallel_llts, middle_opposite_lanelets);

  // Create geofence and rest of the required lanelets along with traffic light for completing workzone area
  auto gf_ptr = createWorkzoneGeometry(work_zone_geofence_cache, parallel_llts->front(), parallel_llts->back(), middle_opposite_lanelets );

  // copy static info from the existing workzone
  gf_ptr->id_ = work_zone_geofence_cache[WorkZoneSection::TAPERRIGHT]->id_; //using taperright's id as the whole geofence's id
  
  // schedule
  gf_ptr->schedules = work_zone_geofence_cache[WorkZoneSection::TAPERRIGHT]->schedules; //using taperright's schedule as the whole geofence's schedule
  
  // erase cache now that it is processed
  for (auto pair : work_zone_geofence_cache)
  {
    ROS_INFO_STREAM("Workzone geofence finished processing. Therefore following geofence id is being dropped from cache as it is processed as part of it: " << pair.second->id_);
  }
  work_zone_geofence_cache.clear();

  return gf_ptr;
}

std::shared_ptr<Geofence> WMBroadcaster::createWorkzoneGeometry(std::unordered_map<uint8_t, std::shared_ptr<Geofence>> work_zone_geofence_cache,  lanelet::Lanelet parallel_llt_front,  lanelet::Lanelet parallel_llt_back, 
                                                    std::shared_ptr<std::vector<lanelet::Lanelet>> middle_opposite_lanelets)
{
  auto gf_ptr = std::make_shared<Geofence>();

  //////////////////////////////
  //FRONT DIAGONAL LANELET
  //////////////////////////////

  lanelet::Lanelet front_llt_diag = createLinearInterpolatingLanelet(parallel_llt_front.leftBound3d().back(), parallel_llt_front.rightBound3d().back(), 
                                                                        middle_opposite_lanelets->back().rightBound3d().back(), middle_opposite_lanelets->back().leftBound3d().back());
  ROS_DEBUG_STREAM("Created diag front_llt_diag id:" << front_llt_diag.id());
  for (auto regem : middle_opposite_lanelets->back().regulatoryElements()) //copy existing regem into the new llts
  {
    front_llt_diag.addRegulatoryElement(regem);
  }

  //////////////////////////////
  //BACK DIAGONAL LANELET
  //////////////////////////////

  lanelet::Lanelet back_llt_diag = createLinearInterpolatingLanelet(middle_opposite_lanelets->front().rightBound3d().front(),  middle_opposite_lanelets->front().leftBound3d().front(), 
                                                                     parallel_llt_back.leftBound3d().front(), parallel_llt_back.rightBound3d().front());
  ROS_DEBUG_STREAM("Created back_llt_diag diag id:" << back_llt_diag.id());
  for (auto regem : parallel_llt_back.regulatoryElements()) //copy existing regem into the new llts
  {
    back_llt_diag.addRegulatoryElement(regem);
  }

  //////////////////////////////
  //MIDDLE LANELETS TO MATCH PARALLEL DIRECTION
  //////////////////////////////

  std::vector<lanelet::Lanelet> middle_llts;
  for (int i = middle_opposite_lanelets->size() - 1; i >= 0; i--) //do no use size_t as it might overflow
  {
    lanelet::Lanelet middle_llt (lanelet::utils::getId(), (*(middle_opposite_lanelets.get()))[i].rightBound3d().invert(), (*(middle_opposite_lanelets.get()))[i].leftBound3d().invert());
    for (auto regem : (*(middle_opposite_lanelets.get()))[i].regulatoryElements())
    {
      middle_llt.addRegulatoryElement(regem); //copy existing regem into the new llts
    }
    middle_llts.push_back(middle_llt);
    ROS_DEBUG_STREAM("Created matching direction of middle_llt id:" << middle_llt.id());
  }

  //////////////////////////////
  //ADD TF_LIGHT TO PARALLEL LANELET
  //////////////////////////////
  lanelet::LineString3d parallel_stop_ls(lanelet::utils::getId(), {parallel_llt_front.leftBound3d().back(), parallel_llt_front.rightBound3d().back()});
  // controlled lanelet:
  std::vector<lanelet::Lanelet> controlled_taper_right;

  controlled_taper_right.push_back(parallel_llt_front); //which has the light

  controlled_taper_right.push_back(front_llt_diag);

  controlled_taper_right.insert(controlled_taper_right.end(), middle_llts.begin(), middle_llts.end());

  controlled_taper_right.push_back(back_llt_diag);

  lanelet::CarmaTrafficLightPtr tfl_parallel = std::make_shared<lanelet::CarmaTrafficLight>(lanelet::CarmaTrafficLight::buildData(lanelet::utils::getId(), {parallel_stop_ls}, controlled_taper_right)); 

  gf_ptr->traffic_light_id_lookup_.push_back({generate32BitId(work_zone_geofence_cache[WorkZoneSection::TAPERRIGHT]->label_),tfl_parallel->id()});

  parallel_llt_front.addRegulatoryElement(tfl_parallel);
  ROS_DEBUG_STREAM("Created TF_LIGHT of Id: " << tfl_parallel->id() << ", to parallel_llt_front id:" << parallel_llt_front.id());

  //////////////////////////////
  //ADD TF_LIGHT TO OPPOSITE LANELET
  //////////////////////////////
  std::shared_ptr<std::vector<lanelet::Lanelet>> opposite_llts_with_stop_line = std::make_shared<std::vector<lanelet::Lanelet>>(std::vector<lanelet::Lanelet>());
  
  auto old_opposite_llts = splitOppositeLaneletWithPoint(opposite_llts_with_stop_line, work_zone_geofence_cache[WorkZoneSection::OPENRIGHT]->gf_pts.back().basicPoint2d(), 
                        current_map_->laneletLayer.get(work_zone_geofence_cache[WorkZoneSection::OPENRIGHT]->affected_parts_.back().lanelet().get().id()), error_distance_);
  
  lanelet::LineString3d opposite_stop_ls(lanelet::utils::getId(), {opposite_llts_with_stop_line->front().leftBound3d().back(), opposite_llts_with_stop_line->front().rightBound3d().back()});
  
  std::vector<lanelet::Lanelet> controlled_open_right;
  
  controlled_open_right.insert(controlled_open_right.end(), opposite_llts_with_stop_line->begin(), opposite_llts_with_stop_line->end());; //split lanelet one of which has light
  
  for (auto llt : work_zone_geofence_cache[WorkZoneSection::REVERSE]->affected_parts_)
  {
    controlled_open_right.push_back(current_map_->laneletLayer.get(llt.lanelet().get().id()));
  }

  lanelet::CarmaTrafficLightPtr tfl_opposite = std::make_shared<lanelet::CarmaTrafficLight>(lanelet::CarmaTrafficLight::buildData(lanelet::utils::getId(), {opposite_stop_ls}, controlled_open_right));
  
  gf_ptr->traffic_light_id_lookup_.push_back({generate32BitId(work_zone_geofence_cache[WorkZoneSection::OPENRIGHT]->label_), tfl_opposite->id()});
  
  opposite_llts_with_stop_line->front().addRegulatoryElement(tfl_opposite);
  ROS_DEBUG_STREAM("Created TF_LIGHT of Id: " << tfl_opposite->id() << ", to opposite_llts_with_stop_line->front() id:" << opposite_llts_with_stop_line->front().id());

  //////////////////////////////
  //ADD ALL NEWLY CREATED LANELETS INTO GEOFENCE 
  //OBJECTS TO BE PROCESSED LATER BY SCHEDULER
  //////////////////////////////
  ROS_DEBUG_STREAM("Added parallel_llt_front id:" << parallel_llt_front.id());
  gf_ptr->lanelet_additions_.push_back(parallel_llt_front);

  gf_ptr->lanelet_additions_.push_back(front_llt_diag);

  gf_ptr->lanelet_additions_.insert(gf_ptr->lanelet_additions_.end(), middle_llts.begin(), middle_llts.end());

  gf_ptr->lanelet_additions_.push_back(back_llt_diag);
  ROS_DEBUG_STREAM("Added parallel_llt_back id:" << parallel_llt_back.id());
  gf_ptr->lanelet_additions_.push_back(parallel_llt_back);

  gf_ptr->lanelet_additions_.insert(gf_ptr->lanelet_additions_.end(), opposite_llts_with_stop_line->begin(), opposite_llts_with_stop_line->end());;

  //////////////////////////////
  // ADD REGION_ACCESS_RULE REGEM TO THE OUTDATED LANELETS 
  // AS WELL AS LANELETS BEING BLOCKED BY WORKZONE GEOFENCE
  //////////////////////////////
    
  // fill information for paricipants and reason for blocking
  cav_msgs::TrafficControlMessageV01 participants_and_reason_only;

  j2735_msgs::TrafficControlVehClass participant; // sending all possible VEHICLE will be processed as they are not accessuble by regionAccessRule
  
  participant.vehicle_class =  j2735_msgs::TrafficControlVehClass::MICROMOBILE;

  participants_and_reason_only.params.vclasses.push_back(participant);

  participant.vehicle_class =  j2735_msgs::TrafficControlVehClass::BUS;

  participants_and_reason_only.params.vclasses.push_back(participant);

  participant.vehicle_class =  j2735_msgs::TrafficControlVehClass::PASSENGER_CAR;

  participants_and_reason_only.params.vclasses.push_back(participant);

  participant.vehicle_class =  j2735_msgs::TrafficControlVehClass::TWO_AXLE_SIX_TIRE_SINGLE_UNIT_TRUCK;

  participants_and_reason_only.params.vclasses.push_back(participant);

  participants_and_reason_only.package.label = "SIG_WZ";

  std::vector<lanelet::Lanelet> old_or_blocked_llts; // this is needed to addRegionAccessRule input signatures
  
  // from all affected parts, remove duplicate entries
  for (auto llt : work_zone_geofence_cache[WorkZoneSection::TAPERRIGHT]->affected_parts_)
  {
    if (std::find(old_or_blocked_llts.begin(), old_or_blocked_llts.end(), llt) == old_or_blocked_llts.end())
    {
      gf_ptr->affected_parts_.push_back(current_map_->laneletLayer.get(llt.lanelet()->id()));
      old_or_blocked_llts.push_back(current_map_->laneletLayer.get(llt.lanelet()->id()));
    }
  }
  for (auto llt : work_zone_geofence_cache[WorkZoneSection::CLOSED]->affected_parts_)
  {
    if (std::find(old_or_blocked_llts.begin(), old_or_blocked_llts.end(), llt) == old_or_blocked_llts.end())
    {
      gf_ptr->affected_parts_.push_back(current_map_->laneletLayer.get(llt.lanelet()->id()));
      old_or_blocked_llts.push_back(current_map_->laneletLayer.get(llt.lanelet()->id()));
    }
  }
  for (auto llt : work_zone_geofence_cache[WorkZoneSection::OPENRIGHT]->affected_parts_)
  {
    if (std::find(old_or_blocked_llts.begin(), old_or_blocked_llts.end(), llt) == old_or_blocked_llts.end())
    {
      gf_ptr->affected_parts_.push_back(current_map_->laneletLayer.get(llt.lanelet()->id()));
      old_or_blocked_llts.push_back(current_map_->laneletLayer.get(llt.lanelet()->id()));
    }
  }
  
  gf_ptr->affected_parts_.push_back(old_opposite_llts[0]); // block old lanelet in the opposing lanelet that will be replaced with split lanelets that have trafficlight
  old_or_blocked_llts.push_back(old_opposite_llts[0]);

  // actual regulatory element adder
  addRegionAccessRule(gf_ptr, participants_and_reason_only, old_or_blocked_llts); 
  
  return gf_ptr;
}

void WMBroadcaster::setErrorDistance(double error_distance)
{
  error_distance_ = error_distance;
}

void WMBroadcaster::preprocessWorkzoneGeometry(std::unordered_map<uint8_t, std::shared_ptr<Geofence>> work_zone_geofence_cache, std::shared_ptr<std::vector<lanelet::Lanelet>> parallel_llts, std::shared_ptr<std::vector<lanelet::Lanelet>> opposite_llts)
{
  if (!current_map_ || current_map_->laneletLayer.size() == 0)
  {
    throw lanelet::InvalidObjectStateError(std::string("Base lanelet map is not loaded to the WMBroadcaster"));
  }
  ////////////////////////////////////
  /// PARALLEL FRONT (TAPERRIGHT side)
  ////////////////////////////////////
  std::vector <lanelet::Lanelet> new_taper_right_llts;
  auto taper_right_first_pt = work_zone_geofence_cache[WorkZoneSection::TAPERRIGHT]->gf_pts.front().basicPoint2d();
  auto taper_right_first_llt = current_map_->laneletLayer.get(work_zone_geofence_cache[WorkZoneSection::TAPERRIGHT]->affected_parts_.front().lanelet().get().id());

  new_taper_right_llts = splitLaneletWithPoint({taper_right_first_pt}, taper_right_first_llt, error_distance_);
  double check_dist_tpr = lanelet::geometry::distance2d(taper_right_first_llt.centerline2d().front().basicPoint2d(), taper_right_first_pt);

  // if no splitting happened and taperright's first point is close to starting boundary, we need to create duplicate of previous lanelet of TAPERRIGHT's first lanelet
  // to match the output expected of this function as if split happened
  if (new_taper_right_llts.size() == 1 && check_dist_tpr <= error_distance_)
  {
    ROS_DEBUG_STREAM("Creating duplicate lanelet of 'previous lanelet' due to TAPERRIGHT using entire lanelet...");
    auto previous_lanelets = current_routing_graph_->previous(work_zone_geofence_cache[WorkZoneSection::TAPERRIGHT]->affected_parts_.front().lanelet().get());
    if (previous_lanelets.empty()) //error if bad match
    {
      ROS_ERROR_STREAM("Workzone area starts from lanelet with no previous lanelet (Id : " << work_zone_geofence_cache[WorkZoneSection::TAPERRIGHT]->affected_parts_.front().lanelet().get().id()
                      << ". This case is rare and not supported at the moment.");
      return;
    }

    // get previous lanelet of affected part of TAPERRIGHT (doesn't matter which previous, as the new lanelet will only be duplicate anyways)
    auto prev_lanelet_to_copy  = current_map_->laneletLayer.get(previous_lanelets.front().id());

    // parallel_llts will have a copy of `prev_lanelet_to_copy` with new id to be used as part of workzone area
    new_taper_right_llts = splitLaneletWithPoint({prev_lanelet_to_copy.centerline2d().back()}, prev_lanelet_to_copy, error_distance_);
  }
  parallel_llts->insert(parallel_llts->end(), new_taper_right_llts.begin(), new_taper_right_llts.end());
  ROS_DEBUG_STREAM("Finished TAPERRIGHT processing of size: " << new_taper_right_llts.size());

  //////////////////////////////////
  /// PARALLEL BACK (OPENRIGHT side)
  //////////////////////////////////
  std::vector <lanelet::Lanelet> new_open_right_llts;
  auto open_right_last_pt = work_zone_geofence_cache[WorkZoneSection::OPENRIGHT]->gf_pts.back().basicPoint2d();
  auto open_right_last_llt = current_map_->laneletLayer.get(work_zone_geofence_cache[WorkZoneSection::OPENRIGHT]->affected_parts_.back().lanelet().get().id());

  new_open_right_llts = splitLaneletWithPoint({open_right_last_pt}, open_right_last_llt, error_distance_);
  double check_dist_opr = lanelet::geometry::distance2d(open_right_last_llt.centerline2d().back().basicPoint2d(), open_right_last_pt);

  // if no splitting happened, we need to create duplicate of next lanelet of OPENRIGHT's last lanelet
  // to match the output expected of this function as if split happened
  if (new_open_right_llts.size() == 1 && check_dist_opr <= error_distance_) 
  {
    ROS_DEBUG_STREAM("Creating duplicate lanelet of 'next lanelet' due to OPENRIGHT using entire lanelet...");
    auto next_lanelets = current_routing_graph_->following(work_zone_geofence_cache[WorkZoneSection::OPENRIGHT]->affected_parts_.back().lanelet().get());
    if (next_lanelets.empty()) //error if bad match
    {
      ROS_ERROR_STREAM("Workzone area ends at lanelet with no following lanelet (Id : " << work_zone_geofence_cache[WorkZoneSection::OPENRIGHT]->affected_parts_.back().lanelet().get().id()
                      << ". This case is rare and not supported at the moment.");
      return;
    }
    
    // get next lanelet of affected part of OPENRIGHT (doesn't matter which next, as the new lanelet will only be duplicate anyways)
    auto next_lanelet_to_copy  = current_map_->laneletLayer.get(next_lanelets.front().id());

    // parallel_llts will have a copy of `next_lanelet_to_copy` with new id to be used as part of workzone area
    new_open_right_llts = splitLaneletWithPoint({next_lanelet_to_copy.centerline2d().back()}, next_lanelet_to_copy, error_distance_);
  }
  parallel_llts->insert(parallel_llts->end(), new_open_right_llts.begin(), new_open_right_llts.end());
  ROS_DEBUG_STREAM("Finished OPENRIGHT processing of size: " << new_open_right_llts.size());

  ////////////////////
  /// HANDLE MID HERE
  ////////////////////

  auto reverse_back_llts = carma_wm::query::getLaneletsFromPoint(current_map_,  work_zone_geofence_cache[WorkZoneSection::REVERSE]->gf_pts.back().basicPoint2d());
  auto reverse_back_llt = reverse_back_llts[0];
  auto reverse_front_llts = carma_wm::query::getLaneletsFromPoint(current_map_,  work_zone_geofence_cache[WorkZoneSection::REVERSE]->gf_pts.front().basicPoint2d());
  auto reverse_front_llt = reverse_front_llts[0];

  if (reverse_back_llt.id() == reverse_front_llt.id()) //means there is only 1 middle lanelet, which needs to be split into 3 lanelets
  {
    std::vector<lanelet::Lanelet> temp_llts;
    temp_llts = splitLaneletWithPoint({work_zone_geofence_cache[WorkZoneSection::REVERSE]->gf_pts.front().basicPoint2d(), 
                                          work_zone_geofence_cache[WorkZoneSection::REVERSE]->gf_pts.back().basicPoint2d()},
                                          current_map_->laneletLayer.get(work_zone_geofence_cache[WorkZoneSection::REVERSE]->affected_parts_.front().lanelet().get().id()), error_distance_);
    
    if (temp_llts.size() < 2) // if there is only 1 lanelet
    {
      // we found what we want, so return
      opposite_llts->insert(opposite_llts->end(), temp_llts.begin(), temp_llts.end());
      ROS_DEBUG_STREAM("Ended preprocessWorkzoneGeometry with opposite_llts.size()" << opposite_llts->size() << ", and parallel_llts.size()" << parallel_llts->size());
      return;
    }
    else if (temp_llts.size() == 2) // determine which 
    {
      // back gap is bigger than front's, we should lose front lanelet from the two
      if (lanelet::geometry::distance2d(work_zone_geofence_cache[WorkZoneSection::REVERSE]->gf_pts.back().basicPoint2d(), reverse_front_llt.centerline2d().back().basicPoint2d()) >
        lanelet::geometry::distance2d(work_zone_geofence_cache[WorkZoneSection::REVERSE]->gf_pts.front().basicPoint2d(), reverse_front_llt.centerline2d().front().basicPoint2d()))
        {
          opposite_llts->push_back(temp_llts.back());
        }
        else
        {
          opposite_llts->push_back(temp_llts.front());
        }
    }
    else if (temp_llts.size() == 3) // leave only middle lanelets from 3
    {
      opposite_llts->insert(opposite_llts->end(), temp_llts.begin() + 1, temp_llts.end()- 1);
    }
    ROS_DEBUG_STREAM("Finished REVERSE processing of size: " << opposite_llts->size() << " from original of 1 REVERSE lanelet size");
  }
  else //if there are two or more lanelets
  {
    /// OPPOSITE FRONT (OPENRIGHT side) 
    auto reverse_first_pt = work_zone_geofence_cache[WorkZoneSection::REVERSE]->gf_pts.front().basicPoint2d();
    auto reverse_first_llt = current_map_->laneletLayer.get(work_zone_geofence_cache[WorkZoneSection::REVERSE]->affected_parts_.front().lanelet().get().id());
    std::vector<lanelet::Lanelet> temp_opposite_front_llts;
    temp_opposite_front_llts = splitLaneletWithPoint( {reverse_first_pt}, reverse_first_llt, error_distance_);
    if (temp_opposite_front_llts.size() > 1)
    {
      opposite_llts->insert(opposite_llts->end(), temp_opposite_front_llts.begin() + 1, temp_opposite_front_llts.end());
    }
    else
    {
      opposite_llts->insert(opposite_llts->end(), temp_opposite_front_llts.begin(), temp_opposite_front_llts.end());
    }
    /// Fill in the middle part of middle lanelets
    if (work_zone_geofence_cache[WorkZoneSection::REVERSE]->affected_parts_.size() > 2)
    {
      for (int i = 1; i <  work_zone_geofence_cache[WorkZoneSection::REVERSE]->affected_parts_.size() - 1; i ++)
      {
        opposite_llts->push_back(current_map_->laneletLayer.get(work_zone_geofence_cache[WorkZoneSection::REVERSE]->affected_parts_[i].id()));
      }
    }
    /// OPPOSITE BACK (TAPERRIGHT side)
    
    auto reverse_last_pt = work_zone_geofence_cache[WorkZoneSection::REVERSE]->gf_pts.back().basicPoint2d();
    auto reverse_last_llt = current_map_->laneletLayer.get(work_zone_geofence_cache[WorkZoneSection::REVERSE]->affected_parts_.back().lanelet().get().id());
    std::vector<lanelet::Lanelet> temp_opposite_back_llts;
    temp_opposite_back_llts = splitLaneletWithPoint({reverse_last_pt}, reverse_last_llt, error_distance_);
    if (temp_opposite_back_llts.size() > 1)
    {
      opposite_llts->insert(opposite_llts->end(), temp_opposite_back_llts.begin(), temp_opposite_back_llts.end()- 1);
    }
    else
    {
      opposite_llts->insert(opposite_llts->end(), temp_opposite_back_llts.begin(), temp_opposite_back_llts.end());
    }
    ROS_DEBUG_STREAM("Finished REVERSE processing of size: " << opposite_llts->size() << " from original of more than one REVERSE lanelet size");
  }

  ROS_DEBUG_STREAM("Ended preprocessWorkzoneGeometry with opposite_llts.size()" << opposite_llts->size() << ", and parallel_llts.size()" << parallel_llts->size());
}

std::vector<lanelet::Lanelet> WMBroadcaster::splitLaneletWithPoint(const std::vector<lanelet::BasicPoint2d>& input_pts, const lanelet::Lanelet& input_llt, double error_distance)
{
  // get ratio of this point and split
  std::vector<lanelet::Lanelet> parallel_llts;
  double llt_downtrack = carma_wm::geometry::trackPos(input_llt, input_llt.centerline().back().basicPoint2d()).downtrack;
  std::vector<double> ratios;

  for (auto pt : input_pts)
  {
    double point_downtrack = carma_wm::geometry::trackPos(input_llt, pt).downtrack;
    double point_downtrack_ratio = point_downtrack / llt_downtrack;
    ratios.push_back(point_downtrack_ratio);
  }
  
  auto new_parallel_llts = splitLaneletWithRatio(ratios, input_llt, error_distance);

  parallel_llts.insert(parallel_llts.end(),new_parallel_llts.begin(), new_parallel_llts.end());
  ROS_DEBUG_STREAM("splitLaneletWithPoint returning lanelets size: " << parallel_llts.size());
  return parallel_llts;
}

lanelet::Lanelets WMBroadcaster::splitOppositeLaneletWithPoint(std::shared_ptr<std::vector<lanelet::Lanelet>> opposite_llts, const lanelet::BasicPoint2d& input_pt, const lanelet::Lanelet& input_llt, double error_distance)
{
  // get ratio of this point and split
  auto point_downtrack = carma_wm::geometry::trackPos(input_llt, input_pt).downtrack;
  auto point_downtrack_ratio = point_downtrack / carma_wm::geometry::trackPos(input_llt, input_llt.centerline().back().basicPoint2d()).downtrack;
  
  // get opposing lanelets and split
  auto opposing_llts = carma_wm::query::nonConnectedAdjacentLeft(current_map_, input_pt);
  
  if (opposing_llts.empty())
  {
    ROS_ERROR_STREAM("WMBroadcaster was not able to find opposing lane for given point in geofence related to Work Zone! Returning");
    return {};
  }

  auto new_llts_opposite = splitLaneletWithRatio({1 - point_downtrack_ratio}, opposing_llts[0], error_distance);
  opposite_llts->insert(opposite_llts->begin(),new_llts_opposite.begin(), new_llts_opposite.end());
  ROS_DEBUG_STREAM("splitOppositeLaneletWithPoint returning lanelets size: " << opposite_llts->size());
  return opposing_llts;
}

std::vector<lanelet::Lanelet> WMBroadcaster::splitLaneletWithRatio(std::vector<double> ratios, lanelet::Lanelet input_lanelet, double error_distance) const
{
  if (!current_map_ || current_map_->laneletLayer.size() == 0)
  {
    throw lanelet::InvalidObjectStateError(std::string("Base lanelet map is not loaded to the WMBroadcaster"));
  }
  if (ratios.empty())
  {
    throw lanelet::InvalidInputError(std::string("Ratios list is empty! Cannot split"));
  }

  std::vector<lanelet::Lanelet> created_llts;

  std::sort(ratios.begin(), ratios.end());
  ROS_DEBUG_STREAM("splitLaneletWithRatio evaluating input ratios of size: " << ratios.size());

  ratios.push_back(1.0); //needed to complete the loop

  int left_ls_size = input_lanelet.leftBound2d().size();
  int right_ls_size = input_lanelet.rightBound2d().size();

  int left_next_pt_idx = 0;
  int left_prev_pt_idx = 0;
  int right_next_pt_idx = 0;
  int right_prev_pt_idx = 0;
  for (int i = 0 ; i < ratios.size(); i ++)
  {
    left_next_pt_idx = std::round(ratios[i] * (left_ls_size - 1));
    right_next_pt_idx = std::round(ratios[i] * (right_ls_size - 1));
    // check if edge ratios are too close to any boundaries. if so, skip
    if (lanelet::geometry::distance2d(input_lanelet.leftBound2d().front().basicPoint2d(), input_lanelet.leftBound2d()[left_next_pt_idx].basicPoint2d()) <= error_distance)
    {
      // assuming both linestrings have roughly the same number of points and
      // assuming distance between 0th and index-th points are small enough we can approximate the curve between them as a line:
      ROS_INFO_STREAM("Ratio: " << ratios[i] << ", is too close to the lanelet's front boundary! Therefore, ignoring... Allowed error_distance: " << error_distance << ", Distance: " 
                        << lanelet::geometry::distance2d(input_lanelet.leftBound2d().front().basicPoint2d(), input_lanelet.leftBound2d()[left_next_pt_idx].basicPoint2d()));
      continue;
    } 
    if (lanelet::geometry::distance2d(input_lanelet.leftBound2d().back().basicPoint2d(), input_lanelet.leftBound2d()[left_next_pt_idx].basicPoint2d()) <= error_distance)
    {
      ROS_INFO_STREAM("Ratio: " << ratios[i] << ", is too close to the lanelet's back boundary! Therefore, ignoring... Allowed error_distance: " << error_distance << ", Distance: " 
                  << lanelet::geometry::distance2d(input_lanelet.leftBound2d().back().basicPoint2d(), input_lanelet.leftBound2d()[left_next_pt_idx].basicPoint2d()));

      left_next_pt_idx = left_ls_size - 1;
      right_next_pt_idx = right_ls_size - 1;
    }
    // create lanelet
    std::vector<lanelet::Point3d> left_pts;
    left_pts.insert(left_pts.end(), current_map_->laneletLayer.get(input_lanelet.id()).leftBound3d().begin() + left_prev_pt_idx, current_map_->laneletLayer.get(input_lanelet.id()).leftBound3d().begin() + left_next_pt_idx + 1);

    lanelet::LineString3d left_ls(lanelet::utils::getId(), left_pts, current_map_->laneletLayer.get(input_lanelet.id()).leftBound3d().attributes());  

    std::vector<lanelet::Point3d> right_pts;
    right_pts.insert(right_pts.end(), current_map_->laneletLayer.get(input_lanelet.id()).rightBound3d().begin() + right_prev_pt_idx, current_map_->laneletLayer.get(input_lanelet.id()).rightBound3d().begin() + right_next_pt_idx + 1);
    
    lanelet::LineString3d right_ls(lanelet::utils::getId(), right_pts);  

    lanelet::Lanelet new_llt (lanelet::utils::getId(), left_ls, right_ls, current_map_->laneletLayer.get(input_lanelet.id()).rightBound3d().attributes());
    
    for (auto regem : current_map_->laneletLayer.get(input_lanelet.id()).regulatoryElements()) //copy existing regem into new llts
    {
      new_llt.addRegulatoryElement(current_map_->regulatoryElementLayer.get(regem->id()));
    }
    
    left_prev_pt_idx = left_next_pt_idx;
    right_prev_pt_idx = right_next_pt_idx;
    
    created_llts.push_back(new_llt);
    
    // Detected the end already. Exiting now
    if (left_prev_pt_idx == left_ls_size - 1 || right_prev_pt_idx == right_ls_size - 1)
    {
      break;
    }
    
  }

  ROS_DEBUG_STREAM("splitLaneletWithRatio returning lanelets size: " << created_llts.size());

  return created_llts;
}


void WMBroadcaster::addPassingControlLineFromMsg(std::shared_ptr<Geofence> gf_ptr, const cav_msgs::TrafficControlMessageV01& msg_v01, const std::vector<lanelet::Lanelet>& affected_llts) const
{
  cav_msgs::TrafficControlDetail msg_detail;
  msg_detail = msg_v01.params.detail;
  // Get affected bounds
  lanelet::LineStrings3d pcl_bounds;
  if (msg_detail.lataffinity == cav_msgs::TrafficControlDetail::LEFT)
  {
    for (auto llt : affected_llts) pcl_bounds.push_back(llt.leftBound());
    gf_ptr->pcl_affects_left_ = true;
  }
  else //right
  {
    for (auto llt : affected_llts) pcl_bounds.push_back(llt.rightBound());
    gf_ptr->pcl_affects_right_ = true;
  }

  // Get specified participants
  ros::V_string left_participants;
  ros::V_string right_participants;
  ros::V_string participants=participantsChecker(msg_v01);

  // Create the pcl depending on the allowed passing control direction, left, right, or both
  if (msg_detail.latperm[0] == cav_msgs::TrafficControlDetail::PERMITTED ||
      msg_detail.latperm[0] == cav_msgs::TrafficControlDetail::PASSINGONLY)
  {
    left_participants = participants; 
  }
  else if (msg_detail.latperm[0] == cav_msgs::TrafficControlDetail::EMERGENCYONLY)
  {
    left_participants.push_back(lanelet::Participants::VehicleEmergency);
  }
  if (msg_detail.latperm[1] == cav_msgs::TrafficControlDetail::PERMITTED ||
      msg_detail.latperm[1] == cav_msgs::TrafficControlDetail::PASSINGONLY)
  {
    right_participants = participants; 
  }
  else if (msg_detail.latperm[1] == cav_msgs::TrafficControlDetail::EMERGENCYONLY)
  {
    right_participants.push_back(lanelet::Participants::VehicleEmergency);
  }

  gf_ptr->regulatory_element_ = std::make_shared<lanelet::PassingControlLine>(lanelet::PassingControlLine::buildData(
    lanelet::utils::getId(), pcl_bounds, left_participants, right_participants));
}

void WMBroadcaster::addRegionAccessRule(std::shared_ptr<Geofence> gf_ptr, const cav_msgs::TrafficControlMessageV01& msg_v01, const std::vector<lanelet::Lanelet>& affected_llts) const
{
  const std::string& reason = msg_v01.package.label;
  gf_ptr->label_ = msg_v01.package.label;
  auto regulatory_element = std::make_shared<lanelet::RegionAccessRule>(lanelet::RegionAccessRule::buildData(lanelet::utils::getId(),affected_llts,{},invertParticipants(participantsChecker(msg_v01)), reason));

  if(!regulatory_element->accessable(lanelet::Participants::VehicleCar) || !regulatory_element->accessable(lanelet::Participants::VehicleTruck )) 
  {
    gf_ptr->invalidate_route_=true;
  }
  else
  {
    gf_ptr->invalidate_route_=false;
  }
  gf_ptr->regulatory_element_ = regulatory_element;
}

void WMBroadcaster::addRegionMinimumGap(std::shared_ptr<Geofence> gf_ptr,  const cav_msgs::TrafficControlMessageV01& msg_v01, double min_gap, const std::vector<lanelet::Lanelet>& affected_llts, const std::vector<lanelet::Area>& affected_areas) const
{
  auto regulatory_element = std::make_shared<lanelet::DigitalMinimumGap>(lanelet::DigitalMinimumGap::buildData(lanelet::utils::getId(), 
                                        min_gap, affected_llts, affected_areas,participantsChecker(msg_v01) ));
  
  gf_ptr->regulatory_element_ = regulatory_element;
}

ros::V_string WMBroadcaster::participantsChecker(const cav_msgs::TrafficControlMessageV01& msg_v01) const
{
  ros::V_string participants;
  for (j2735_msgs::TrafficControlVehClass participant : msg_v01.params.vclasses)
  {
    // Currently j2735_msgs::TrafficControlVehClass::RAIL is not supported
    if (participant.vehicle_class == j2735_msgs::TrafficControlVehClass::ANY)
    {
      participants = {lanelet::Participants::Vehicle, lanelet::Participants::Pedestrian, lanelet::Participants::Bicycle};
      break;
    }
    else if (participant.vehicle_class == j2735_msgs::TrafficControlVehClass::PEDESTRIAN)
    {
      participants.push_back(lanelet::Participants::Pedestrian);
    }
    else if (participant.vehicle_class == j2735_msgs::TrafficControlVehClass::BICYCLE)
    {
      participants.push_back(lanelet::Participants::Bicycle);
    }
    else if (participant.vehicle_class == j2735_msgs::TrafficControlVehClass::MICROMOBILE ||
              participant.vehicle_class == j2735_msgs::TrafficControlVehClass::MOTORCYCLE)
    {
      participants.push_back(lanelet::Participants::VehicleMotorcycle);
    }
    else if (participant.vehicle_class == j2735_msgs::TrafficControlVehClass::BUS)
    {
      participants.push_back(lanelet::Participants::VehicleBus);
    }
    else if (participant.vehicle_class == j2735_msgs::TrafficControlVehClass::LIGHT_TRUCK_VAN ||
            participant.vehicle_class == j2735_msgs::TrafficControlVehClass::PASSENGER_CAR)
    {
      participants.push_back(lanelet::Participants::VehicleCar);
    }
    else if (8<= participant.vehicle_class && participant.vehicle_class <= 16) // Truck enum definition range from 8-16 currently
    {
      participants.push_back(lanelet::Participants::VehicleTruck);
    }
  }
  // combine to single vehicle type if possible, otherwise pass through
  return  combineParticipantsToVehicle(participants);
}

ros::V_string WMBroadcaster::invertParticipants(const ros::V_string& input_participants) const
{
  ros::V_string participants;

  if(std::find(input_participants.begin(),input_participants.end(),lanelet::Participants::Pedestrian ) == input_participants.end()) participants.emplace_back(lanelet::Participants::Pedestrian);
  if(std::find(input_participants.begin(),input_participants.end(),lanelet::Participants::Bicycle ) == input_participants.end()) participants.emplace_back(lanelet::Participants::Bicycle);
  if(std::find(input_participants.begin(),input_participants.end(),lanelet::Participants::Vehicle ) == input_participants.end())
  {
    if(std::find(input_participants.begin(),input_participants.end(),lanelet::Participants::VehicleMotorcycle)== input_participants.end()) participants.emplace_back(lanelet::Participants::VehicleMotorcycle);
    if(std::find(input_participants.begin(),input_participants.end(),lanelet::Participants::VehicleBus)== input_participants.end()) participants.emplace_back(lanelet::Participants::VehicleBus);
    if(std::find(input_participants.begin(),input_participants.end(),lanelet::Participants::VehicleCar)== input_participants.end()) participants.emplace_back(lanelet::Participants::VehicleCar);
    if(std::find(input_participants.begin(),input_participants.end(),lanelet::Participants::VehicleTruck)== input_participants.end()) participants.emplace_back(lanelet::Participants::VehicleTruck);
  }
  return  participants;
}

ros::V_string WMBroadcaster::combineParticipantsToVehicle(const ros::V_string& input_participants) const
{
  ros::V_string participants;

  if(std::find(input_participants.begin(),input_participants.end(),lanelet::Participants::VehicleMotorcycle)!= input_participants.end() &&
      std::find(input_participants.begin(),input_participants.end(),lanelet::Participants::VehicleBus) != input_participants.end() &&
      std::find(input_participants.begin(),input_participants.end(),lanelet::Participants::VehicleCar) != input_participants.end() &&
      std::find(input_participants.begin(),input_participants.end(),lanelet::Participants::VehicleTruck) != input_participants.end())
  {
    ROS_DEBUG_STREAM("Detected participants to cover all possible vehicle types");
    participants.emplace_back(lanelet::Participants::Vehicle);
  }
  else
  {
    ROS_DEBUG_STREAM("Not making any changes to the participants list");
    participants = input_participants;
  }

  return participants;
}

// currently only supports geofence message version 1: TrafficControlMessageV01 
void WMBroadcaster::geofenceCallback(const cav_msgs::TrafficControlMessage& geofence_msg)
{
  
  std::lock_guard<std::mutex> guard(map_mutex_);
  // quickly check if the id has been added
  if (geofence_msg.choice != cav_msgs::TrafficControlMessage::TCMV01) {
    ROS_WARN_STREAM("Dropping recieved geofence for unsupported TrafficControl version: " << geofence_msg.choice);
    return;
  }

  boost::uuids::uuid id;
  std::copy(geofence_msg.tcmV01.id.id.begin(), geofence_msg.tcmV01.id.id.end(), id.begin());
  if (checked_geofence_ids_.find(boost::uuids::to_string(id)) != checked_geofence_ids_.end()) { 
    ROS_DEBUG_STREAM("Dropping recieved TrafficControl message with already handled id: " <<  boost::uuids::to_string(id));
    return;
  }

  // convert reqid to string check if it has been seen before
  boost::array<uint8_t, 16UL> req_id;
  for (auto i = 0; i < 8; i ++) req_id[i] = geofence_msg.tcmV01.reqid.id[i];
  boost::uuids::uuid uuid_id;
  std::copy(req_id.begin(),req_id.end(), uuid_id.begin());
  std::string reqid = boost::uuids::to_string(uuid_id).substr(0, 8);
  // drop if the req has never been sent
  if (generated_geofence_reqids_.find(reqid) == generated_geofence_reqids_.end() && reqid.compare("00000000") != 0)
  {
    ROS_WARN_STREAM("CARMA_WM_CTRL received a TrafficControlMessage with unknown TrafficControlRequest ID (reqid): " << reqid);
    return;
  }
    
  checked_geofence_ids_.insert(boost::uuids::to_string(id));

  auto gf_ptr = std::make_shared<Geofence>();

  gf_ptr->msg_ = geofence_msg.tcmV01;

  // process schedule from message
  addScheduleFromMsg(gf_ptr, geofence_msg.tcmV01);
  
  scheduleGeofence(gf_ptr);
};

void WMBroadcaster::scheduleGeofence(std::shared_ptr<carma_wm_ctrl::Geofence> gf_ptr)
{
  ROS_INFO_STREAM("Scheduling new geofence message received by WMBroadcaster with id: " << gf_ptr->id_);
  
  bool detected_workzone_signal = gf_ptr->msg_.package.label_exists && gf_ptr->msg_.package.label.find("SIG_WZ") != std::string::npos;
  
  cav_msgs::TrafficControlDetail msg_detail = gf_ptr->msg_.params.detail;
  
  // create workzone specific extra speed geofence
  if (detected_workzone_signal && msg_detail.choice == cav_msgs::TrafficControlDetail::MAXSPEED_CHOICE)
  {
    // duplicate the messages with inverted points to support new lanelets created from workzone
    // as carma-cloud currently does not support geofence points with direction opposite to that of the road

    auto gf_ptr_speed = std::make_shared<Geofence>();
    gf_ptr_speed->schedules = gf_ptr->schedules;

    cav_msgs::TrafficControlMessageV01 duplicate_msg = gf_ptr->msg_;

    std::reverse(duplicate_msg.geometry.nodes.begin() + 1, duplicate_msg.geometry.nodes.end());
    double first_x = 0;
    double first_y = 0;

    // this fancy logic is needed as each node is expressed as an offset from the last one
    for (auto& pt: duplicate_msg.geometry.nodes)
    {
      first_x+= pt.x;
      first_y+= pt.y;
      pt.x = -1* pt.x;
      pt.y = -1* pt.y;
    }
    duplicate_msg.geometry.nodes[0].x = first_x;
    duplicate_msg.geometry.nodes[0].y = first_y;
    
    gf_ptr_speed->msg_ = duplicate_msg;
    scheduler_.addGeofence(gf_ptr_speed);
  }
  if (detected_workzone_signal && msg_detail.choice != cav_msgs::TrafficControlDetail::MAXSPEED_CHOICE) // if workzone message detected, save to cache to process later
  {
    gf_ptr->label_ = gf_ptr->msg_.package.label; // to extract intersection, and signal group id
    if (msg_detail.choice == cav_msgs::TrafficControlDetail::CLOSED_CHOICE && (msg_detail.closed == cav_msgs::TrafficControlDetail::CLOSED ||
                                                                                msg_detail.closed == cav_msgs::TrafficControlDetail::TAPERRIGHT ||
                                                                                msg_detail.closed == cav_msgs::TrafficControlDetail::OPENRIGHT))
    {
      work_zone_geofence_cache_[msg_detail.closed] = gf_ptr;
    }
    else if (msg_detail.choice == cav_msgs::TrafficControlDetail::DIRECTION_CHOICE && msg_detail.direction == cav_msgs::TrafficControlDetail::REVERSE)
    {
      work_zone_geofence_cache_[WorkZoneSection::REVERSE] = gf_ptr;
    }
    if (work_zone_geofence_cache_.size() < WORKZONE_TCM_REQUIRED_SIZE)
    {
      ROS_INFO_STREAM("Received 'SIG_WZ' signal. Waiting for the rest of the messages, returning for now...");
      return;
    }
  }

  scheduler_.addGeofence(gf_ptr);  // Add the geofence to the scheduler

}

void WMBroadcaster::geoReferenceCallback(const std_msgs::String& geo_ref)
{
  std::lock_guard<std::mutex> guard(map_mutex_);
  base_map_georef_ = geo_ref.data;
}

void WMBroadcaster::setMaxLaneWidth(double max_lane_width)
{
  max_lane_width_ = max_lane_width;
}

void WMBroadcaster::setConfigSpeedLimit(double cL)
{
  /*Logic to change config_lim to Velocity value config_limit*/
  config_limit = lanelet::Velocity(cL * lanelet::units::MPH());
}

void WMBroadcaster::setVehicleParticipationType(std::string participant)
{
  participant_ = participant;
}

std::string WMBroadcaster::getVehicleParticipationType()
{
  return participant_;
}

uint32_t WMBroadcaster::generate32BitId(const std::string& label)
{
  auto pos1 = label.find("INT_ID:") + 7;
  auto pos2 = label.find("SG_ID:") + 6;
  
  uint16_t intersection_id = std::stoi(label.substr(pos1 , 4));
  uint8_t signal_id = std::stoi(label.substr(pos2 , 3));

  return carma_wm::utils::get32BitId(intersection_id, signal_id);
}

// currently only supports geofence message version 1: TrafficControlMessageV01 
lanelet::Points3d WMBroadcaster::getPointsInLocalFrame(const cav_msgs::TrafficControlMessageV01& tcmV01)
{
  ROS_DEBUG_STREAM("Getting affected lanelets");
  if (!current_map_ || current_map_->laneletLayer.size() == 0)
  {
    throw lanelet::InvalidObjectStateError(std::string("Base lanelet map is not loaded to the WMBroadcaster"));
  }
  if (base_map_georef_ == "")
    throw lanelet::InvalidObjectStateError(std::string("Base lanelet map has empty proj string loaded as georeference. Therefore, WMBroadcaster failed to\n ") +
                                          std::string("get transformation between the geofence and the map"));

  // This next section handles the geofence projection conversion
  // The datum field is used to identify the frame for the provided referance lat/lon. 
  // This reference is then converted to the provided projection as a reference origin point
  // From the reference the message projection to map projection transformation is used to convert the nodes in the TrafficControlMessage
  std::string projection = tcmV01.geometry.proj;
  std::string datum = tcmV01.geometry.datum;
  if (datum.empty()) {
    ROS_WARN_STREAM("Datum field not populated. Attempting to use WGS84");
    datum = "WGS84";
  }

  ROS_DEBUG_STREAM("Projection field: " << projection);
  ROS_DEBUG_STREAM("Datum field: " << datum);
  
  std::string universal_frame = datum; //lat/long included in TCM is in this datum


  ROS_DEBUG_STREAM("Traffic Control heading provided: " << tcmV01.geometry.heading << " System understanding is that this value will not affect the projection and is only provided for supporting derivative calculations.");
  
  // Create the resulting projection transformation
  PJ* universal_to_target = proj_create_crs_to_crs(PJ_DEFAULT_CTX, universal_frame.c_str(), projection.c_str(), nullptr);
  if (universal_to_target == nullptr) { // proj_create_crs_to_crs returns 0 when there is an error in the projection
    
    ROS_ERROR_STREAM("Failed to generate projection between geofence and map with error number: " <<  proj_context_errno(PJ_DEFAULT_CTX) 
      << " universal_frame: " << universal_frame << " projection: " << projection);

    return {}; // Ignore geofence if it could not be projected from universal to TCM frame
  }
  
  PJ* target_to_map = proj_create_crs_to_crs(PJ_DEFAULT_CTX, projection.c_str(), base_map_georef_.c_str(), nullptr);

  if (target_to_map == nullptr) { // proj_create_crs_to_crs returns 0 when there is an error in the projection
    
    ROS_ERROR_STREAM("Failed to generate projection between geofence and map with error number: " <<  proj_context_errno(PJ_DEFAULT_CTX) 
      << " target_to_map: " << target_to_map << " base_map_georef_: " << base_map_georef_);

    return {}; // Ignore geofence if it could not be projected into the map frame
  
  }
  
  // convert all geofence points into our map's frame
  std::vector<lanelet::Point3d> gf_pts;
  cav_msgs::PathNode prev_pt;
  PJ_COORD c_init_latlong{{tcmV01.geometry.reflat, tcmV01.geometry.reflon, tcmV01.geometry.refelv}};
  PJ_COORD c_init = proj_trans(universal_to_target, PJ_FWD, c_init_latlong);

  prev_pt.x = c_init.xyz.x;
  prev_pt.y =  c_init.xyz.y;

  ROS_DEBUG_STREAM("In TCM's frame, initial Point X "<< prev_pt.x<<" Before conversion: Point Y "<< prev_pt.y );
  for (auto pt : tcmV01.geometry.nodes)
  { 
    ROS_DEBUG_STREAM("Before conversion in TCM frame: Point X "<< pt.x <<" Before conversion: Point Y "<< pt.y);

    PJ_COORD c {{prev_pt.x + pt.x, prev_pt.y + pt.y, 0, 0}}; // z is not currently used
    PJ_COORD c_out;
    c_out = proj_trans(target_to_map, PJ_FWD, c);

    gf_pts.push_back(lanelet::Point3d{current_map_->pointLayer.uniqueId(), c_out.xyz.x, c_out.xyz.y});
    prev_pt.x += pt.x;
    prev_pt.y += pt.y;

    ROS_DEBUG_STREAM("After conversion in Map frame: Point X "<< gf_pts.back().x() <<" After conversion: Point Y "<< gf_pts.back().y());
  }
  
  // save the points converted to local map frame
  return gf_pts;
}

lanelet::ConstLaneletOrAreas WMBroadcaster::getAffectedLaneletOrAreas(const lanelet::Points3d& gf_pts)
{
  // Logic to detect which part is affected
  ROS_DEBUG_STREAM("Get affected lanelets loop");
  std::unordered_set<lanelet::Lanelet> affected_lanelets;
  for (size_t idx = 0; idx < gf_pts.size(); idx ++)
  {
    ROS_DEBUG_STREAM("Index: " << idx << " Point: " << gf_pts[idx].x() << ", " << gf_pts[idx].y());
    std::unordered_set<lanelet::Lanelet> possible_lanelets;

    // This loop identifes the lanelets which this point lies within that could be impacted by the geofence
    // This loop somewhat inefficiently calls the findNearest method iteratively until all the possible lanelets are identified. 
    // The reason findNearest is used instead of nearestUntil is because that method orders results by bounding box which
    // can give invalid sequences when dealing with large curved lanelets.  
    bool continue_search = true; 
    size_t nearest_count = 0;
    while (continue_search) {
      
      nearest_count += 10; // Increase the index search radius by 10 each loop until all nearby lanelets are found

      for (const auto& ll_pair : lanelet::geometry::findNearest(current_map_->laneletLayer, gf_pts[idx].basicPoint2d(), nearest_count)) { // Get the nearest lanelets and iterate over them
        auto ll = std::get<1>(ll_pair);

        if (possible_lanelets.find(ll) != possible_lanelets.end()) { // Skip if already found
          continue;
        }

        double dist = std::get<0>(ll_pair);
        ROS_DEBUG_STREAM("Distance to lanelet " << ll.id() << ": " << dist << " max_lane_width: " << max_lane_width_);
        
        if (dist > max_lane_width_) { // Only save values closer than max_lane_width. Since we are iterating in distance order when we reach this distance the search can stop
          continue_search = false;
          break;
        }

        // Check if the point is inside this lanelet
        if(dist == 0.0) { // boost geometry uses a distance of 0 to indicate a point is within a polygon
          possible_lanelets.insert(ll);
        }

      }

      if (nearest_count >= current_map_->laneletLayer.size()) { // if we are out of lanelets to evaluate then end the search
        continue_search = false;
      }
    }

    // among these llts, filter the ones that are on same direction as the geofence using routing
    if (idx + 1 == gf_pts.size()) // we only check this for the last gf_pt after saving everything
    {
      ROS_DEBUG_STREAM("Last point");
      std::unordered_set<lanelet::Lanelet> filtered = filterSuccessorLanelets(possible_lanelets, affected_lanelets);
      ROS_DEBUG_STREAM("Got successor lanelets of size: " << filtered.size());
      affected_lanelets.insert(filtered.begin(), filtered.end());
      break;
    } 

    ROS_DEBUG_STREAM("Checking possible lanelets");
    // check if each lines connecting end points of the llt is crossing with the line connecting current and next gf_pts
    for (auto llt: possible_lanelets)
    {
      ROS_DEBUG_STREAM("Evaluating lanelet: " << llt.id());
      lanelet::BasicLineString2d gf_dir_line({gf_pts[idx].basicPoint2d(), gf_pts[idx+1].basicPoint2d()});
      lanelet::BasicLineString2d llt_boundary({(llt.leftBound2d().end() -1)->basicPoint2d(), (llt.rightBound2d().end() - 1)->basicPoint2d()});
      
      // record the llts that are on the same dir
      if (boost::geometry::intersects(llt_boundary, gf_dir_line))
      {
        ROS_DEBUG_STREAM("Overlaps end line");
        affected_lanelets.insert(llt);
      }
      // check condition if two geofence points are in one lanelet then check matching direction and record it also
      else if (boost::geometry::within(gf_pts[idx+1].basicPoint2d(), llt.polygon2d()) && 
              affected_lanelets.find(llt) == affected_lanelets.end())
      { 
        ROS_DEBUG_STREAM("Within new lanelet");
        lanelet::BasicPoint2d median({((llt.leftBound2d().end() - 1)->basicPoint2d().x() + (llt.rightBound2d().end() - 1)->basicPoint2d().x())/2 , 
                                      ((llt.leftBound2d().end() - 1)->basicPoint2d().y() + (llt.rightBound2d().end() - 1)->basicPoint2d().y())/2});
        // turn into vectors
        Eigen::Vector2d vec_to_median(median);
        Eigen::Vector2d vec_to_gf_start(gf_pts[idx].basicPoint2d());
        Eigen::Vector2d vec_to_gf_end(gf_pts[idx + 1].basicPoint2d());

        // Get vector from start to external point
        Eigen::Vector2d start_to_median = vec_to_median - vec_to_gf_start;

        // Get vector from start to end point
        Eigen::Vector2d start_to_end = vec_to_gf_end - vec_to_gf_start;

        // Get angle between both vectors
        double interior_angle = carma_wm::geometry::getAngleBetweenVectors(start_to_median, start_to_end);

        ROS_DEBUG_STREAM("vec_to_median: " << vec_to_median.x() << ", " << vec_to_median.y());
        ROS_DEBUG_STREAM("vec_to_gf_start: " << vec_to_gf_start.x() << ", " << vec_to_gf_start.y());
        ROS_DEBUG_STREAM("vec_to_gf_end: " << vec_to_gf_end.x() << ", " << vec_to_gf_end.y());
        ROS_DEBUG_STREAM("start_to_median: " << start_to_median.x() << ", " << start_to_median.y());
        ROS_DEBUG_STREAM("start_to_end: " << start_to_end.x() << ", " << start_to_end.y());
        ROS_DEBUG_STREAM("interior_angle: " << interior_angle);
        // Save the lanelet if the direction of two points inside aligns with that of the lanelet

        if (interior_angle < M_PI_2 && interior_angle >= 0) affected_lanelets.insert(llt); 
      }

    }
  
  }
  
  ROS_DEBUG_STREAM("affected_lanelets size: " << affected_lanelets.size());
  // Currently only returning lanelet, but this could be expanded to LanelerOrArea compound object 
  // by implementing non-const version of that LaneletOrArea
  lanelet::ConstLaneletOrAreas affected_parts;
  // return results in ascending downtrack order from the first point of geofence
  std::vector<std::pair<double, lanelet::Lanelet>> sorted_parts;
  for (auto llt : affected_lanelets)
  {
    sorted_parts.push_back(std::make_pair(carma_wm::geometry::trackPos(llt, gf_pts.front().basicPoint2d()).downtrack, llt));
  }
  std::sort(sorted_parts.begin(), sorted_parts.end(), [](const auto& x, const auto& y){return x.first > y.first;});

  for (auto pair : sorted_parts)
  {
    affected_parts.push_back(pair.second);
  }

  return affected_parts;
}

// helper function that filters successor lanelets of root_lanelets from possible_lanelets
std::unordered_set<lanelet::Lanelet> WMBroadcaster::filterSuccessorLanelets(const std::unordered_set<lanelet::Lanelet>& possible_lanelets, const std::unordered_set<lanelet::Lanelet>& root_lanelets)
{
  if (!current_routing_graph_) {
    throw std::invalid_argument("No routing graph available");
  }
  
  std::unordered_set<lanelet::Lanelet> filtered_lanelets;
  // we utilize routes to filter llts that are overlapping but not connected
  // as this is the last lanelet 
  // we have to filter the llts that are only geometrically overlapping yet not connected to prev llts
  for (auto recorded_llt: root_lanelets)
  {
    for (auto following_llt: current_routing_graph_->following(recorded_llt, false))
    {
      auto mutable_llt = current_map_->laneletLayer.get(following_llt.id());
      auto it = possible_lanelets.find(mutable_llt);
      if (it != possible_lanelets.end())
      {
        filtered_lanelets.insert(mutable_llt);
      }
    }
  }
  return filtered_lanelets;
}

/*!
  * \brief This is a helper function that returns true if the provided regem is marked to be changed by the geofence as there are
  *  usually multiple passing control lines are in the lanelet.
  * \param geofence_msg The ROS msg that contains geofence information
  * \param el The LaneletOrArea that houses the regem
  * \param regem The regulatoryElement that needs to be checked
  * NOTE: Currently this function only works on lanelets. It returns true if the regem is not passingControlLine or if the pcl should be changed.
  */
bool WMBroadcaster::shouldChangeControlLine(const lanelet::ConstLaneletOrArea& el,const lanelet::RegulatoryElementConstPtr& regem, std::shared_ptr<Geofence> gf_ptr) const
{
  // should change if if the regem is not a passing control line or area, which is not supported by this logic
  if (regem->attribute(lanelet::AttributeName::Subtype).value().compare(lanelet::PassingControlLine::RuleName) != 0 || !el.isLanelet())
  {
    return true;
  }
  
  lanelet::PassingControlLinePtr pcl =  std::dynamic_pointer_cast<lanelet::PassingControlLine>(current_map_->regulatoryElementLayer.get(regem->id()));
  // if this geofence's pcl doesn't match with the lanelets current bound side, return false as we shouldn't change
  bool should_change_pcl = false;
  for (auto control_line : pcl->controlLine())
  {
    if ((control_line.id() == el.lanelet()->leftBound2d().id() && gf_ptr->pcl_affects_left_) ||
        (control_line.id() == el.lanelet()->rightBound2d().id() && gf_ptr->pcl_affects_right_))
    {
      should_change_pcl = true;
      break;
    }
  }
  return should_change_pcl;
}

void WMBroadcaster::addRegulatoryComponent(std::shared_ptr<Geofence> gf_ptr) const
{


  // First loop is to save the relation between element and regulatory element
  // so that we can add back the old one after geofence deactivates
  for (auto el: gf_ptr->affected_parts_)
  {
    for (auto regem : el.regulatoryElements())
    {
      if (!shouldChangeControlLine(el, regem, gf_ptr)) continue;

      if (regem->attribute(lanelet::AttributeName::Subtype).value() == gf_ptr->regulatory_element_->attribute(lanelet::AttributeName::Subtype).value())
      {
        lanelet::RegulatoryElementPtr nonconst_regem = current_map_->regulatoryElementLayer.get(regem->id());
        gf_ptr->prev_regems_.push_back(std::make_pair(el.id(), nonconst_regem));
        gf_ptr->remove_list_.push_back(std::make_pair(el.id(), nonconst_regem));
        current_map_->remove(current_map_->laneletLayer.get(el.lanelet()->id()), nonconst_regem);
      }
    }
  }


  // this loop is also kept separately because previously we assumed 
  // there was existing regem, but this handles changes to all of the elements
  for (auto el: gf_ptr->affected_parts_)
  {
    // update it with new regem
    if (gf_ptr->regulatory_element_->id() != lanelet::InvalId)
    {
      current_map_->update(current_map_->laneletLayer.get(el.id()), gf_ptr->regulatory_element_);
      gf_ptr->update_list_.push_back(std::pair<lanelet::Id, lanelet::RegulatoryElementPtr>(el.id(), gf_ptr->regulatory_element_));
    } else {
      ROS_WARN_STREAM("Regulatory element with invalid id in geofence cannot be added to the map");
    }
  }
  


}

void WMBroadcaster::addBackRegulatoryComponent(std::shared_ptr<Geofence> gf_ptr) const
{
  // First loop is to remove the relation between element and regulatory element that this geofence added initially
  
  for (auto el: gf_ptr->affected_parts_)
  {
    for (auto regem : el.regulatoryElements())
    {
      if (!shouldChangeControlLine(el, regem, gf_ptr)) continue;

      if (regem->attribute(lanelet::AttributeName::Subtype).value() ==  gf_ptr->regulatory_element_->attribute(lanelet::AttributeName::Subtype).value())
      {
        auto nonconst_regem = current_map_->regulatoryElementLayer.get(regem->id());
        gf_ptr->remove_list_.push_back(std::make_pair(el.id(), nonconst_regem));
        current_map_->remove(current_map_->laneletLayer.get(el.lanelet()->id()), nonconst_regem);
      }
    }
  }
  
  // As this gf received is the first gf that was sent in through addGeofence,
  // we have prev speed limit information inside it to put them back
  for (auto pair : gf_ptr->prev_regems_)
  {
    if (pair.second->attribute(lanelet::AttributeName::Subtype).value() ==  gf_ptr->regulatory_element_->attribute(lanelet::AttributeName::Subtype).value())
    {
      current_map_->update(current_map_->laneletLayer.get(pair.first), pair.second);
      gf_ptr->update_list_.push_back(pair);
    } 
  }
}

void WMBroadcaster::addGeofence(std::shared_ptr<Geofence> gf_ptr)
{
   
  std::lock_guard<std::mutex> guard(map_mutex_);
  ROS_INFO_STREAM("Adding active geofence to the map with geofence id: " << gf_ptr->id_);
  
  // if applying workzone geometry geofence, utilize workzone chache to create one 
  bool detected_workzone_signal = gf_ptr->msg_.package.label_exists && gf_ptr->msg_.package.label.find("SIG_WZ") != std::string::npos;
  if (detected_workzone_signal && gf_ptr->msg_.params.detail.choice != cav_msgs::TrafficControlDetail::MAXSPEED_CHOICE)
  {
    for (auto gf_cache_ptr : work_zone_geofence_cache_)
    {
      geofenceFromMsg(gf_cache_ptr.second, gf_cache_ptr.second->msg_);
    }
    gf_ptr = createWorkzoneGeofence(work_zone_geofence_cache_);
  }
  else
  {
    geofenceFromMsg(gf_ptr, gf_ptr->msg_);
  }
  

  // add marker to rviz
  tcm_marker_array_.markers.push_back(composeTCMMarkerVisualizer(gf_ptr->gf_pts)); // create visualizer in rviz

  // Process the geofence object to populate update remove lists
  addGeofenceHelper(gf_ptr);
  
  for (auto pair : gf_ptr->update_list_) active_geofence_llt_ids_.insert(pair.first);

  // If the geofence invalidates the route graph then recompute the routing graph now that the map has been updated
  if (gf_ptr->invalidate_route_) {

    ROS_INFO_STREAM("Rebuilding routing graph after is was invalidated by geofence");

    lanelet::traffic_rules::TrafficRulesUPtr traffic_rules_car = lanelet::traffic_rules::TrafficRulesFactory::create(
    lanelet::traffic_rules::CarmaUSTrafficRules::Location, participant_);
    current_routing_graph_ = lanelet::routing::RoutingGraph::build(*current_map_, *traffic_rules_car);

    ROS_INFO_STREAM("Done rebuilding routing graph after is was invalidated by geofence");
  }
  

  // Publish
  autoware_lanelet2_msgs::MapBin gf_msg;
  auto send_data = std::make_shared<carma_wm::TrafficControl>(carma_wm::TrafficControl(gf_ptr->id_, gf_ptr->update_list_, gf_ptr->remove_list_, gf_ptr->lanelet_additions_));
  send_data->traffic_light_id_lookup_ = gf_ptr->traffic_light_id_lookup_;
  carma_wm::toBinMsg(send_data, &gf_msg);
  update_count_++; // Update the sequence count for the geofence messages
  gf_msg.header.seq = update_count_;
  gf_msg.invalidates_route=gf_ptr->invalidate_route_; 
  gf_msg.map_version = current_map_version_;
  map_update_message_queue_.push_back(gf_msg); // Add diff to current map update queue
  map_update_pub_(gf_msg);
}

void WMBroadcaster::removeGeofence(std::shared_ptr<Geofence> gf_ptr)
{
  std::lock_guard<std::mutex> guard(map_mutex_);
  ROS_INFO_STREAM("Removing inactive geofence from the map with geofence id: " << gf_ptr->id_);
  
  // Process the geofence object to populate update remove lists
  removeGeofenceHelper(gf_ptr);

  for (auto pair : gf_ptr->remove_list_) active_geofence_llt_ids_.erase(pair.first);

  // publish
  autoware_lanelet2_msgs::MapBin gf_msg_revert;
  auto send_data = std::make_shared<carma_wm::TrafficControl>(carma_wm::TrafficControl(gf_ptr->id_, gf_ptr->update_list_, gf_ptr->remove_list_, {}));
  
  carma_wm::toBinMsg(send_data, &gf_msg_revert);
  update_count_++; // Update the sequence count for geofence messages
  gf_msg_revert.header.seq = update_count_;
  gf_msg_revert.map_version = current_map_version_;
  map_update_message_queue_.push_back(gf_msg_revert); // Add diff to current map update queue
  map_update_pub_(gf_msg_revert);


}
  
cav_msgs::Route WMBroadcaster::getRoute()
{
  return current_route;
}

void  WMBroadcaster::routeCallbackMessage(const cav_msgs::Route& route_msg)
{

 current_route = route_msg;
 cav_msgs::TrafficControlRequest cR; 
 cR =  controlRequestFromRoute(route_msg);
 control_msg_pub_(cR);

}

cav_msgs::TrafficControlRequest WMBroadcaster::controlRequestFromRoute(const cav_msgs::Route& route_msg, std::shared_ptr<j2735_msgs::Id64b> req_id_for_testing)
{
  lanelet::ConstLanelets path; 

  if (!current_map_ || current_map_->laneletLayer.size() == 0)
  {
   // Return / log warning etc.
    ROS_INFO_STREAM("Value 'current_map_' does not exist.");
    throw lanelet::InvalidObjectStateError(std::string("Base lanelet map is not loaded to the WMBroadcaster"));

  }

  for(auto id : route_msg.route_path_lanelet_ids) 
  {
    auto laneLayer = current_map_->laneletLayer.get(id);
    path.push_back(laneLayer);
  }

  // update local copy
  route_path_ = path;
  
  if(path.size() == 0) throw lanelet::InvalidObjectStateError(std::string("No lanelets available in path."));

   /*logic to determine route bounds*/
  std::vector<lanelet::ConstLanelet> llt; 
  std::vector<lanelet::BoundingBox2d> pathBox; 
  double minX = std::numeric_limits<double>::max();
  double minY = std::numeric_limits<double>::max();
  double maxX = std::numeric_limits<double>::lowest();
  double maxY = std::numeric_limits<double>::lowest();

  while (path.size() != 0) //Continue until there are no more lanelet elements in path
  {
      llt.push_back(path.back()); //Add a lanelet to the vector
    

      pathBox.push_back(lanelet::geometry::boundingBox2d(llt.back())); //Create a bounding box of the added lanelet and add it to the vector


      if (pathBox.back().corner(lanelet::BoundingBox2d::BottomLeft).x() < minX)
        minX = pathBox.back().corner(lanelet::BoundingBox2d::BottomLeft).x(); //minimum x-value


      if (pathBox.back().corner(lanelet::BoundingBox2d::BottomLeft).y() < minY)
        minY = pathBox.back().corner(lanelet::BoundingBox2d::BottomLeft).y(); //minimum y-value



     if (pathBox.back().corner(lanelet::BoundingBox2d::TopRight).x() > maxX)
        maxX = pathBox.back().corner(lanelet::BoundingBox2d::TopRight).x(); //maximum x-value


     if (pathBox.back().corner(lanelet::BoundingBox2d::TopRight).y() > maxY)
        maxY = pathBox.back().corner(lanelet::BoundingBox2d::TopRight).y(); //maximum y-value


      path.pop_back(); //remove the added lanelet from path an reduce pack.size() by 1
  } //end of while loop
  

  std::string target_frame = base_map_georef_;
  if (target_frame.empty()) 
  {
   // Return / log warning etc.
    ROS_INFO_STREAM("Value 'target_frame' is empty.");
    throw lanelet::InvalidObjectStateError(std::string("Base georeference map may not be loaded to the WMBroadcaster"));

  }
  
  // Convert the minimum point to latlon
  lanelet::projection::LocalFrameProjector local_projector(target_frame.c_str());
  lanelet::BasicPoint3d localPoint;

  localPoint.x()= minX;
  localPoint.y()= minY;

  lanelet::GPSPoint gpsRoute = local_projector.reverse(localPoint); //If the appropriate library is included, the reverse() function can be used to convert from local xyz to lat/lon

  // Create a local transverse mercator frame at the minimum point to allow us to get east,north oriented bounds 
  std::string local_tmerc_enu_proj = "+proj=tmerc +datum=WGS84 +h_0=0 +lat_0=" + std::to_string(gpsRoute.lat) + " +lon_0=" + std::to_string(gpsRoute.lon);

  // Create transform from map frame to local transform mercator frame at bounds min point
  PJ* tmerc_proj = proj_create_crs_to_crs(PJ_DEFAULT_CTX, target_frame.c_str(), local_tmerc_enu_proj.c_str(), nullptr);
  
  if (tmerc_proj == nullptr) { // proj_create_crs_to_crs returns 0 when there is an error in the projection
    
    ROS_ERROR_STREAM("Failed to generate projection between request bounds frame and map with error number: " <<  proj_context_errno(PJ_DEFAULT_CTX) 
      << " MapProjection: " << target_frame << " Message Projection: " << local_tmerc_enu_proj);

    return {}; // Ignore geofence if it could not be projected into the map frame
  
  }

  ROS_DEBUG_STREAM("Before conversion: Top Left: ("<< minX <<", "<<maxY<<")");
  ROS_DEBUG_STREAM("Before conversion: Top Right: ("<< maxX <<", "<<maxY<<")");
  ROS_DEBUG_STREAM("Before conversion: Bottom Left: ("<< minX <<", "<<minY<<")");
  ROS_DEBUG_STREAM("Before conversion: Bottom Right: ("<< maxX <<", "<<minY<<")");

  PJ_COORD pj_min {{minX, minY, 0, 0}}; // z is not currently used
  PJ_COORD pj_min_tmerc;
  PJ_COORD pj_max {{maxX, maxY, 0, 0}}; // z is not currently used
  PJ_COORD pj_max_tmerc;
  pj_min_tmerc = proj_trans(tmerc_proj, PJ_FWD, pj_min);
  pj_max_tmerc = proj_trans(tmerc_proj, PJ_FWD, pj_max);

  ROS_DEBUG_STREAM("After conversion: MinPoint ( "<< pj_min_tmerc.xyz.x <<", " << pj_min_tmerc.xyz.y <<" )");
  ROS_DEBUG_STREAM("After conversion: MaxPoint ( "<< pj_max_tmerc.xyz.x <<", " << pj_max_tmerc.xyz.y <<" )");

  cav_msgs::TrafficControlRequest cR; /*Fill the latitude value in message cB with the value of lat */
  cav_msgs::TrafficControlBounds cB; /*Fill the longitude value in message cB with the value of lon*/
  
  cB.reflat = gpsRoute.lat;
  cB.reflon = gpsRoute.lon;

  cB.offsets[0].deltax = pj_max_tmerc.xyz.x - pj_min_tmerc.xyz.x; // Points in clockwise order min,min (lat,lon point) -> max,min -> max,max -> min,max
  cB.offsets[0].deltay = 0.0;                                     // calculating the offsets
  cB.offsets[1].deltax = pj_max_tmerc.xyz.x - pj_min_tmerc.xyz.x;
  cB.offsets[1].deltay = pj_max_tmerc.xyz.y - pj_min_tmerc.xyz.y;
  cB.offsets[2].deltax = 0.0;
  cB.offsets[2].deltay = pj_max_tmerc.xyz.y - pj_min_tmerc.xyz.y;

  tcr_polygon_ = composeTCRStatus(localPoint, cB, local_projector); // TCR polygon can be visualized in UI

  cB.oldest =ros::Time::now(); // TODO this needs to be set to 0 or an older value as otherwise this will filter out all controls
  
  cR.choice = cav_msgs::TrafficControlRequest::TCRV01;
  
  // create 16 byte uuid
  boost::uuids::uuid uuid_id = boost::uuids::random_generator()(); 
  // take half as string
  std::string reqid = boost::uuids::to_string(uuid_id).substr(0, 8);
  std::string req_id_test = "12345678"; // TODO this is an extremely risky way of performing a unit test. This method needs to be refactored so that unit tests cannot side affect actual implementations
  generated_geofence_reqids_.insert(req_id_test);
  generated_geofence_reqids_.insert(reqid);


  // copy to reqid array
  boost::array<uint8_t, 16UL> req_id;
  std::copy(uuid_id.begin(),uuid_id.end(), req_id.begin());
  for (auto i = 0; i < 8; i ++)
  {
    cR.tcrV01.reqid.id[i] = req_id[i];
    if (req_id_for_testing) req_id_for_testing->id[i] = req_id[i];
  }

  cR.tcrV01.bounds.push_back(cB);
  
  return cR;

}

cav_msgs::TrafficControlRequestPolygon WMBroadcaster::composeTCRStatus(const lanelet::BasicPoint3d& localPoint, const cav_msgs::TrafficControlBounds& cB, const lanelet::projection::LocalFrameProjector& local_projector)
{
  cav_msgs::TrafficControlRequestPolygon output;
  lanelet::BasicPoint3d local_point_tmp;

  int i = -1;
  while (i < 3) // three offsets; offsets.size() doesn't return accurate size
  {
    if (i == -1)
    {
      local_point_tmp.x() = localPoint.x();
      local_point_tmp.y() = localPoint.y();
    }
    else
    {
      local_point_tmp.x() = localPoint.x() + cB.offsets[i].deltax;;
      local_point_tmp.y() = localPoint.y() + cB.offsets[i].deltay;;
    }
    lanelet::GPSPoint gps_vertex = local_projector.reverse(local_point_tmp);
    
    cav_msgs::Position3D gps_msg;
    gps_msg.elevation = gps_vertex.ele;
    gps_msg.latitude = gps_vertex.lat;
    gps_msg.longitude = gps_vertex.lon;
    output.polygon_list.push_back(gps_msg);

    ROS_DEBUG_STREAM("TCR Vertex Lat: "<< std::to_string(gps_vertex.lat));
    ROS_DEBUG_STREAM("TCR Vertex Lon: "<<std::to_string(gps_vertex.lon));

    i++;
  }
  return output;
}

visualization_msgs::Marker WMBroadcaster::composeTCMMarkerVisualizer(const std::vector<lanelet::Point3d>& input)
 {

         // create the marker msgs
        visualization_msgs::Marker marker;
        marker.header.frame_id = "map";
        marker.header.stamp = ros::Time();
        marker.type = visualization_msgs::Marker::SPHERE_LIST;
        marker.action = visualization_msgs::Marker::ADD;
        marker.ns = "route_visualizer";

        marker.scale.x = 0.65;
        marker.scale.y = 0.65;
        marker.scale.z = 0.65;
        marker.frame_locked = true;

        if (!tcm_marker_array_.markers.empty()) 
        {
        marker.id = tcm_marker_array_.markers.back().id + 1;
        }
        else
        {
        marker.id = 0;
        }
        marker.color.r = 0.0F;
        marker.color.g = 1.0F;
        marker.color.b = 0.0F;
        marker.color.a = 1.0F;

        for (int i = 0; i < input.size(); i++)
        {
            geometry_msgs::Point temp_point;
            temp_point.x = input[i].x();
            temp_point.y = input[i].y();
            temp_point.z = 2; //to show up on top of the lanelet lines

            marker.points.push_back(temp_point);
        }

        return marker;
 }

double WMBroadcaster::distToNearestActiveGeofence(const lanelet::BasicPoint2d& curr_pos)
{
  std::lock_guard<std::mutex> guard(map_mutex_);

  if (!current_map_ || current_map_->laneletLayer.size() == 0) 
  {
    throw lanelet::InvalidObjectStateError(std::string("Lanelet map (current_map_) is not loaded to the WMBroadcaster"));
  }

  // filter only the lanelets in the route
  std::vector<lanelet::Id> active_geofence_on_route;
  for (auto llt : route_path_)
  {
    if (active_geofence_llt_ids_.find(llt.id()) != active_geofence_llt_ids_.end()) 
      active_geofence_on_route.push_back(llt.id());
  }
  
  // Get the lanelet of this point
  auto curr_lanelet = lanelet::geometry::findNearest(current_map_->laneletLayer, curr_pos, 1)[0].second;

  // Check if this point at least is actually within this lanelets
  if (!boost::geometry::within(curr_pos, curr_lanelet.polygon2d().basicPolygon()))
    throw std::invalid_argument("Given point is not within any lanelet");

  // get route distance (downtrack + cross_track) distances to every lanelets by their ids
  std::vector<double> route_distances;
  // and take abs of cross_track to add them to get route distance
  for (auto id: active_geofence_on_route)
  {
    carma_wm::TrackPos tp = carma_wm::geometry::trackPos(current_map_->laneletLayer.get(id), curr_pos);
    // downtrack needs to be negative for lanelet to be in front of the point, 
    // also we don't account for the lanelet that the vehicle is on
    if (tp.downtrack < 0 && id != curr_lanelet.id())
    {
      double dist = fabs(tp.downtrack) + fabs(tp.crosstrack);
      route_distances.push_back(dist);
    }
  }
  std::sort(route_distances.begin(), route_distances.end());

  if (route_distances.size() != 0 ) return route_distances[0];
  else return 0.0;

}
// helper function that detects the type of geofence and delegates
void WMBroadcaster::addGeofenceHelper(std::shared_ptr<Geofence> gf_ptr)
{
  // resetting the information inside geofence
  gf_ptr->remove_list_ = {};
  gf_ptr->update_list_ = {};

  // add additional lanelets that need to be added
  for (auto llt : gf_ptr->lanelet_additions_)
  {
    current_map_->add(llt);
  }

  // add trafficlight id mapping
  for (auto pair : gf_ptr->traffic_light_id_lookup_)
  {
    traffic_light_id_lookup_[pair.first] = pair.second;
  }

  // Logic to determine what type of geofence
  addRegulatoryComponent(gf_ptr);
}

// helper function that detects the type of geofence and delegates
void WMBroadcaster::removeGeofenceHelper(std::shared_ptr<Geofence> gf_ptr) const
{
  // Logic to determine what type of geofence
  // reset the info inside geofence
  gf_ptr->remove_list_ = {};
  gf_ptr->update_list_ = {};
  addBackRegulatoryComponent(gf_ptr);
  // as all changes are reverted back, we no longer need prev_regems
  gf_ptr->prev_regems_ = {};
}

void WMBroadcaster::currentLocationCallback(const geometry_msgs::PoseStamped& current_pos)
{
  if (current_map_ && current_map_->laneletLayer.size() != 0) {
    cav_msgs::CheckActiveGeofence check = checkActiveGeofenceLogic(current_pos);
    active_pub_(check);//Publish
  } else {
    ROS_DEBUG_STREAM("Could not check active geofence logic because map was not loaded");
  }

}

cav_msgs::CheckActiveGeofence WMBroadcaster::checkActiveGeofenceLogic(const geometry_msgs::PoseStamped& current_pos)
{

  if (!current_map_ || current_map_->laneletLayer.size() == 0) 
  {
    throw lanelet::InvalidObjectStateError(std::string("Lanelet map 'current_map_' is not loaded to the WMBroadcaster"));
  }

  // Store current position values to be compared to geofence boundary values
  double current_pos_x = current_pos.pose.position.x;
  double current_pos_y = current_pos.pose.position.y;


  lanelet::BasicPoint2d curr_pos;
  curr_pos.x() = current_pos_x;
  curr_pos.y() = current_pos_y;

  cav_msgs::CheckActiveGeofence outgoing_geof; //message to publish
  double next_distance = 0 ; //Distance to next geofence

  if (active_geofence_llt_ids_.size() <= 0 ) 
  {
    ROS_INFO_STREAM("No active geofence llt ids are loaded to the WMBroadcaster");
    return outgoing_geof;
  }

  // Obtain the closest lanelet to the vehicle's current position
  auto current_llt = lanelet::geometry::findNearest(current_map_->laneletLayer, curr_pos, 1)[0].second;
  
  /* determine whether or not the vehicle's current position is within an active geofence */
  if (boost::geometry::within(curr_pos, current_llt.polygon2d().basicPolygon()))
  {         
    next_distance = distToNearestActiveGeofence(curr_pos);
    outgoing_geof.distance_to_next_geofence = next_distance;

    for(auto id : active_geofence_llt_ids_) 
    {
      if (id == current_llt.id())
      {           
        ROS_DEBUG_STREAM("Vehicle is on Lanelet " << current_llt.id() << ", which has an active geofence");
        outgoing_geof.is_on_active_geofence = true;
        for (auto regem: current_llt.regulatoryElements())
        {
          // Assign active geofence fields based on the speed limit associated with this lanelet
          if (regem->attribute(lanelet::AttributeName::Subtype).value().compare(lanelet::DigitalSpeedLimit::RuleName) == 0)
          {
            lanelet::DigitalSpeedLimitPtr speed =  std::dynamic_pointer_cast<lanelet::DigitalSpeedLimit>
            (current_map_->regulatoryElementLayer.get(regem->id()));
            outgoing_geof.value = speed->speed_limit_.value();
            outgoing_geof.advisory_speed = speed->speed_limit_.value();
            outgoing_geof.reason = speed->getReason(); 

            ROS_DEBUG_STREAM("Active geofence has a speed limit of " << speed->speed_limit_.value());
                    
            // Cannot overrule outgoing_geof.type if it is already set to LANE_CLOSED
            if(outgoing_geof.type != cav_msgs::CheckActiveGeofence::LANE_CLOSED)
            {
              outgoing_geof.type = cav_msgs::CheckActiveGeofence::SPEED_LIMIT;
            }
          }

          // Assign active geofence fields based on the minimum gap associated with this lanelet (if it exists)
          if(regem->attribute(lanelet::AttributeName::Subtype).value().compare(lanelet::DigitalMinimumGap::RuleName) == 0)
          {
            lanelet::DigitalMinimumGapPtr min_gap =  std::dynamic_pointer_cast<lanelet::DigitalMinimumGap>
            (current_map_->regulatoryElementLayer.get(regem->id()));
            outgoing_geof.minimum_gap = min_gap->getMinimumGap();
            ROS_DEBUG_STREAM("Active geofence has a minimum gap of " << min_gap->getMinimumGap());
          }
                 
          // Assign active geofence fields based on whether the current lane is closed or is immediately adjacent to a closed lane
          if(regem->attribute(lanelet::AttributeName::Subtype).value().compare(lanelet::RegionAccessRule::RuleName) == 0)
          {
            lanelet::RegionAccessRulePtr accessRuleReg =  std::dynamic_pointer_cast<lanelet::RegionAccessRule>
            (current_map_->regulatoryElementLayer.get(regem->id()));

            // Update the 'type' and 'reason' for this active geofence if the vehicle is in a closed lane
            if(!accessRuleReg->accessable(lanelet::Participants::VehicleCar) || !accessRuleReg->accessable(lanelet::Participants::VehicleTruck)) 
            {
              ROS_DEBUG_STREAM("Active geofence is a closed lane.");
              ROS_DEBUG_STREAM("Closed lane reason: " << accessRuleReg->getReason());
              outgoing_geof.reason = accessRuleReg->getReason();
              outgoing_geof.type = cav_msgs::CheckActiveGeofence::LANE_CLOSED;
            }
            // Otherwise, update the 'type' and 'reason' for this active geofence if the vehicle is in a lane immediately adjacent to a closed lane with the same travel direction
            else 
            {
              // Obtain all same-direction lanes sharing the right lane boundary (will include the current lanelet)
              auto right_boundary_lanelets = current_map_->laneletLayer.findUsages(current_llt.rightBound());

              // Check if the adjacent right lane is closed
              if(right_boundary_lanelets.size() > 1)
              {
                for(auto lanelet : right_boundary_lanelets)
                {
                  // Only check the adjacent right lanelet; ignore the current lanelet
                  if(lanelet.id() != current_llt.id())
                  {
                    for (auto rightRegem: lanelet.regulatoryElements())
                    {
                      if(rightRegem->attribute(lanelet::AttributeName::Subtype).value().compare(lanelet::RegionAccessRule::RuleName) == 0)
                      {
                        lanelet::RegionAccessRulePtr rightAccessRuleReg =  std::dynamic_pointer_cast<lanelet::RegionAccessRule>
                        (current_map_->regulatoryElementLayer.get(rightRegem->id()));
                        if(!rightAccessRuleReg->accessable(lanelet::Participants::VehicleCar) || !rightAccessRuleReg->accessable(lanelet::Participants::VehicleTruck))
                        {
                          ROS_DEBUG_STREAM("Right adjacent Lanelet " << lanelet.id() << " is CLOSED");
                          ROS_DEBUG_STREAM("Assigning LANE_CLOSED type to active geofence");
                          ROS_DEBUG_STREAM("Assigning reason " << rightAccessRuleReg->getReason());
                          outgoing_geof.reason = rightAccessRuleReg->getReason();
                          outgoing_geof.type = cav_msgs::CheckActiveGeofence::LANE_CLOSED;
                        }
                      }
                    }
                  }
                }
              }

              // Check if the adjacent left lane is closed
              auto left_boundary_lanelets = current_map_->laneletLayer.findUsages(current_llt.leftBound());
              if(left_boundary_lanelets.size() > 1)
              {
                for(auto lanelet : left_boundary_lanelets)
                {
                  // Only check the adjacent left lanelet; ignore the current lanelet
                  if(lanelet.id() != current_llt.id())
                  {
                    for (auto leftRegem: lanelet.regulatoryElements())
                    {
                      if(leftRegem->attribute(lanelet::AttributeName::Subtype).value().compare(lanelet::RegionAccessRule::RuleName) == 0)
                      {
                        lanelet::RegionAccessRulePtr leftAccessRuleReg =  std::dynamic_pointer_cast<lanelet::RegionAccessRule>
                        (current_map_->regulatoryElementLayer.get(leftRegem->id()));
                        if(!leftAccessRuleReg->accessable(lanelet::Participants::VehicleCar) || !leftAccessRuleReg->accessable(lanelet::Participants::VehicleTruck))
                        {
                          ROS_DEBUG_STREAM("Left adjacent Lanelet " << lanelet.id() << " is CLOSED");
                          ROS_DEBUG_STREAM("Assigning LANE_CLOSED type to active geofence");
                          ROS_DEBUG_STREAM("Assigning reason " << leftAccessRuleReg->getReason());
                          outgoing_geof.reason = leftAccessRuleReg->getReason();
                          outgoing_geof.type = cav_msgs::CheckActiveGeofence::LANE_CLOSED;
                        }
                      }
                    }
                  }
                }
              }
            }
          }
        }
      }
    }
  }
  return outgoing_geof;
}

void WMBroadcaster::newUpdateSubscriber(const ros::SingleSubscriberPublisher& single_sub_pub) const {

  for (const auto& msg : map_update_message_queue_) {
    single_sub_pub.publish(msg); // For each applied update for the current map version publish the update to the new subscriber
  }
}

lanelet::LineString3d WMBroadcaster::createLinearInterpolatingLinestring(const lanelet::Point3d& front_pt, const lanelet::Point3d& back_pt, double increment_distance)
{
  double dx = back_pt.x() - front_pt.x();
  double dy = back_pt.y() - front_pt.y();

  std::vector<lanelet::Point3d> points;
  double distance = std::sqrt(pow(dx, 2) + pow(dy,2));
  double cos = dx / distance;
  double sin = dy / distance;
  points.push_back(front_pt);
  double sum = increment_distance;
  while ( sum < distance)
  {
    points.push_back(lanelet::Point3d(lanelet::utils::getId(),front_pt.x() + sum * cos, front_pt.y() + sum * sin, 0.0));
    sum += increment_distance;
  }
  points.push_back(back_pt);

  return lanelet::LineString3d(lanelet::utils::getId(), points);
}

lanelet::Lanelet  WMBroadcaster::createLinearInterpolatingLanelet(const lanelet::Point3d& left_front_pt, const lanelet::Point3d& right_front_pt, const lanelet::Point3d& left_back_pt, const lanelet::Point3d& right_back_pt, double increment_distance)
{
  return lanelet::Lanelet(lanelet::utils::getId(), createLinearInterpolatingLinestring(left_front_pt, left_back_pt, increment_distance), createLinearInterpolatingLinestring(right_front_pt, right_back_pt, increment_distance));
}


const uint8_t WorkZoneSection::OPEN = 0;
const uint8_t WorkZoneSection::CLOSED = 1;
const uint8_t WorkZoneSection::TAPERLEFT = 2;
const uint8_t WorkZoneSection::TAPERRIGHT = 3;
const uint8_t WorkZoneSection::OPENLEFT = 4;
const uint8_t WorkZoneSection::OPENRIGHT = 5;
const uint8_t WorkZoneSection::REVERSE = 6;


}  // namespace carma_wm_ctrl
<|MERGE_RESOLUTION|>--- conflicted
+++ resolved
@@ -237,13 +237,10 @@
   {  
     //Acquire speed limit information from TafficControlDetail msg
     sL = lanelet::Velocity(msg_detail.maxspeed * lanelet::units::MPH()); 
-<<<<<<< HEAD
-=======
     std::string reason = "";
     if (msg_v01.package.label_exists)
       reason = msg_v01.package.label;
 
->>>>>>> 6787c15b
     if(config_limit > 0_mph && config_limit < 80_mph && config_limit < sL)//Accounting for the configured speed limit, input zero when not in use
         sL = config_limit;
     //Ensure Geofences do not provide invalid speed limit data (exceed predetermined maximum value)
@@ -261,12 +258,7 @@
     }// @SONAR_START@
     
     gf_ptr->regulatory_element_ = std::make_shared<lanelet::DigitalSpeedLimit>(lanelet::DigitalSpeedLimit::buildData(lanelet::utils::getId(), 
-<<<<<<< HEAD
-                                        sL, affected_llts, affected_areas, participantsChecker(msg_v01) ));
-
-=======
                                         sL, affected_llts, affected_areas, participantsChecker(msg_v01), reason));
->>>>>>> 6787c15b
   }
   if (msg_detail.choice == cav_msgs::TrafficControlDetail::MINSPEED_CHOICE) 
   {
@@ -310,17 +302,9 @@
     }
     addRegionMinimumGap(gf_ptr,msg_v01, min_gap, affected_llts, affected_areas);
   }
-<<<<<<< HEAD
-  bool detected_workzone_signal = msg_v01.package.label_exists && msg_v01.package.label.find("SIG_WZ") != std::string::npos;
-
-  if (detected_workzone_signal) // if workzone message detected, save to cache to process later
-  {  
-
-=======
 
   if (detected_workzone_signal && msg_detail.choice != cav_msgs::TrafficControlDetail::MAXSPEED_CHOICE) // if workzone message detected, save to cache to process later
   {
->>>>>>> 6787c15b
     gf_ptr->label_ = msg_v01.package.label; // to extract intersection, and signal group id
     if (msg_detail.choice == cav_msgs::TrafficControlDetail::CLOSED_CHOICE && (msg_detail.closed == cav_msgs::TrafficControlDetail::CLOSED ||
                                                                                 msg_detail.closed == cav_msgs::TrafficControlDetail::TAPERRIGHT ||
@@ -332,21 +316,7 @@
     {
       work_zone_geofence_cache_[WorkZoneSection::REVERSE] = gf_ptr;
     }
-<<<<<<< HEAD
-    if (work_zone_geofence_cache_.size() < WORKZONE_TCM_REQUIRED_SIZE)
-    {
-      ROS_INFO_STREAM("Received 'SIG_WZ' signal. Waiting for the rest of the messages, returning for now...");
-      return {};
-      
-    }
-    else
-    {
-      return_list = createWorkzoneGeofence(work_zone_geofence_cache_);
-      return return_list;
-    }
-=======
     return;
->>>>>>> 6787c15b
   }
   else if (msg_detail.choice == cav_msgs::TrafficControlDetail::CLOSED_CHOICE && msg_detail.closed==cav_msgs::TrafficControlDetail::CLOSED) // if stand-alone closed signal apart from Workzone
   {
