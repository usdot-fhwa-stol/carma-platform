--- conflicted
+++ resolved
@@ -38,19 +38,13 @@
 cd ${dir}/src
 
 if [[ "$BRANCH" = "develop" ]]; then
-      git clone --depth=1 https://github.com/usdot-fhwa-stol/carma-msgs.git --branch integration/routing
+      git clone --depth=1 https://github.com/usdot-fhwa-stol/carma-msgs.git --branch $BRANCH
       git clone --depth=1 https://github.com/usdot-fhwa-stol/novatel_gps_driver.git --branch $BRANCH
-      git clone --depth=1 https://github.com/usdot-fhwa-stol/carma-utils.git --branch integration/routing
+      git clone --depth=1 https://github.com/usdot-fhwa-stol/carma-utils.git --branch $BRANCH
       git clone --depth=1 https://github.com/usdot-fhwa-stol/carma-messenger.git --branch $BRANCH
 else
-<<<<<<< HEAD
-      git clone --depth=1 https://github.com/usdot-fhwa-stol/carma-msgs.git --branch feature/initial_vel_in_trajectory_plan
-      git clone --depth=1 https://github.com/usdot-fhwa-stol/novatel_gps_driver.git --branch CARMANovatelGpsDriver_1.2.0
-      git clone --depth=1 https://github.com/usdot-fhwa-stol/carma-utils.git --branch integration/routing
-=======
       git clone --depth=1 https://github.com/usdot-fhwa-stol/carma-msgs.git --branch develop
       git clone --depth=1 https://github.com/usdot-fhwa-stol/novatel_gps_driver.git --branch develop
       git clone --depth=1 https://github.com/usdot-fhwa-stol/carma-utils.git --branch develop
->>>>>>> 29921896
       git clone --depth=1 https://github.com/usdot-fhwa-stol/carma-messenger.git --branch develop
 fi