--- conflicted
+++ resolved
@@ -43,19 +43,11 @@
 if [[ "$BRANCH" = "develop" ]]; then
       git clone --depth=1 https://github.com/usdot-fhwa-stol/carma-msgs.git --branch  $BRANCH
       git clone --depth=1 https://github.com/usdot-fhwa-stol/carma-utils.git --branch $BRANCH
-      #git clone --depth=1 https://github.com/usdot-fhwa-stol/carma-messenger.git --branch $BRANCH
-      git clone --depth=1 https://github.com/usdot-fhwa-stol/autoware.ai --branch feature/uc3
-      #git clone --depth=1 https://github.com/usdot-fhwa-stol/autoware.auto --branch feature/turn-off-rayground-log
+      git clone --depth=1 https://github.com/usdot-fhwa-stol/carma-messenger.git --branch $BRANCH
 else
       git clone --depth=1 https://github.com/usdot-fhwa-stol/carma-msgs.git --branch develop
       git clone --depth=1 https://github.com/usdot-fhwa-stol/carma-utils.git --branch develop
-      #git clone --depth=1 https://github.com/usdot-fhwa-stol/carma-messenger.git --branch develop
-<<<<<<< HEAD
-      git clone --depth=1 https://github.com/usdot-fhwa-stol/autoware.ai.git --branch feature/uc3
-=======
-      #git clone --depth=1 https://github.com/usdot-fhwa-stol/autoware.ai.git --branch feature/uc3
->>>>>>> 52ddc480
-      #git clone --depth=1 https://github.com/usdot-fhwa-stol/autoware.auto.git --branch feature/turn-off-rayground-log #ray_ground_classifier
+      git clone --depth=1 https://github.com/usdot-fhwa-stol/carma-messenger.git --branch develop
 fi
 
 # Get humble branch of message filters which supports template Node arguments (foxy version supports rclcpp::Node only)
