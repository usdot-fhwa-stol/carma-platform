--- conflicted
+++ resolved
@@ -1042,13 +1042,9 @@
    *           START_LINE
    */
   carma_wm::test::setRouteByIds({ 1200, 1201, 1202, 1203 }, wm);
-<<<<<<< HEAD
-  auto point = wm->pointFromRouteTrackPos(0); // test start point
-=======
   carma_wm::TrackPos pos(0,0);
 
   auto point = wm->pointFromRouteTrackPos(pos); // test start point
->>>>>>> 85a5e7f8
   if (!point) {
     FAIL() << "No point returned";
   }
@@ -1056,12 +1052,8 @@
   ASSERT_NEAR((*point).x(), lanelet.centerline().front().x(), 0.001);
   ASSERT_NEAR((*point).y(), lanelet.centerline().front().y(), 0.001);
 
-<<<<<<< HEAD
-  point = wm->pointFromRouteTrackPos(40.0); // Test end point
-=======
   pos.downtrack = 40.0;
   point = wm->pointFromRouteTrackPos(pos); // Test end point
->>>>>>> 85a5e7f8
   if (!point) {
     FAIL() << "No point returned";
   }
@@ -1069,12 +1061,8 @@
   ASSERT_NEAR((*point).x(), lanelet.centerline().back().x(), 0.001);
   ASSERT_NEAR((*point).y(), lanelet.centerline().back().y(), 0.001);
 
-<<<<<<< HEAD
-  point = wm->pointFromRouteTrackPos(12.5); // Test mid point
-=======
   pos.downtrack = 12.5;
   point = wm->pointFromRouteTrackPos(pos); // Test mid point
->>>>>>> 85a5e7f8
   if (!point) {
     FAIL() << "No point returned";
   }
@@ -1082,12 +1070,8 @@
   ASSERT_NEAR((*point).x(), lanelet.centerline().front().x(), 0.001);
   ASSERT_NEAR((*point).y(), 12.5, 0.001);
 
-<<<<<<< HEAD
-  point = wm->pointFromRouteTrackPos(10.0); // Test lanelet connection point
-=======
   pos.downtrack = 10.0;
   point = wm->pointFromRouteTrackPos(pos); // Test lanelet connection point
->>>>>>> 85a5e7f8
   if (!point) {
     FAIL() << "No point returned";
   }
@@ -1095,20 +1079,14 @@
   ASSERT_NEAR((*point).x(), lanelet.centerline().back().x(), 0.001);
   ASSERT_NEAR((*point).y(), lanelet.centerline().back().y(), 0.001);
   
-<<<<<<< HEAD
-  point = wm->pointFromRouteTrackPos(20.0); // Test lanelet connection point
-=======
   pos.downtrack = 20.0;
   point = wm->pointFromRouteTrackPos(pos); // Test lanelet connection point
->>>>>>> 85a5e7f8
   if (!point) {
     FAIL() << "No point returned";
   }
   lanelet = map->laneletLayer.get(1201);
   ASSERT_NEAR((*point).x(), lanelet.centerline().back().x(), 0.001);
   ASSERT_NEAR((*point).y(), lanelet.centerline().back().y(), 0.001);
-<<<<<<< HEAD
-=======
 
   ////////////
   // Evaluate with positive crosstrack
@@ -1246,7 +1224,6 @@
     }
     i++; 
   }
->>>>>>> 85a5e7f8
 }
 
 
