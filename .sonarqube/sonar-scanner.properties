#  Copyright (C) 2018-2020 LEIDOS.
# 
#  Licensed under the Apache License, Version 2.0 (the "License"); you may not
#  use this file except in compliance with the License. You may obtain a copy of
#  the License at
# 
#  http://www.apache.org/licenses/LICENSE-2.0
# 
#  Unless required by applicable law or agreed to in writing, software
#  distributed under the License is distributed on an "AS IS" BASIS, WITHOUT
#  WARRANTIES OR CONDITIONS OF ANY KIND, either express or implied. See the
#  License for the specific language governing permissions and limitations under
#  the License.

# Configuration file for Sonar Scanner used for CI 

sonar.projectKey=usdot-fhwa-stol_CARMAPlatform
sonar.organization=usdot-fhwa-stol
sonar.cfamily.build-wrapper-output=/opt/carma/bw-output
sonar.host.url=https://sonarcloud.io
sonar.sources=src/main
sonar.tests=src/test
sonar.cfamily.gcov.reportsPath=/opt/carma/coverage_reports/gcov
# Set Git as SCM sensor
sonar.scm.disabled=false
sonar.scm.enabled=true
sonar.scm.provider=git
sonar.sourceEncoding=UTF-8

# Modules, C++ packages
sonar.modules= bsm_generator, \
  gnss_to_map_convertor, \
  guidance, \
  guidance_command_repeater, \
  truck_inspection_client, \
  pure_pursuit_wrapper, \
  route, \
  route_following_plugin, \
  trajectory_executor, \
  health_monitor, \
  gnss_ndt_selector, \
  arbitrator, \
  plan_delegator, \
  carma_wm, \
  carma_wm_ctrl, \
  mpc_follower_wrapper, \
  roadway_objects, \
  platooning_strategic, \
  mock_lightbar_driver, \
  platooning_tactical_plugin, \
  port_drayage_plugin, \
  mobilitypath_publisher, \
  platoon_control_plugin, \
  rosbag_mock_drivers, \
<<<<<<< HEAD
  lane_array_to_lane_converter
=======
  lightbar_manager,
  inlanecruising_plugin
>>>>>>> 29921896


guidance.sonar.projectBaseDir                  = /opt/carma/src/CARMAPlatform/guidance
bsm_generator.sonar.projectBaseDir             = /opt/carma/src/CARMAPlatform/bsm_generator
gnss_to_map_convertor.sonar.projectBaseDir     = /opt/carma/src/CARMAPlatform/gnss_to_map_convertor
guidance_command_repeater.sonar.projectBaseDir = /opt/carma/src/CARMAPlatform/guidance_command_repeater
pure_pursuit_wrapper.sonar.projectBaseDir      = /opt/carma/src/CARMAPlatform/pure_pursuit_wrapper
route.sonar.projectBaseDir                     = /opt/carma/src/CARMAPlatform/route
route_following_plugin.sonar.projectBaseDir    = /opt/carma/src/CARMAPlatform/route_following_plugin
trajectory_executor.sonar.projectBaseDir       = /opt/carma/src/CARMAPlatform/trajectory_executor
gnss_ndt_selector.sonar.projectBaseDir         = /opt/carma/src/CARMAPlatform/gnss_ndt_selector
health_monitor.sonar.projectBaseDir            = /opt/carma/src/CARMAPlatform/health_monitor
arbitrator.sonar.projectBaseDir                = /opt/carma/src/CARMAPlatform/arbitrator
plan_delegator.sonar.projectBaseDir            = /opt/carma/src/CARMAPlatform/plan_delegator
carma_wm.sonar.projectBaseDir                  = /opt/carma/src/CARMAPlatform/carma_wm
carma_wm_ctrl.sonar.projectBaseDir             = /opt/carma/src/CARMAPlatform/carma_wm_ctrl
mpc_follower_wrapper.sonar.projectBaseDir      = /opt/carma/src/CARMAPlatform/mpc_follower_wrapper
truck_inspection_client.sonar.projectBaseDir   = /opt/carma/src/CARMAPlatform/truck_inspection_client
roadway_objects.sonar.projectBaseDir           = /opt/carma/src/CARMAPlatform/roadway_objects
platooning_strategic.sonar.projectBaseDir      = /opt/carma/src/CARMAPlatform/platooning_strategic
platooning_tactical_plugin.sonar.projectBaseDir = /opt/carma/src/CARMAPlatform/platooning_tactical_plugin
platoon_control_plugin.sonar.projectBaseDir = /opt/carma/src/CARMAPlatform/platooning_control
mobilitypath_publisher.sonar.projectBaseDir = /opt/carma/src/CARMAPlatform/mobilitypath_publisher
mock_lightbar_driver.sonar.projectBaseDir = /opt/carma/src/CARMAPlatform/mock_drivers/mock_lightbar_driver
port_drayage_plugin.sonar.projectBaseDir = /opt/carma/src/CARMAPlatform/port_drayage_plugin
rosbag_mock_drivers.sonar.projectBaseDir = /opt/carma/src/CARMAPlatform/mock_drivers/rosbag_mock_drivers
<<<<<<< HEAD
lane_array_to_lane_converter.sonar.projectBaseDir = /opt/carma/src/CARMAPlatform/lane_array_to_lane_converter
=======
lightbar_manager.sonar.projectBaseDir = /opt/carma/src/CARMAPlatform/lightbar_manager
inlanecruising_plugin.sonar.projectBaseDir = /opt/carma/src/CARMAPlatform/inlanecruising_plugin

>>>>>>> 29921896


# C++ Package differences
# Sources
guidance.sonar.sources                  = src
bsm_generator.sonar.sources             = src
gnss_to_map_convertor.sonar.sources     = src
guidance_command_repeater.sonar.sources = src
pure_pursuit_wrapper.sonar.sources      = src
route.sonar.sources                     = src
route_following_plugin.sonar.sources    = src
trajectory_executor.sonar.sources       = src
gnss_ndt_selector.sonar.sources         = src
health_monitor.sonar.sources            = src
arbitrator.sonar.sources                = src
plan_delegator.sonar.sources            = src
carma_wm.sonar.sources                  = src
carma_wm_ctrl.sonar.sources             = src
mpc_follower_wrapper.sonar.sources      = src
truck_inspection_client.sonar.sources   = src
roadway_objects.sonar.sources           = src
platooning_strategic.sonar.sources      = src
platooning_tactical_plugin.sonar.sources           = src
platoon_control_plugin.sonar.sources           = src
mobilitypath_publisher.sonar.sources           = src
mock_lightbar_driver.sonar.sources      = src
port_drayage_plugin.sonar.sources      = src
rosbag_mock_drivers.sonar.sources      = src
<<<<<<< HEAD
lane_array_to_lane_converter.sonar.sources      = src

=======
lightbar_manager.sonar.sources      = src
inlanecruising_plugin.sonar.sources      = src
>>>>>>> 29921896

# Tests
# Note: For C++ setting this field does not cause test analysis to occur. It only allows the test source code to be evaluated.
bsm_generator.sonar.tests           = test
gnss_to_map_convertor.sonar.tests   = test
guidance.sonar.tests                = test
pure_pursuit_wrapper.sonar.tests    = test
route_generator.sonar.tests         = test
trajectory_executor.sonar.tests     = test
gnss_ndt_selector.sonar.tests       = test
health_monitor.sonar.tests          = test
arbitrator.sonar.tests              = test
carma_wm.sonar.tests                = test
carma_wm_ctrl.sonar.tests           = test
mpc_follower_wrapper.sonar.tests    = test
truck_inspection_client.sonar.tests = test
roadway_objects.sonar.tests         = test 
platooning_strategic.sonar.tests    = test
platooning_tactical_plugin.sonar.tests         = test 
platoon_control_plugin.sonar.tests         = test
mobilitypath_publisher.sonar.tests         = test 
mock_lightbar_driver.sonar.tests    = test
port_drayage_plugin.sonar.tests   = test
rosbag_mock_drivers.sonar.tests   = test
lightbar_manager.sonar.tests   = test
inlanecruising_plugin.sonar.tests   = test<|MERGE_RESOLUTION|>--- conflicted
+++ resolved
@@ -52,12 +52,8 @@
   mobilitypath_publisher, \
   platoon_control_plugin, \
   rosbag_mock_drivers, \
-<<<<<<< HEAD
-  lane_array_to_lane_converter
-=======
-  lightbar_manager,
+  lightbar_manager, \
   inlanecruising_plugin
->>>>>>> 29921896
 
 
 guidance.sonar.projectBaseDir                  = /opt/carma/src/CARMAPlatform/guidance
@@ -84,13 +80,9 @@
 mock_lightbar_driver.sonar.projectBaseDir = /opt/carma/src/CARMAPlatform/mock_drivers/mock_lightbar_driver
 port_drayage_plugin.sonar.projectBaseDir = /opt/carma/src/CARMAPlatform/port_drayage_plugin
 rosbag_mock_drivers.sonar.projectBaseDir = /opt/carma/src/CARMAPlatform/mock_drivers/rosbag_mock_drivers
-<<<<<<< HEAD
-lane_array_to_lane_converter.sonar.projectBaseDir = /opt/carma/src/CARMAPlatform/lane_array_to_lane_converter
-=======
 lightbar_manager.sonar.projectBaseDir = /opt/carma/src/CARMAPlatform/lightbar_manager
 inlanecruising_plugin.sonar.projectBaseDir = /opt/carma/src/CARMAPlatform/inlanecruising_plugin
 
->>>>>>> 29921896
 
 
 # C++ Package differences
@@ -119,13 +111,8 @@
 mock_lightbar_driver.sonar.sources      = src
 port_drayage_plugin.sonar.sources      = src
 rosbag_mock_drivers.sonar.sources      = src
-<<<<<<< HEAD
-lane_array_to_lane_converter.sonar.sources      = src
-
-=======
 lightbar_manager.sonar.sources      = src
 inlanecruising_plugin.sonar.sources      = src
->>>>>>> 29921896
 
 # Tests
 # Note: For C++ setting this field does not cause test analysis to occur. It only allows the test source code to be evaluated.
