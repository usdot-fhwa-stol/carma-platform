--- conflicted
+++ resolved
@@ -32,10 +32,7 @@
   carma_wm
   unobstructed_lanechange
   roslib
-<<<<<<< HEAD
-=======
   lanelet2_extension
->>>>>>> 8d5432f9
   basic_autonomy
 )
 
