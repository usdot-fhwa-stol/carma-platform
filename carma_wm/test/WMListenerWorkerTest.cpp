--- conflicted
+++ resolved
@@ -122,16 +122,13 @@
   ///// Test with user defined route callback
   wmlw.setRouteCallback([&flag]() { flag = true; });
 
-  std::cerr << "C" << std::endl;
   wmlw.routeCallback(rpt);
 
   ASSERT_TRUE(flag);
-  std::cerr << "B" << std::endl;
 }
 
 TEST(WMListenerWorkerTest, mapUpdateCallback)
 {
-  std::cerr << "A" << std::endl;
   // build the geofence msg to test the mapUpdateCallback
   using namespace lanelet::units::literals;
   // add a lanelet
@@ -139,10 +136,6 @@
   auto p2 = getPoint(0, 1, 0);
   auto p3 = getPoint(1, 1, 0);
   auto p4 = getPoint(1, 0, 0);
-<<<<<<< HEAD
-  std::cerr << "1" << std::endl;
-=======
->>>>>>> 89f38ce5
   lanelet::LineString3d left_ls_1(lanelet::utils::getId(), { p1, p2 });
   lanelet::LineString3d right_ls_1(lanelet::utils::getId(), { p4, p3 });
 
@@ -158,10 +151,6 @@
   // Create the geofence object
   auto gf_ptr = std::make_shared<carma_wm::TrafficControl>(carma_wm::TrafficControl());
   gf_ptr->id_ = boost::uuids::random_generator()();
-<<<<<<< HEAD
-std::cerr << "2" << std::endl;
-=======
->>>>>>> 89f38ce5
   gf_ptr->remove_list_.push_back(std::make_pair(ll_1.id(), speed_limit_old));
   gf_ptr->update_list_.push_back(std::make_pair(ll_1.id(), speed_limit_new));
 
@@ -170,7 +159,6 @@
   auto received_data = std::make_shared<carma_wm::TrafficControl>(carma_wm::TrafficControl(gf_ptr->id_, gf_ptr->update_list_, gf_ptr->remove_list_));
   carma_wm::toBinMsg(received_data, &gf_obj_msg);
 
-  std::cerr << "3" << std::endl;
   // create a listener
   WMListenerWorker wmlw; 
   // create basic map
@@ -181,7 +169,6 @@
   autoware_lanelet2_msgs::MapBinConstPtr map_msg_ptr(new autoware_lanelet2_msgs::MapBin(map_msg));
   wmlw.mapCallback(map_msg_ptr);
 
-std::cerr << "4" << std::endl;
   // make sure it had old speed limit before
   auto regems = wmlw.getWorldModel()->getMap()->laneletLayer.get(ll_1.id()).regulatoryElements();
   ASSERT_EQ(regems.size(), 1);
@@ -212,7 +199,6 @@
   ASSERT_EQ(wmlw.getWorldModel()->getMap()->laneletLayer.findUsages(regem_old_correct_data).size(), 0);
   ASSERT_EQ(wmlw.getWorldModel()->getMap()->laneletLayer.findUsages(speed_limit_old).size(), 0);
 
-std::cerr << "5" << std::endl;
   // now the change should be reversable
   gf_ptr->update_list_ = {};
   gf_ptr->remove_list_ = {};
@@ -237,13 +223,11 @@
   ASSERT_NE(wmlw.getWorldModel()->getMap()->regulatoryElementLayer.find(speed_limit_old->id()), 
             wmlw.getWorldModel()->getMap()->regulatoryElementLayer.end());
 
-  std::cerr << "6" << std::endl;
   // old_speed_limit's data is also stored at a different address from the one we created locally because
   // we serialized the whole map and deserialized before setting the map.
   ASSERT_EQ(wmlw.getWorldModel()->getMap()->regulatoryElementLayer.get(speed_limit_old->id()), regem_old_correct_data);
   ASSERT_EQ(wmlw.getWorldModel()->getMap()->laneletLayer.findUsages(regem_old_correct_data).size(), 1);
   ASSERT_EQ(wmlw.getWorldModel()->getMap()->laneletLayer.findUsages(regem_old_correct_data)[0].id(), ll_1.id());
-  std::cerr << "7" << std::endl;
 }
 
 
