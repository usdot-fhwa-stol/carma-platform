--- conflicted
+++ resolved
@@ -229,11 +229,7 @@
         }
         else{
             //Deceleration part
-<<<<<<< HEAD
-            speed_i = sqrt(std::max(pow(speed_before_decel,2) - 2*a_dec*(total_dist_covered - dist_acc),0.0)); //std::max to ensure negative value is not sqrt
-=======
-            speed_i = sqrt(pow(speed_before_decel,2) + 2*a_dec*(total_dist_covered - dist_acc));
->>>>>>> 3936c3d0
+            speed_i = sqrt(std::max(pow(speed_before_decel,2) + 2*a_dec*(total_dist_covered - dist_acc),0.0)); //std::max to ensure negative value is not sqrt
             if(speed_i < epsilon_){
                 speed_i = 0.0;
             }
