--- conflicted
+++ resolved
@@ -52,16 +52,6 @@
          */ 
         std::vector<double> apply_response_lag(const std::vector<double>& speeds, const std::vector<double> downtracks, double response_lag) const;
 
-<<<<<<< HEAD
-        /**
-         * \brief Drops any points that sequentially have same target_time and return new trajectory_points in order to avoid divide by zero situation
-         * \param traj_points Velocity profile to shift. The first point should be the current vehicle speed
-         * 
-         * NOTE: This function assumes the target_time will not go backwards. In other words, it only removes "sequential" points that have same target_time
-         * \return A new trajectory without any repeated time_stamps
-         */ 
-=======
->>>>>>> 9b23ffa9
         std::vector<cav_msgs::TrajectoryPlanPoint> remove_repeated_timestamps(const std::vector<cav_msgs::TrajectoryPlanPoint>& traj_points);
     private:
     PurePursuitWrapperConfig config_;
