#
# Copyright (C) 2021 LEIDOS.
#
# Licensed under the Apache License, Version 2.0 (the "License"); you may not
# use this file except in compliance with the License. You may obtain a copy of
# the License at
#
# http://www.apache.org/licenses/LICENSE-2.0
#
# Unless required by applicable law or agreed to in writing, software
# distributed under the License is distributed on an "AS IS" BASIS, WITHOUT
# WARRANTIES OR CONDITIONS OF ANY KIND, either express or implied. See the
# License for the specific language governing permissions and limitations under
# the License.
#
cmake_minimum_required(VERSION 3.0.2)
project(cooperative_lanechange)

## Compile as C++11, supported in ROS Kinetic and newer
add_compile_options(-std=c++14)
set( CMAKE_CXX_FLAGS "${CMAKE_CXX_FLAGS} -Wall")
set( CMAKE_C_FLAGS "${CMAKE_C_FLAGS} -Wall")

set( CATKIN_DEPS
  roscpp
  std_msgs
  cav_msgs
  cav_srvs
  carma_utils
  trajectory_utils
  autoware_msgs
  carma_wm
  unobstructed_lanechange
  roslib
<<<<<<< HEAD
  lanelet2_extension
=======
  basic_autonomy
>>>>>>> 7f01d009
)

## Find catkin macros and libraries
find_package(catkin REQUIRED COMPONENTS
 ${CATKIN_DEPS}
)
## System dependencies are found with CMake's conventions
find_package(Boost REQUIRED COMPONENTS system)
find_package(Eigen3 REQUIRED)

###################################
## catkin specific configuration ##
###################################


catkin_package(
   INCLUDE_DIRS include
   CATKIN_DEPENDS ${CATKIN_DEPS}
   DEPENDS Boost EIGEN3
)

###########
## Build ##
###########

## Specify additional locations of header files
## Your package locations should be listed before other locations
include_directories(
  include
  ${catkin_INCLUDE_DIRS}
  ${Boost_INCLUDE_DIRS}
  ${EIGEN3_INCLUDE_DIRS}
)

file(GLOB_RECURSE headers */*.hpp */*.h)

add_executable( ${PROJECT_NAME}
  ${headers}
  src/cooperative_lanechange.cpp
  src/main.cpp)


add_library(cooperative_lanechange_plugin_lib src/cooperative_lanechange.cpp src/smoothing/BSpline.cpp)

add_dependencies(cooperative_lanechange_plugin_lib ${catkin_EXPORTED_TARGETS})

target_link_libraries(${PROJECT_NAME} cooperative_lanechange_plugin_lib ${catkin_LIBRARIES} ${Boost_LIBRARIES})


#############
## Install ##
#############


install(DIRECTORY include
  DESTINATION ${CATKIN_PACKAGE_INCLUDE_DESTINATION}
)

## Install C++
install(TARGETS ${PROJECT_NAME} cooperative_lanechange_plugin_lib
  ARCHIVE DESTINATION ${CATKIN_PACKAGE_LIB_DESTINATION}
  LIBRARY DESTINATION ${CATKIN_PACKAGE_LIB_DESTINATION}
  RUNTIME DESTINATION ${CATKIN_PACKAGE_BIN_DESTINATION}
)

# Mark other files for installation (e.g. launch and bag files, etc.)
install(DIRECTORY
  launch
  config
  DESTINATION ${CATKIN_PACKAGE_SHARE_DESTINATION}
)


#############
## Testing ##
#############
# catkin_add_gmock(${PROJECT_NAME}-test
#  test/test_cooperative_lanechange.cpp
#  WORKING_DIRECTORY ${PROJECT_SOURCE_DIR}/test)
# target_link_libraries(${PROJECT_NAME}-test cooperative_lanechange_plugin_lib ${catkin_LIBRARIES})

catkin_add_gmock(${PROJECT_NAME}-test test/test_cooperative_plugin.cpp)
target_link_libraries(${PROJECT_NAME}-test cooperative_lanechange_plugin_lib ${catkin_LIBRARIES})
<|MERGE_RESOLUTION|>--- conflicted
+++ resolved
@@ -32,11 +32,8 @@
   carma_wm
   unobstructed_lanechange
   roslib
-<<<<<<< HEAD
   lanelet2_extension
-=======
   basic_autonomy
->>>>>>> 7f01d009
 )
 
 ## Find catkin macros and libraries
