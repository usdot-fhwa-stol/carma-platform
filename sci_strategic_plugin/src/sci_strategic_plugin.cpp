--- conflicted
+++ resolved
@@ -86,11 +86,8 @@
 {
   if (msg->strategy == stop_controlled_intersection_strategy_)
   {
-<<<<<<< HEAD
     // TODO: Add Samir's code here to detect approaching an intersection and publish status and intent
 
-=======
->>>>>>> fbe64c49
     approaching_stop_controlled_interction_ = true;
     if (msg->strategy_params != previous_strategy_params_)
     {
@@ -103,18 +100,17 @@
   
 }
 
-<<<<<<< HEAD
 void SCIStrategicPlugin::BSMCb(const cav_msgs::BSMConstPtr& msg)
 {
   bsm_id = msg->core_data.id;
-=======
+}
+
 void SCIStrategicPlugin::currentPoseCb(const geometry_msgs::PoseStampedConstPtr& msg)
 {
   geometry_msgs::PoseStamped pose_msg = geometry_msgs::PoseStamped(*msg.get());
   lanelet::BasicPoint2d current_loc(pose_msg.pose.position.x, pose_msg.pose.position.y);
   current_downtrack_ = wm_->routeTrackPos(current_loc).downtrack;
   ROS_DEBUG_STREAM("Downtrack from current pose: " << current_downtrack_);
->>>>>>> fbe64c49
 }
 
 void SCIStrategicPlugin::parseStrategyParams(const std::string& strategy_params)
@@ -439,7 +435,6 @@
   }
 }
 
-<<<<<<< HEAD
 void SCIStrategicPlugin::generateMobilityOperation()
 {
     cav_msgs::MobilityOperation mo_;
@@ -458,8 +453,6 @@
     mobility_operation_pub.publish(mo_);
 }
 
-
-=======
 cav_msgs::Maneuver SCIStrategicPlugin::composeStopAndWaitManeuverMessage(double current_dist, double end_dist,
                                                                         double start_speed,
                                                                         const lanelet::Id& starting_lane_id,
@@ -519,5 +512,4 @@
   return maneuver_msg;
 }
 
->>>>>>> fbe64c49
 }  // namespace SCI_strategic_plugin