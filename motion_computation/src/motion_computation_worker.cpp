/*
 * Copyright (C) 2019-2022 LEIDOS.
 *
 * Licensed under the Apache License, Version 2.0 (the "License"); you may not
 * use this file except in compliance with the License. You may obtain a copy of
 * the License at
 *
 * http://www.apache.org/licenses/LICENSE-2.0
 *
 * Unless required by applicable law or agreed to in writing, software
 * distributed under the License is distributed on an "AS IS" BASIS, WITHOUT
 * WARRANTIES OR CONDITIONS OF ANY KIND, either express or implied. See the
 * License for the specific language governing permissions and limitations under
 * the License.
 */
#include "motion_computation/motion_computation_worker.hpp"
<<<<<<< HEAD
#include "motion_computation/message_conversions.hpp"
#include <wgs84_utils/proj_tools.h>

=======
#include <wgs84_utils/proj_tools.h>
#include "motion_computation/message_conversions.hpp"

namespace motion_computation {

MotionComputationWorker::MotionComputationWorker(const PublishObjectCallback& obj_pub,
                                                 rclcpp::node_interfaces::NodeLoggingInterface::SharedPtr logger,
                                                 rclcpp::node_interfaces::NodeClockInterface::SharedPtr node_clock)
    : obj_pub_(obj_pub), logger_(logger), node_clock_(node_clock) {}

void MotionComputationWorker::predictionLogic(carma_perception_msgs::msg::ExternalObjectList::UniquePtr obj_list) {
  carma_perception_msgs::msg::ExternalObjectList sensor_list;

  for (auto obj : obj_list->objects) {
    // Header contains the frame rest of the fields will use
    // obj.header = obj_list.objects[i].header;

    // Object id. Matching ids on a topic should refer to the same object within some time period, expanded
    // obj.id = obj_list.objects[i].id;

    // Update the object type and generate predictions using CV or CTRV vehicle models.
    // If the object is a bicycle or motor vehicle use CTRV otherwise use CV.

    bool use_ctrv_model;

    if (obj.object_type == obj.UNKNOWN) {
      use_ctrv_model = true;
    } else if (obj.object_type == obj.MOTORCYCLE) {
      use_ctrv_model = true;
    } else if (obj.object_type == obj.SMALL_VEHICLE) {
      use_ctrv_model = true;
    } else if (obj.object_type == obj.LARGE_VEHICLE) {
      use_ctrv_model = true;
    } else if (obj.object_type == obj.PEDESTRIAN) {
      use_ctrv_model = false;
    } else {
      obj.object_type = obj.UNKNOWN;
      use_ctrv_model = false;
    }  // end if-else

    if (use_ctrv_model == true) {
      obj.predictions =
          motion_predict::ctrv::predictPeriod(obj, prediction_time_step_, prediction_period_,
                                              prediction_process_noise_max_, prediction_confidence_drop_rate_);
    } else {
      obj.predictions = motion_predict::cv::predictPeriod(
          obj, prediction_time_step_, prediction_period_, cv_x_accel_noise_, cv_y_accel_noise_,
          prediction_process_noise_max_, prediction_confidence_drop_rate_);
    }
    sensor_list.objects.emplace_back(obj);
  }  // end for-loop
>>>>>>> a0ac54ed

  //// Synchronize all data to the current sensor data timestamp
  carma_perception_msgs::msg::ExternalObjectList synchronization_base_objects;
  synchronization_base_objects.header.stamp = sensor_list.header.stamp; // Use the current sensing stamp as the sync point even if sensor data is not used

<<<<<<< HEAD
    MotionComputationWorker::MotionComputationWorker(const PublishObjectCallback& obj_pub, rclcpp::node_interfaces::NodeLoggingInterface::SharedPtr logger) 
        : obj_pub_(obj_pub), logger_(logger) {}

    void MotionComputationWorker::predictionLogic(carma_perception_msgs::msg::ExternalObjectList::UniquePtr obj_list)
    {
        carma_perception_msgs::msg::ExternalObjectList sensor_list;

        for (auto obj : obj_list->objects)
        {
            // Header contains the frame rest of the fields will use
            // obj.header = obj_list.objects[i].header;

            // Object id. Matching ids on a topic should refer to the same object within some time period, expanded
            // obj.id = obj_list.objects[i].id;

            // Update the object type and generate predictions using CV or CTRV vehicle models.
            // If the object is a bicycle or motor vehicle use CTRV otherwise use CV.

            bool use_ctrv_model;

            if (  obj.object_type == obj.UNKNOWN)
            {
                use_ctrv_model = true;
            }
            else if (obj.object_type == obj.MOTORCYCLE)
            {
                use_ctrv_model = true;
            }
            else if (obj.object_type == obj.SMALL_VEHICLE)
            {
                use_ctrv_model = true;
            }
            else if (obj.object_type == obj.LARGE_VEHICLE)
            {
                use_ctrv_model = true;
            }
            else if ( obj.object_type == obj.PEDESTRIAN)
            {
                use_ctrv_model = false;
            }
            else
            {
                obj.object_type = obj.UNKNOWN;
                use_ctrv_model = false;
            }//end if-else

            
            if (use_ctrv_model == true)
            {
                obj.predictions =
                    motion_predict::ctrv::predictPeriod(obj, prediction_time_step_, prediction_period_,
                                                        prediction_process_noise_max_, prediction_confidence_drop_rate_);
            }
            else
            {
                obj.predictions = motion_predict::cv::predictPeriod(
                    obj, prediction_time_step_, prediction_period_, cv_x_accel_noise_, cv_y_accel_noise_,
                    prediction_process_noise_max_, prediction_confidence_drop_rate_);
            }
            sensor_list.objects.emplace_back(obj);
        }//end for-loop


        // Synchronization priority
        // Sensor
        // BSM
        // PSM
        // MobilityPath
        // TODO add descriptive comments here
        carma_perception_msgs::msg::ExternalObjectList synchronization_base_objects;
        if (enable_sensor_processing_) {

            synchronization_base_objects = sensor_list;

        } else if (enable_bsm_processing_) {

            synchronization_base_objects = bsm_list_;

        } else if (enable_psm_processing_) {

            synchronization_base_objects = psm_list_;

        } else if (enable_mobility_path_processing_) {

            synchronization_base_objects = mobility_path_list_;

        } else {
            
            RCLCPP_WARN_STREAM(logger_->get_logger(), "Not configured to publish any data publishing empty object list. Operating like this is NOT advised.");
            // synchronization_base_objects.header.stamp = now();// TODO get access to clock
            obj_pub_(synchronization_base_objects);
            bsm_list_.objects.clear();
            psm_list_.objects.clear();
            mobility_path_list_.objects.clear();

            return;
        }

        carma_perception_msgs::msg::ExternalObjectList current_output; // TODO we need to set the header for this
        current_output.objects.reserve(synchronization_base_objects.objects.size());

        if (enable_sensor_processing_) {

            current_output = synchronizeAndAppend(sensor_list, current_output);

        }
        
        if (enable_bsm_processing_) {

            current_output = synchronizeAndAppend(bsm_list_, current_output);

        } 
        
        if (enable_psm_processing_) {

            current_output = synchronizeAndAppend(psm_list_, current_output);

        } 
        
        if (enable_mobility_path_processing_) {
            
            current_output = synchronizeAndAppend(mobility_path_list_, current_output);

        }

        obj_pub_(current_output);

        // Clear mobility msg path queue since it is published
        mobility_path_list_.objects.clear();
        bsm_list_.objects.clear();
        psm_list_.objects.clear();
    }

    void MotionComputationWorker::georeferenceCallback(const std_msgs::msg::String::UniquePtr msg) 
    {
        // Build projector from proj string
        map_projector_ = std::make_shared<lanelet::projection::LocalFrameProjector>(msg->data.c_str()); 

        
        std::string axis = wgs84_utils::proj_tools::getAxisFromProjString(msg->data);  // Extract axis for orientation calc

        RCLCPP_INFO_STREAM(logger_->get_logger(), "Extracted Axis: " << axis);

        ned_in_map_rotation_ = wgs84_utils::proj_tools::getRotationOfNEDFromProjAxis(axis);  // Extract map rotation from axis

        RCLCPP_DEBUG_STREAM(logger_->get_logger(), "Extracted NED in Map Rotation (x,y,z,w) : ( "
                        << ned_in_map_rotation_.getX() << ", " << ned_in_map_rotation_.getY() << ", "
                        << ned_in_map_rotation_.getZ() << ", " << ned_in_map_rotation_.getW());
    }
    
    void MotionComputationWorker::setPredictionTimeStep(double time_step)
    {
        prediction_time_step_ = time_step;
    }
=======
  if (enable_sensor_processing_) { // If using sensor data add it to the base synchronization list since it already is at the desired time

    synchronization_base_objects.objects = sensor_list.objects;

  } else if (enable_bsm_processing_ || enable_psm_processing_ || enable_mobility_path_processing_) {
>>>>>>> a0ac54ed

    synchronization_base_objects.objects.clear(); // Since we use the new sensor data as the sync point we will still be synchronizing but to an empty list

  } else {

    RCLCPP_WARN_STREAM(
        logger_->get_logger(),
        "Not configured to publish any data publishing empty object list. Operating like this is NOT advised.");

    obj_pub_(synchronization_base_objects);
    bsm_list_.objects.clear();
    psm_list_.objects.clear();
    mobility_path_list_.objects.clear();

    return;
  }

  // Start synchronizing all the enabled data streams
  if (enable_bsm_processing_) {

<<<<<<< HEAD
    void MotionComputationWorker::setDetectionInputFlags( 
        bool enable_sensor_processing,
        bool enable_bsm_processing,
        bool enable_psm_processing,
        bool enable_mobility_path_processing
    ) 
    {
        enable_sensor_processing_ = enable_sensor_processing;
        enable_bsm_processing_ = enable_bsm_processing;
        enable_psm_processing_ = enable_psm_processing;
        enable_mobility_path_processing_ = enable_mobility_path_processing;
    }

    void MotionComputationWorker::mobilityPathCallback(const carma_v2x_msgs::msg::MobilityPath::UniquePtr msg)
    {
        if (!map_projector_) {
            RCLCPP_DEBUG_STREAM(logger_->get_logger(), "Map projection not available yet so ignoring MobilityPath messages");
            return;
        }

        if (!enable_mobility_path_processing_) {
            RCLCPP_DEBUG_STREAM(logger_->get_logger(), "enable_mobility_path_processing is false so ignoring MobilityPath messages");
            return;
        }
        
        carma_perception_msgs::msg::ExternalObject obj_msg;
        conversion::convert(*msg, obj_msg, *map_projector_);
        mobility_path_list_.objects.push_back(obj_msg);
    }

    void MotionComputationWorker::psmCallback(const carma_v2x_msgs::msg::PSM::UniquePtr msg)
    {
        if (!map_projector_) {
            RCLCPP_DEBUG_STREAM(logger_->get_logger(), "Map projection not available yet so ignoring PSM messages");
            return;
        }

        if (!enable_psm_processing_) {
            RCLCPP_DEBUG_STREAM(logger_->get_logger(), "enable_psm_processing is false so ignoring PSM messages");
            return;
        }

        // TODO
        //psm_list_.objects.push_back(mobilityPathToExternalObject(msg));
    }

    void MotionComputationWorker::bsmCallback(const carma_v2x_msgs::msg::BSM::UniquePtr msg)
    {
        if (!map_projector_) {
            RCLCPP_DEBUG_STREAM(logger_->get_logger(), "Map projection not available yet so ignoring PSM messages");
            return;
        }

        if (!enable_bsm_processing_) {
            RCLCPP_DEBUG_STREAM(logger_->get_logger(), "enable_bsm_processing is false so ignoring BSM messages");
            return;
        }

        carma_perception_msgs::msg::ExternalObject obj_msg;
        // TODO temporary info
        std::string map_frame_id = "map";

        conversion::convert(*msg, obj_msg, map_frame_id, prediction_period_, prediction_time_step_, *map_projector_, ned_in_map_rotation_);
        bsm_list_.objects.push_back(obj_msg);

    }
    
    carma_perception_msgs::msg::ExternalObjectList MotionComputationWorker::synchronizeAndAppend(const carma_perception_msgs::msg::ExternalObjectList& base_objects, carma_perception_msgs::msg::ExternalObjectList new_objects) const
    {
        carma_perception_msgs::msg::ExternalObjectList output_list;
        output_list.objects.reserve(base_objects.objects.size() + new_objects.objects.size());
        
        // Compare time_stamps of first elements of each list as they are guaranteed to be the earliest of the respective lists
        
        for (auto &path: new_objects.objects)
        {
            // interpolate and match timesteps
            path = matchAndInterpolateTimeStamp(path, rclcpp::Time(base_objects.header.stamp));
        }
        
        output_list.objects.insert(output_list.objects.begin(),base_objects.objects.begin(),base_objects.objects.end());
        output_list.objects.insert(output_list.objects.end(),new_objects.objects.begin(),new_objects.objects.end());
        return output_list;
    }
=======
    synchronization_base_objects = synchronizeAndAppend(synchronization_base_objects, bsm_list_);
  }

  if (enable_psm_processing_) {

    synchronization_base_objects = synchronizeAndAppend(synchronization_base_objects, psm_list_);
  }

  if (enable_mobility_path_processing_) {

    synchronization_base_objects = synchronizeAndAppend(synchronization_base_objects, mobility_path_list_);
  }

  obj_pub_(synchronization_base_objects);

  // Clear mobility msg path queue since it is published
  mobility_path_list_.objects.clear();
  bsm_list_.objects.clear();
  psm_list_.objects.clear();
}
>>>>>>> a0ac54ed

void MotionComputationWorker::georeferenceCallback(const std_msgs::msg::String::UniquePtr msg) {
  // Build projector from proj string
  map_projector_ = std::make_shared<lanelet::projection::LocalFrameProjector>(msg->data.c_str());

  std::string axis = wgs84_utils::proj_tools::getAxisFromProjString(msg->data);  // Extract axis for orientation calc

  RCLCPP_INFO_STREAM(logger_->get_logger(), "Extracted Axis: " << axis);

  ned_in_map_rotation_ = wgs84_utils::proj_tools::getRotationOfNEDFromProjAxis(axis);  // Extract map rotation from axis

  RCLCPP_DEBUG_STREAM(logger_->get_logger(), "Extracted NED in Map Rotation (x,y,z,w) : ( "
                                                 << ned_in_map_rotation_.getX() << ", " << ned_in_map_rotation_.getY()
                                                 << ", " << ned_in_map_rotation_.getZ() << ", "
                                                 << ned_in_map_rotation_.getW());
}

void MotionComputationWorker::setPredictionTimeStep(double time_step) { prediction_time_step_ = time_step; }

void MotionComputationWorker::setPredictionPeriod(double period) { prediction_period_ = period; }

void MotionComputationWorker::setXAccelerationNoise(double noise) { cv_x_accel_noise_ = noise; }

void MotionComputationWorker::setYAccelerationNoise(double noise) { cv_y_accel_noise_ = noise; }

void MotionComputationWorker::setProcessNoiseMax(double noise_max) { prediction_process_noise_max_ = noise_max; }

void MotionComputationWorker::setConfidenceDropRate(double drop_rate) { prediction_confidence_drop_rate_ = drop_rate; }

void MotionComputationWorker::setDetectionInputFlags(bool enable_sensor_processing, bool enable_bsm_processing,
                                                     bool enable_psm_processing, bool enable_mobility_path_processing) {
  enable_sensor_processing_ = enable_sensor_processing;
  enable_bsm_processing_ = enable_bsm_processing;
  enable_psm_processing_ = enable_psm_processing;
  enable_mobility_path_processing_ = enable_mobility_path_processing;
}

void MotionComputationWorker::mobilityPathCallback(const carma_v2x_msgs::msg::MobilityPath::UniquePtr msg) {
  if (!map_projector_) {
    RCLCPP_DEBUG_STREAM(logger_->get_logger(), "Map projection not available yet so ignoring MobilityPath messages");
    return;
  }

  if (!enable_mobility_path_processing_) {
    RCLCPP_DEBUG_STREAM(logger_->get_logger(),
                        "enable_mobility_path_processing is false so ignoring MobilityPath messages");
    return;
  }

  carma_perception_msgs::msg::ExternalObject obj_msg;
  conversion::convert(*msg, obj_msg, *map_projector_);

  // Check if this mobility path is from an object already being queded.
  // If so then update the existing object, if not add it to the queue
  if (mobility_path_obj_id_map_.find(obj_msg.id) != mobility_path_obj_id_map_.end()) {
    mobility_path_list_.objects[mobility_path_obj_id_map_[obj_msg.id]] = obj_msg;

  } else {
    // Add the new object to the queue and save its index
    mobility_path_obj_id_map_[obj_msg.id] = mobility_path_list_.objects.size();
    mobility_path_list_.objects.push_back(obj_msg);
  }
}

void MotionComputationWorker::psmCallback(const carma_v2x_msgs::msg::PSM::UniquePtr msg) {
  if (!map_projector_) {
    RCLCPP_DEBUG_STREAM(logger_->get_logger(), "Map projection not available yet so ignoring PSM messages");
    return;
  }

  if (!enable_psm_processing_) {
    RCLCPP_DEBUG_STREAM(logger_->get_logger(), "enable_psm_processing is false so ignoring PSM messages");
    return;
  }
  
  carma_perception_msgs::msg::ExternalObject obj_msg;
  conversion::convert(*msg, obj_msg, map_frame_id_ , prediction_period_, prediction_time_step_, *map_projector_, ned_in_map_rotation_, node_clock_);

  // Check if this psm is from an object already being queded.
  // If so then update the existing object, if not add it to the queue
  if (psm_obj_id_map_.find(obj_msg.id) != psm_obj_id_map_.end()) {
    psm_list_.objects[psm_obj_id_map_[obj_msg.id]] = obj_msg;

  } else {
    // Add the new object to the queue and save its index
    psm_obj_id_map_[obj_msg.id] = psm_list_.objects.size();
    psm_list_.objects.push_back(obj_msg);
  }
  
}

void MotionComputationWorker::bsmCallback(const carma_v2x_msgs::msg::BSM::UniquePtr msg) {
  if (!map_projector_) {
    RCLCPP_DEBUG_STREAM(logger_->get_logger(), "Map projection not available yet so ignoring PSM messages");
    return;
  }

  if (!enable_bsm_processing_) {
    RCLCPP_DEBUG_STREAM(logger_->get_logger(), "enable_bsm_processing is false so ignoring BSM messages");
    return;
  }

  // TODO Include same conversion and id checking logic as in mobility path
  // bsm_list_.objects.push_back(mobilityPathToExternalObject(msg));
}

carma_perception_msgs::msg::ExternalObjectList MotionComputationWorker::synchronizeAndAppend(
    const carma_perception_msgs::msg::ExternalObjectList& base_objects,
    carma_perception_msgs::msg::ExternalObjectList new_objects) const {
  carma_perception_msgs::msg::ExternalObjectList output_list;
  output_list.header = base_objects.header;
  output_list.objects.reserve(base_objects.objects.size() + new_objects.objects.size());

  // Compare time_stamps of first elements of each list as they are guaranteed to be the earliest of the respective
  // lists

  for (auto& obj : new_objects.objects) {
    // interpolate and match timesteps
    obj = matchAndInterpolateTimeStamp(obj, rclcpp::Time(base_objects.header.stamp));
  }

  output_list.objects.insert(output_list.objects.begin(), base_objects.objects.begin(), base_objects.objects.end());
  output_list.objects.insert(output_list.objects.end(), new_objects.objects.begin(), new_objects.objects.end());
  return output_list;
}

carma_perception_msgs::msg::ExternalObject MotionComputationWorker::matchAndInterpolateTimeStamp(
    carma_perception_msgs::msg::ExternalObject path, const rclcpp::Time& time_to_match) const {
  carma_perception_msgs::msg::ExternalObject output = path;
  // empty predictions
  output.predictions = {};

  // add the first point to start of the predictions to easily loop over
  carma_perception_msgs::msg::PredictedState prev_state;
  prev_state.header.stamp = output.header.stamp;
  prev_state.predicted_position.orientation = output.pose.pose.orientation;
  prev_state.predicted_velocity = output.velocity.twist;
  prev_state.predicted_position.position.x = output.pose.pose.position.x;
  prev_state.predicted_position.position.y = output.pose.pose.position.y;
  prev_state.predicted_position.position.z = output.pose.pose.position.z;
  path.predictions.insert(path.predictions.begin(), prev_state);

  rclcpp::Time curr_time_to_match = time_to_match;

  // because of this logic, we would not encounter mobility path
  // that starts later than the time we are trying to match (which is starting time of sensed objects)
  bool is_first_point = true;
  carma_perception_msgs::msg::PredictedState new_state;
  for (auto const& curr_state : path.predictions) {
    if (curr_time_to_match > curr_state.header.stamp) {
      prev_state = curr_state;
      continue;
    }

<<<<<<< HEAD
} // namespace motion_computation
=======
    if (is_first_point)  // we store in the body if it is the first point, not predictions
    {
      // reaching here means curr_state starts later than the time we are trying to match
      // copy old unchanged parts
      new_state.header.stamp = curr_time_to_match;
      new_state.predicted_velocity = prev_state.predicted_velocity;
      new_state.predicted_position.orientation = prev_state.predicted_position.orientation;

      // interpolate position
      rclcpp::Duration delta_t = rclcpp::Time(curr_state.header.stamp) - curr_time_to_match;
      rclcpp::Duration pred_delta_t = rclcpp::Time(curr_state.header.stamp) - rclcpp::Time(prev_state.header.stamp);
      double ratio;
      if (pred_delta_t.seconds() < 0.00000001) {  // Divide by zero check
        ratio = 0.0;  // This can only happen if effectively all 3 points are on top of each other which is extremely
                      // unlikely
      } else {
        ratio = delta_t.seconds() / pred_delta_t.seconds();
      }

      double delta_x = curr_state.predicted_position.position.x - prev_state.predicted_position.position.x;
      double delta_y = curr_state.predicted_position.position.y - prev_state.predicted_position.position.y;
      double delta_z = curr_state.predicted_position.position.z - prev_state.predicted_position.position.z;
      // we are "stepping back in time" to match the position
      new_state.predicted_position.position.x = curr_state.predicted_position.position.x - delta_x * ratio;
      new_state.predicted_position.position.y = curr_state.predicted_position.position.y - delta_y * ratio;
      new_state.predicted_position.position.z = curr_state.predicted_position.position.z - delta_z * ratio;

      output.header.stamp = curr_time_to_match;
      output.pose.pose.orientation = new_state.predicted_position.orientation;
      output.velocity.twist = new_state.predicted_velocity;
      output.pose.pose.position.x = new_state.predicted_position.position.x;
      output.pose.pose.position.y = new_state.predicted_position.position.y;
      output.pose.pose.position.z = new_state.predicted_position.position.z;
      is_first_point = false;

    } else {
      output.predictions.push_back(curr_state);
    }
  }

  return output;
}

}  // namespace motion_computation
>>>>>>> a0ac54ed
<|MERGE_RESOLUTION|>--- conflicted
+++ resolved
@@ -14,11 +14,6 @@
  * the License.
  */
 #include "motion_computation/motion_computation_worker.hpp"
-<<<<<<< HEAD
-#include "motion_computation/message_conversions.hpp"
-#include <wgs84_utils/proj_tools.h>
-
-=======
 #include <wgs84_utils/proj_tools.h>
 #include "motion_computation/message_conversions.hpp"
 
@@ -70,174 +65,17 @@
     }
     sensor_list.objects.emplace_back(obj);
   }  // end for-loop
->>>>>>> a0ac54ed
 
   //// Synchronize all data to the current sensor data timestamp
   carma_perception_msgs::msg::ExternalObjectList synchronization_base_objects;
   synchronization_base_objects.header.stamp = sensor_list.header.stamp; // Use the current sensing stamp as the sync point even if sensor data is not used
 
-<<<<<<< HEAD
-    MotionComputationWorker::MotionComputationWorker(const PublishObjectCallback& obj_pub, rclcpp::node_interfaces::NodeLoggingInterface::SharedPtr logger) 
-        : obj_pub_(obj_pub), logger_(logger) {}
-
-    void MotionComputationWorker::predictionLogic(carma_perception_msgs::msg::ExternalObjectList::UniquePtr obj_list)
-    {
-        carma_perception_msgs::msg::ExternalObjectList sensor_list;
-
-        for (auto obj : obj_list->objects)
-        {
-            // Header contains the frame rest of the fields will use
-            // obj.header = obj_list.objects[i].header;
-
-            // Object id. Matching ids on a topic should refer to the same object within some time period, expanded
-            // obj.id = obj_list.objects[i].id;
-
-            // Update the object type and generate predictions using CV or CTRV vehicle models.
-            // If the object is a bicycle or motor vehicle use CTRV otherwise use CV.
-
-            bool use_ctrv_model;
-
-            if (  obj.object_type == obj.UNKNOWN)
-            {
-                use_ctrv_model = true;
-            }
-            else if (obj.object_type == obj.MOTORCYCLE)
-            {
-                use_ctrv_model = true;
-            }
-            else if (obj.object_type == obj.SMALL_VEHICLE)
-            {
-                use_ctrv_model = true;
-            }
-            else if (obj.object_type == obj.LARGE_VEHICLE)
-            {
-                use_ctrv_model = true;
-            }
-            else if ( obj.object_type == obj.PEDESTRIAN)
-            {
-                use_ctrv_model = false;
-            }
-            else
-            {
-                obj.object_type = obj.UNKNOWN;
-                use_ctrv_model = false;
-            }//end if-else
-
-            
-            if (use_ctrv_model == true)
-            {
-                obj.predictions =
-                    motion_predict::ctrv::predictPeriod(obj, prediction_time_step_, prediction_period_,
-                                                        prediction_process_noise_max_, prediction_confidence_drop_rate_);
-            }
-            else
-            {
-                obj.predictions = motion_predict::cv::predictPeriod(
-                    obj, prediction_time_step_, prediction_period_, cv_x_accel_noise_, cv_y_accel_noise_,
-                    prediction_process_noise_max_, prediction_confidence_drop_rate_);
-            }
-            sensor_list.objects.emplace_back(obj);
-        }//end for-loop
-
-
-        // Synchronization priority
-        // Sensor
-        // BSM
-        // PSM
-        // MobilityPath
-        // TODO add descriptive comments here
-        carma_perception_msgs::msg::ExternalObjectList synchronization_base_objects;
-        if (enable_sensor_processing_) {
-
-            synchronization_base_objects = sensor_list;
-
-        } else if (enable_bsm_processing_) {
-
-            synchronization_base_objects = bsm_list_;
-
-        } else if (enable_psm_processing_) {
-
-            synchronization_base_objects = psm_list_;
-
-        } else if (enable_mobility_path_processing_) {
-
-            synchronization_base_objects = mobility_path_list_;
-
-        } else {
-            
-            RCLCPP_WARN_STREAM(logger_->get_logger(), "Not configured to publish any data publishing empty object list. Operating like this is NOT advised.");
-            // synchronization_base_objects.header.stamp = now();// TODO get access to clock
-            obj_pub_(synchronization_base_objects);
-            bsm_list_.objects.clear();
-            psm_list_.objects.clear();
-            mobility_path_list_.objects.clear();
-
-            return;
-        }
-
-        carma_perception_msgs::msg::ExternalObjectList current_output; // TODO we need to set the header for this
-        current_output.objects.reserve(synchronization_base_objects.objects.size());
-
-        if (enable_sensor_processing_) {
-
-            current_output = synchronizeAndAppend(sensor_list, current_output);
-
-        }
-        
-        if (enable_bsm_processing_) {
-
-            current_output = synchronizeAndAppend(bsm_list_, current_output);
-
-        } 
-        
-        if (enable_psm_processing_) {
-
-            current_output = synchronizeAndAppend(psm_list_, current_output);
-
-        } 
-        
-        if (enable_mobility_path_processing_) {
-            
-            current_output = synchronizeAndAppend(mobility_path_list_, current_output);
-
-        }
-
-        obj_pub_(current_output);
-
-        // Clear mobility msg path queue since it is published
-        mobility_path_list_.objects.clear();
-        bsm_list_.objects.clear();
-        psm_list_.objects.clear();
-    }
-
-    void MotionComputationWorker::georeferenceCallback(const std_msgs::msg::String::UniquePtr msg) 
-    {
-        // Build projector from proj string
-        map_projector_ = std::make_shared<lanelet::projection::LocalFrameProjector>(msg->data.c_str()); 
-
-        
-        std::string axis = wgs84_utils::proj_tools::getAxisFromProjString(msg->data);  // Extract axis for orientation calc
-
-        RCLCPP_INFO_STREAM(logger_->get_logger(), "Extracted Axis: " << axis);
-
-        ned_in_map_rotation_ = wgs84_utils::proj_tools::getRotationOfNEDFromProjAxis(axis);  // Extract map rotation from axis
-
-        RCLCPP_DEBUG_STREAM(logger_->get_logger(), "Extracted NED in Map Rotation (x,y,z,w) : ( "
-                        << ned_in_map_rotation_.getX() << ", " << ned_in_map_rotation_.getY() << ", "
-                        << ned_in_map_rotation_.getZ() << ", " << ned_in_map_rotation_.getW());
-    }
-    
-    void MotionComputationWorker::setPredictionTimeStep(double time_step)
-    {
-        prediction_time_step_ = time_step;
-    }
-=======
+
   if (enable_sensor_processing_) { // If using sensor data add it to the base synchronization list since it already is at the desired time
 
     synchronization_base_objects.objects = sensor_list.objects;
 
   } else if (enable_bsm_processing_ || enable_psm_processing_ || enable_mobility_path_processing_) {
->>>>>>> a0ac54ed
 
     synchronization_base_objects.objects.clear(); // Since we use the new sensor data as the sync point we will still be synchronizing but to an empty list
 
@@ -258,92 +96,6 @@
   // Start synchronizing all the enabled data streams
   if (enable_bsm_processing_) {
 
-<<<<<<< HEAD
-    void MotionComputationWorker::setDetectionInputFlags( 
-        bool enable_sensor_processing,
-        bool enable_bsm_processing,
-        bool enable_psm_processing,
-        bool enable_mobility_path_processing
-    ) 
-    {
-        enable_sensor_processing_ = enable_sensor_processing;
-        enable_bsm_processing_ = enable_bsm_processing;
-        enable_psm_processing_ = enable_psm_processing;
-        enable_mobility_path_processing_ = enable_mobility_path_processing;
-    }
-
-    void MotionComputationWorker::mobilityPathCallback(const carma_v2x_msgs::msg::MobilityPath::UniquePtr msg)
-    {
-        if (!map_projector_) {
-            RCLCPP_DEBUG_STREAM(logger_->get_logger(), "Map projection not available yet so ignoring MobilityPath messages");
-            return;
-        }
-
-        if (!enable_mobility_path_processing_) {
-            RCLCPP_DEBUG_STREAM(logger_->get_logger(), "enable_mobility_path_processing is false so ignoring MobilityPath messages");
-            return;
-        }
-        
-        carma_perception_msgs::msg::ExternalObject obj_msg;
-        conversion::convert(*msg, obj_msg, *map_projector_);
-        mobility_path_list_.objects.push_back(obj_msg);
-    }
-
-    void MotionComputationWorker::psmCallback(const carma_v2x_msgs::msg::PSM::UniquePtr msg)
-    {
-        if (!map_projector_) {
-            RCLCPP_DEBUG_STREAM(logger_->get_logger(), "Map projection not available yet so ignoring PSM messages");
-            return;
-        }
-
-        if (!enable_psm_processing_) {
-            RCLCPP_DEBUG_STREAM(logger_->get_logger(), "enable_psm_processing is false so ignoring PSM messages");
-            return;
-        }
-
-        // TODO
-        //psm_list_.objects.push_back(mobilityPathToExternalObject(msg));
-    }
-
-    void MotionComputationWorker::bsmCallback(const carma_v2x_msgs::msg::BSM::UniquePtr msg)
-    {
-        if (!map_projector_) {
-            RCLCPP_DEBUG_STREAM(logger_->get_logger(), "Map projection not available yet so ignoring PSM messages");
-            return;
-        }
-
-        if (!enable_bsm_processing_) {
-            RCLCPP_DEBUG_STREAM(logger_->get_logger(), "enable_bsm_processing is false so ignoring BSM messages");
-            return;
-        }
-
-        carma_perception_msgs::msg::ExternalObject obj_msg;
-        // TODO temporary info
-        std::string map_frame_id = "map";
-
-        conversion::convert(*msg, obj_msg, map_frame_id, prediction_period_, prediction_time_step_, *map_projector_, ned_in_map_rotation_);
-        bsm_list_.objects.push_back(obj_msg);
-
-    }
-    
-    carma_perception_msgs::msg::ExternalObjectList MotionComputationWorker::synchronizeAndAppend(const carma_perception_msgs::msg::ExternalObjectList& base_objects, carma_perception_msgs::msg::ExternalObjectList new_objects) const
-    {
-        carma_perception_msgs::msg::ExternalObjectList output_list;
-        output_list.objects.reserve(base_objects.objects.size() + new_objects.objects.size());
-        
-        // Compare time_stamps of first elements of each list as they are guaranteed to be the earliest of the respective lists
-        
-        for (auto &path: new_objects.objects)
-        {
-            // interpolate and match timesteps
-            path = matchAndInterpolateTimeStamp(path, rclcpp::Time(base_objects.header.stamp));
-        }
-        
-        output_list.objects.insert(output_list.objects.begin(),base_objects.objects.begin(),base_objects.objects.end());
-        output_list.objects.insert(output_list.objects.end(),new_objects.objects.begin(),new_objects.objects.end());
-        return output_list;
-    }
-=======
     synchronization_base_objects = synchronizeAndAppend(synchronization_base_objects, bsm_list_);
   }
 
@@ -364,7 +116,6 @@
   bsm_list_.objects.clear();
   psm_list_.objects.clear();
 }
->>>>>>> a0ac54ed
 
 void MotionComputationWorker::georeferenceCallback(const std_msgs::msg::String::UniquePtr msg) {
   // Build projector from proj string
@@ -519,9 +270,6 @@
       continue;
     }
 
-<<<<<<< HEAD
-} // namespace motion_computation
-=======
     if (is_first_point)  // we store in the body if it is the first point, not predictions
     {
       // reaching here means curr_state starts later than the time we are trying to match
@@ -565,5 +313,4 @@
   return output;
 }
 
-}  // namespace motion_computation
->>>>>>> a0ac54ed
+}  // namespace motion_computation