/*
 * Copyright (C) 2020-2021 LEIDOS.
 *
 * Licensed under the Apache License, Version 2.0 (the "License"); you may not
 * use this file except in compliance with the License. You may obtain a copy of
 * the License at
 *
 * http://www.apache.org/licenses/LICENSE-2.0
 *
 * Unless required by applicable law or agreed to in writing, software
 * distributed under the License is distributed on an "AS IS" BASIS, WITHOUT
 * WARRANTIES OR CONDITIONS OF ANY KIND, either express or implied. See the
 * License for the specific language governing permissions and limitations under
 * the License.
 */

#include <carma_wm_ctrl/WMBroadcaster.h>
#include <carma_utils/timers/ROSTimerFactory.h>
#include <carma_wm_ctrl/WMBroadcasterNode.h>

namespace carma_wm_ctrl
{
  // @SONAR_STOP@

using std::placeholders::_1;

void WMBroadcasterNode::publishMap(const autoware_lanelet2_msgs::MapBin& map_msg)
{
  map_pub_.publish(map_msg);
}

void WMBroadcasterNode::publishMapUpdate(const autoware_lanelet2_msgs::MapBin& geofence_msg) const
{
  map_update_pub_.publish(geofence_msg);
}

  
void WMBroadcasterNode::publishCtrlReq(const cav_msgs::TrafficControlRequest& ctrlreq_msg) const
{
  control_msg_pub_.publish(ctrlreq_msg);
}

void WMBroadcasterNode::publishActiveGeofence(const cav_msgs::CheckActiveGeofence& active_geof_msg)
{
  active_pub_.publish(active_geof_msg);
}


WMBroadcasterNode::WMBroadcasterNode()
  : wmb_(std::bind(&WMBroadcasterNode::publishMap, this, _1), std::bind(&WMBroadcasterNode::publishMapUpdate, this, _1), 
  std::bind(&WMBroadcasterNode::publishCtrlReq, this, _1), std::bind(&WMBroadcasterNode::publishActiveGeofence, this, _1),
    std::make_unique<carma_utils::timers::ROSTimerFactory>()){};

int WMBroadcasterNode::run()
{
  // Map Publisher
  map_pub_ = cnh_.advertise<autoware_lanelet2_msgs::MapBin>("semantic_map", 1, true);
  // Map Update Publisher
  // When a new node connects to this topic that node should be provided with all previous updates for the current map version
  map_update_pub_ = cnh_.advertise<autoware_lanelet2_msgs::MapBin>("map_update", 200, [this](auto& pub){ wmb_.newUpdateSubscriber(pub); });
  //Route Message Publisher
  control_msg_pub_= cnh_.advertise<cav_msgs::TrafficControlRequest>("outgoing_geofence_request", 1, true);
  //Check Active Geofence Publisher
  active_pub_ = cnh_.advertise<cav_msgs::CheckActiveGeofence>("active_geofence", 200, true);
  // Base Map Sub
  base_map_sub_ = cnh_.subscribe("base_map", 1, &WMBroadcaster::baseMapCallback, &wmb_);
  // Base Map Georeference Sub
  georef_sub_ = cnh_.subscribe("georeference", 1, &WMBroadcaster::geoReferenceCallback, &wmb_);
  // Geofence Sub
  geofence_sub_ = cnh_.subscribe("geofence", 200, &WMBroadcaster::geofenceCallback, &wmb_);
  //Route Message Sub
  route_callmsg_sub_ = cnh_.subscribe("route", 1, &WMBroadcaster::routeCallbackMessage, &wmb_);
  //Current Location Sub
  curr_location_sub_ = cnh_.subscribe("current_pose", 1,&WMBroadcaster::currentLocationCallback, &wmb_);
  //TCM Visualizer pub
  tcm_visualizer_pub_= cnh_.advertise<visualization_msgs::MarkerArray>("tcm_visualizer",1,true);
  //TCR Visualizer pub (visualized on UI)
  tcr_visualizer_pub_ = cnh_.advertise<cav_msgs::TrafficControlRequestPolygon>("tcr_bounding_points",1,true);
  //Upcoming intersection and group id of traffic light 
  upcoming_intersection_ids_pub_ = cnh_.advertise<std_msgs::Int32MultiArray>("intersection_signal_group_ids", 1, true);

  double config_limit;
  double lane_max_width;
  pnh_.getParam("max_lane_width", lane_max_width);
  wmb_.setMaxLaneWidth(lane_max_width);

  pnh2_.getParam("/config_speed_limit", config_limit);
  wmb_.setConfigSpeedLimit(config_limit);

<<<<<<< HEAD
=======
  std::string participant;
  pnh2_.getParam("/vehicle_participant_type", participant);
  wmb_.setVehicleParticipationType(participant);
  
>>>>>>> fbe64c49
    timer = cnh_.createTimer(ros::Duration(10.0), [this](auto){
      tcm_visualizer_pub_.publish(wmb_.tcm_marker_array_);
      tcr_visualizer_pub_.publish(wmb_.tcr_polygon_);
      wmb_.publishLightId();
      if (wmb_.upcoming_intersection_ids_.data.size() > 0)
        upcoming_intersection_ids_pub_.publish(wmb_.upcoming_intersection_ids_);
      if(wmb_.getRoute().route_path_lanelet_ids.size() > 0)
        wmb_.routeCallbackMessage(wmb_.getRoute());
      }, false);
      
  // Spin
  cnh_.spin();
  return 0;
}


// @SONAR_START@

}  // namespace carma_wm_ctrl<|MERGE_RESOLUTION|>--- conflicted
+++ resolved
@@ -87,13 +87,10 @@
   pnh2_.getParam("/config_speed_limit", config_limit);
   wmb_.setConfigSpeedLimit(config_limit);
 
-<<<<<<< HEAD
-=======
   std::string participant;
   pnh2_.getParam("/vehicle_participant_type", participant);
   wmb_.setVehicleParticipationType(participant);
   
->>>>>>> fbe64c49
     timer = cnh_.createTimer(ros::Duration(10.0), [this](auto){
       tcm_visualizer_pub_.publish(wmb_.tcm_marker_array_);
       tcr_visualizer_pub_.publish(wmb_.tcr_polygon_);
