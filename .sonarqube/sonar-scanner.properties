--- conflicted
+++ resolved
@@ -66,17 +66,13 @@
   wz_strategic_plugin, \
   sci_strategic_plugin, \
   stop_controlled_intersection_tactical_plugin, \
-<<<<<<< HEAD
-  light_controlled_intersection_tactical_plugin, \
-  lci_strategic_plugin
-=======
+  lci_strategic_plugin, \
   system_controller, \
   subsystem_controllers, \
   frame_transformer, \
   object_visualizer, \
   points_map_filter, \
   light_controlled_intersection_tactical_plugin
->>>>>>> c623f55f
 
 guidance.sonar.projectBaseDir                  = /opt/carma/src/CARMAPlatform/guidance
 bsm_generator.sonar.projectBaseDir             = /opt/carma/src/CARMAPlatform/bsm_generator
@@ -206,14 +202,10 @@
 wz_strategic_plugin.sonar.tests = test
 sci_strategic_plugin.sonar.tests = test
 stop_controlled_intersection_tactical_plugin.sonar.tests = test
-<<<<<<< HEAD
-light_controlled_intersection_tactical_plugin.sonar.tests = test
-lci_strategic_plugin.sonar.sources = src
-=======
 system_controller.sonar.sources = test
 subsystem_controllers.sonar.sources = test
 frame_transformer.sonar.sources = test
 object_visualizer.sonar.sources = test
 points_map_filter.sonar.sources = test
 light_controlled_intersection_tactical_plugin.sonar.tests = test
->>>>>>> c623f55f
+lci_strategic_plugin.sonar.sources = src