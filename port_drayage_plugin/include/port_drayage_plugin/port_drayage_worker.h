#pragma once

/*
 * Copyright (C) 2018-2021 LEIDOS.
 *
 * Licensed under the Apache License, Version 2.0 (the "License"); you may not
 * use this file except in compliance with the License. You may obtain a copy of
 * the License at
 *
 * http://www.apache.org/licenses/LICENSE-2.0
 *
 * Unless required by applicable law or agreed to in writing, software
 * distributed under the License is distributed on an "AS IS" BASIS, WITHOUT
 * WARRANTIES OR CONDITIONS OF ANY KIND, either express or implied. See the
 * License for the specific language governing permissions and limitations under
 * the License.
 */

#include <cav_msgs/ManeuverPlan.h>
#include <cav_msgs/MobilityOperation.h>
#include <cav_msgs/GuidanceState.h>
#include <cav_msgs/RouteEvent.h>
#include <geometry_msgs/TwistStamped.h>
#include <geometry_msgs/PoseStamped.h>
#include <lanelet2_extension/projection/local_frame_projector.h>
#include <std_msgs/String.h>
#include <cav_srvs/SetActiveRoute.h>
#include <boost/optional.hpp>


#include "port_drayage_plugin/port_drayage_state_machine.h"

namespace port_drayage_plugin
{    
    /**
     * Convenience struct for storing all data contained in a received MobilityOperation message's
     * strategy_params field with strategy "carma/port_drayage"
     */
    struct PortDrayageMobilityOperationMsg
    {
        boost::optional<std::string> cargo_id;
<<<<<<< HEAD
        std::string operation = "";
        PortDrayageEvent port_drayage_event_type; // PortDrayageEvent associated with this message
        bool has_cargo = false; // Flag to indicate whether vehicle has cargo during this action
=======
        std::string operation;
        PortDrayageEvent port_drayage_event_type; // PortDrayageEvent associated with this message
        bool has_cargo; // Flag to indicate whether vehicle has cargo during this action
>>>>>>> dd7a08e2
        boost::optional<std::string> current_action_id; // Identifier for the action this message is related to
        boost::optional<double> dest_longitude;  // Destination longitude for the carma vehicle
        boost::optional<double> dest_latitude;   // Destination latitude for the carma vehicle
        boost::optional<double> start_longitude; // Starting longitude of the carma vehicle
        boost::optional<double> start_latitude;  // Starting latitude of the carma vehicle
    };

    /**
     * Convenience struct for storing the vehicle's current latitude/longitude coordinates
     */
    struct LatLonCoordinate
    {
        double latitude = 0.0;
        double longitude = 0.0;
    };

    /**
     * Implementation class for all the business logic of the PortDrayagePlugin
     * 
     * Should not contain any reference to ROS publishing/subscribing or params
     * and all of that data (as needed) should be pushed into it via methods. * This implementation uses lambdas and std::function to give it the ability
     * to publish the outbound MobilityOperation message w/o the need for it
     * to know about the ROS underlying implementation.
     */
    class PortDrayageWorker
    {
        private:
            cav_msgs::ManeuverPlanConstPtr _cur_plan;
            geometry_msgs::TwistStampedConstPtr _cur_speed;
            cav_msgs::RouteEventConstPtr _latest_route_event;
            double _stop_speed_epsilon;
            PortDrayageStateMachine _pdsm;
            std::string _host_id;
            std::string _host_bsm_id;
            unsigned long _cmv_id;
            std::string _cargo_id;
            std::function<void(cav_msgs::MobilityOperation)> _publish_mobility_operation;
            std::function<bool(cav_srvs::SetActiveRoute)> _set_active_route;
<<<<<<< HEAD
            std::shared_ptr<lanelet::projection::LocalFrameProjector> _map_projector = nullptr;
            bool _has_cargo; // Flag for whether CMV is currently carrying cargo
            bool _has_received_first_mobility_operation_msg = false; // Flag for whether CMV has received its first Port Drayage mobility operation message
            bool _enable_port_drayage; // Flag to enable to port drayage operations. If false, state machine will remain in 'INACTIVE' state
=======
            bool _has_cargo;
            std::shared_ptr<lanelet::projection::LocalFrameProjector> _map_projector = nullptr;
>>>>>>> dd7a08e2

            // Data member for storing the strategy_params field of the last processed port drayage MobilityOperation message intended for this vehicle's cmv_id
            std::string _previous_strategy_params;

            // Constants
            const std::string PORT_DRAYAGE_PLUGIN_ID = "port_drayage_plugin";
            const std::string PORT_DRAYAGE_STRATEGY_ID = "carma/port_drayage";
            const std::string PORT_DRAYAGE_INITIAL_ARRIVAL_OPERATION_ID = "ENTER_STAGING_AREA";
            const std::string PORT_DRAYAGE_PICKUP_OPERATION_ID = "PICKUP";
            const std::string PORT_DRAYAGE_DROPOFF_OPERATION_ID = "DROPOFF";

        public:

            /**
             * \brief Standard constructor for the PortDrayageWorker
             * 
             * \param cmv_id The Carrier Motor Vehicle ID (an unsigned long) for the host
             * vehicle
             * 
             * \param cargo_id The identification string for the cargo carried
             * by the host vehicle. If no cargo is being carried this should be
             * empty.
             * 
             * \param host_id The CARMA ID string for the host vehicle
             * 
             * \param mobility_operations_publisher A lambda containing the logic
             * necessary to publish a MobilityOperations message. This lambda should
             * contain all the necessary ROS logic so that it does not leak into
             * the implementation of this class
             * 
             * \param stop_speed_epsilon An epsilon factor to be used when
             * comparing the current vehicle's speed to 0.0
             * 
             * \param enable_port_drayage A boolean flag indicating whether port drayage
             * operations are enabled or not. If false, the port drayage state machine
             * will remain in an INACTIVE state.
             * 
             * \param call_set_active_route_client A lambda containing the logic
             * necessary to call the SetActiveRoute service client. This lambda should
             * contain all the necessary ROS logic so that it does not leak into 
             * the implementation of this class.
             */
            PortDrayageWorker(
                unsigned long cmv_id,
                std::string cargo_id,
                std::string host_id,
                std::function<void(cav_msgs::MobilityOperation)> mobility_operations_publisher, 
                double stop_speed_epsilon,
                bool enable_port_drayage,
                std::function<bool(cav_srvs::SetActiveRoute)> call_set_active_route_client) :
                _cmv_id(cmv_id),
                _cargo_id(cargo_id),
                _host_id(host_id),
                _publish_mobility_operation(mobility_operations_publisher),
                _set_active_route(call_set_active_route_client),
                _stop_speed_epsilon(stop_speed_epsilon),
                _enable_port_drayage(enable_port_drayage) {
                    _has_cargo = (_cargo_id == "") ? false : true;
                    initialize();
                    _has_cargo = (_cargo_id == "") ? false : true;
                };


            /**
             * \brief Initialize the PortDrayageWorker, setting up it's relation
             * to the state machine.
             */
            void initialize();

            /**
             * \brief Callback for usage by the PortDrayageStateMachine when the vehicle has arrived at a destination
             */
            void on_arrived_at_destination();

            /**
             * \brief Callback for usage by the PortDrayageStateMachine when the vehicle has received a new destination
             */
            void on_received_new_destination();

            /**
             * \brief Create a SetActiveRoute service request to set a new active route for the system based on
             *        the destination points contained in the most recently-received Port Drayage MobilityOperation message
             *        intended for this vehicle.
             * \param dest_latitude The destination point's latitude
             * \param dest_longitude The destination point's longitude
             */
            cav_srvs::SetActiveRoute compose_set_active_route_request(boost::optional<double> dest_latitude, boost::optional<double> dest_longitude) const;

            /**
             * \brief Assemble the current dataset into a MobilityOperations
             * message with a JSON formatted body containing CMV ID and cargo ID
             */
            cav_msgs::MobilityOperation compose_arrival_message() const;

            /**
             * \brief Set the current plan from the arbitrator
             */
            void set_maneuver_plan(const cav_msgs::ManeuverPlanConstPtr& plan);

            /**
             * \brief Set the current speed as measured by the vehicle's sensors
             */
            void set_current_speed(const geometry_msgs::TwistStampedConstPtr& speed);

            /**
            * \brief Callback for map projection string to define lat/lon <--> map conversion
            * \param msg The proj string defining the projection.
             */
            void on_new_georeference(const std_msgs::StringConstPtr& msg);   

            /**
             * \brief Callback for the pose subscriber. The pose will be converted into lat/lon and stored locally.
             * \param msg Latest pose message
             */
            void on_new_pose(const geometry_msgs::PoseStampedConstPtr& msg);          

            /**
             * \brief Callback to process a received MobilityOperation message
             * \param msg a received MobilityOperation message
             */
            void on_inbound_mobility_operation(const cav_msgs::MobilityOperationConstPtr& msg);

            /**
             * \brief Method to update worker's cargo-related data members depending on whether
             *  the previously completed action was for a pickup or dropoff.
             * \param previous_port_drayage_msg The contents of the previously received MobilityOperation
             *  port drayage message for this CMV stored in a PortDrayageMobilityOperationMsg object.
             */
            void update_cargo_information_after_action_completion(const PortDrayageMobilityOperationMsg& previous_port_drayage_msg);

            /**
             * \brief Function to help parse the text included in an inbound MobilityOperation message's 
             *  strategy_params field according to the JSON schema intended for MobilityOperation messages
             *  with strategy type 'carma/port_drayage'. Stores the parsed information in _latest_mobility_operation_msg.
             * \param mobility_operation_strategy_params the strategy_params field of a MobilityOperation message
             */
            void mobility_operation_message_parser(std::string mobility_operation_strategy_params);

            /**
             * \brief Callback to process the current status of the guidance state machine. 
             * \param msg a received GuidanceState message
             */
            void on_guidance_state(const cav_msgs::GuidanceStateConstPtr& msg); 

            /**
             * \brief Callback to process each Route Event
             * \param msg a received RouteEvent message 
             */
            void on_route_event(const cav_msgs::RouteEventConstPtr& msg);

            /**
             * \brief Get the current state of the port drayage state machine
             * \return The current state value of the port drayage state machine
             */
            PortDrayageState get_port_drayage_state();

            /**
             * \brief Spin and process data
             */
            bool spin();
            
            /**
             * \brief Check to see if the vehicle has stopped under the command of the 
             * Port Drayage Plugin.
             * 
             * \param plan The current maneuver plan
             * \param speed The current vehicle speed
             * 
             * \return True if the vehicle has been stopped by the PDP, false o.w.
             */
            bool check_for_stop(const cav_msgs::ManeuverPlanConstPtr& plan, const geometry_msgs::TwistStampedConstPtr& speed) const;

            // PortDrayageMobilityOperationMsg object for storing strategy_params data of a received port drayage MobilityOperation message intended for this vehicle's cmv_id
            PortDrayageMobilityOperationMsg _latest_mobility_operation_msg;

            // LatLonCoordinate object for storing the vehicle's current gps latitude/longitude coordinates
            LatLonCoordinate _current_gps_position;

    };
} // namespace port_drayage_plugin<|MERGE_RESOLUTION|>--- conflicted
+++ resolved
@@ -39,15 +39,9 @@
     struct PortDrayageMobilityOperationMsg
     {
         boost::optional<std::string> cargo_id;
-<<<<<<< HEAD
         std::string operation = "";
         PortDrayageEvent port_drayage_event_type; // PortDrayageEvent associated with this message
         bool has_cargo = false; // Flag to indicate whether vehicle has cargo during this action
-=======
-        std::string operation;
-        PortDrayageEvent port_drayage_event_type; // PortDrayageEvent associated with this message
-        bool has_cargo; // Flag to indicate whether vehicle has cargo during this action
->>>>>>> dd7a08e2
         boost::optional<std::string> current_action_id; // Identifier for the action this message is related to
         boost::optional<double> dest_longitude;  // Destination longitude for the carma vehicle
         boost::optional<double> dest_latitude;   // Destination latitude for the carma vehicle
@@ -86,15 +80,10 @@
             std::string _cargo_id;
             std::function<void(cav_msgs::MobilityOperation)> _publish_mobility_operation;
             std::function<bool(cav_srvs::SetActiveRoute)> _set_active_route;
-<<<<<<< HEAD
             std::shared_ptr<lanelet::projection::LocalFrameProjector> _map_projector = nullptr;
             bool _has_cargo; // Flag for whether CMV is currently carrying cargo
             bool _has_received_first_mobility_operation_msg = false; // Flag for whether CMV has received its first Port Drayage mobility operation message
             bool _enable_port_drayage; // Flag to enable to port drayage operations. If false, state machine will remain in 'INACTIVE' state
-=======
-            bool _has_cargo;
-            std::shared_ptr<lanelet::projection::LocalFrameProjector> _map_projector = nullptr;
->>>>>>> dd7a08e2
 
             // Data member for storing the strategy_params field of the last processed port drayage MobilityOperation message intended for this vehicle's cmv_id
             std::string _previous_strategy_params;
