--- conflicted
+++ resolved
@@ -33,11 +33,7 @@
 # Stage 1 - Acquire the CARMA source as well as any extra packages
 # /////////////////////////////////////////////////////////////////////////////
 
-<<<<<<< HEAD
 FROM usdotfhwastoldev/autoware.ai:noetic-develop AS base-image
-=======
-FROM usdotfhwastoldev/autoware.ai:develop AS base-image
->>>>>>> e36955ac
 
 FROM base-image AS source-code
 
