#pragma once

/*
 * Copyright (C) 2018-2021 LEIDOS.
 *
 * Licensed under the Apache License, Version 2.0 (the "License"); you may not
 * use this file except in compliance with the License. You may obtain a copy of
 * the License at
 *
 * http://www.apache.org/licenses/LICENSE-2.0
 *
 * Unless required by applicable law or agreed to in writing, software
 * distributed under the License is distributed on an "AS IS" BASIS, WITHOUT
 * WARRANTIES OR CONDITIONS OF ANY KIND, either express or implied. See the
 * License for the specific language governing permissions and limitations under
 * the License.
 */

#include <cav_msgs/ManeuverPlan.h>
#include <cav_msgs/MobilityOperation.h>
#include <cav_msgs/GuidanceState.h>
#include <cav_msgs/RouteEvent.h>
<<<<<<< HEAD
#include <cav_msgs/UIInstructions.h>
=======
>>>>>>> b78ae0ad
#include <geometry_msgs/TwistStamped.h>
#include <geometry_msgs/PoseStamped.h>
#include <lanelet2_extension/projection/local_frame_projector.h>
#include <std_msgs/String.h>
#include <cav_srvs/SetActiveRoute.h>
#include <boost/optional.hpp>


#include "port_drayage_plugin/port_drayage_state_machine.h"

namespace port_drayage_plugin
{    
    /**
     * Convenience struct for storing all data contained in a received MobilityOperation message's
     * strategy_params field with strategy "carma/port_drayage"
     */
    struct PortDrayageMobilityOperationMsg
    {
        boost::optional<std::string> cargo_id;
        std::string operation = "";
        PortDrayageEvent port_drayage_event_type; // PortDrayageEvent associated with this message
<<<<<<< HEAD
        bool has_cargo = false; // Flag to indicate whether vehicle has cargo during this action
=======
>>>>>>> b78ae0ad
        boost::optional<std::string> current_action_id; // Identifier for the action this message is related to
        boost::optional<double> dest_longitude;  // Destination longitude for the carma vehicle
        boost::optional<double> dest_latitude;   // Destination latitude for the carma vehicle
        boost::optional<double> start_longitude; // Starting longitude of the carma vehicle
        boost::optional<double> start_latitude;  // Starting latitude of the carma vehicle
    };

    /**
     * Convenience struct for storing the vehicle's current latitude/longitude coordinates
     */
    struct LatLonCoordinate
    {
        double latitude = 0.0;
        double longitude = 0.0;
    };

    /**
     * Implementation class for all the business logic of the PortDrayagePlugin
     * 
     * Should not contain any reference to ROS publishing/subscribing or params
     * and all of that data (as needed) should be pushed into it via methods. * This implementation uses lambdas and std::function to give it the ability
     * to publish the outbound MobilityOperation message w/o the need for it
     * to know about the ROS underlying implementation.
     */
    class PortDrayageWorker
    {
        private:
            cav_msgs::ManeuverPlanConstPtr _cur_plan;
            geometry_msgs::TwistStampedConstPtr _cur_speed;
            cav_msgs::RouteEventConstPtr _latest_route_event;
            double _stop_speed_epsilon;
            PortDrayageStateMachine _pdsm;
            std::string _host_id;
            std::string _host_bsm_id;
            std::string _previously_completed_operation;
            unsigned long _cmv_id;
            std::string _cargo_id; // Empty if CMV is not currently carrying cargo
            std::function<void(cav_msgs::MobilityOperation)> _publish_mobility_operation;
            std::function<void(cav_msgs::UIInstructions)> _publish_ui_instructions;
            std::function<bool(cav_srvs::SetActiveRoute)> _set_active_route;
            std::shared_ptr<lanelet::projection::LocalFrameProjector> _map_projector = nullptr;
<<<<<<< HEAD
            bool _has_cargo; // Flag for whether CMV is currently carrying cargo
            bool _has_received_first_mobility_operation_msg = false; // Flag for whether CMV has received its first Port Drayage mobility operation message
=======
>>>>>>> b78ae0ad
            bool _enable_port_drayage; // Flag to enable to port drayage operations. If false, state machine will remain in 'INACTIVE' state

            // Data member for storing the strategy_params field of the last processed port drayage MobilityOperation message intended for this vehicle's cmv_id
            std::string _previous_strategy_params;

            // Constants
            const std::string PORT_DRAYAGE_PLUGIN_ID = "port_drayage_plugin";
            const std::string PORT_DRAYAGE_STRATEGY_ID = "carma/port_drayage";
            const std::string PORT_DRAYAGE_INITIAL_ARRIVAL_OPERATION_ID = "ENTER_STAGING_AREA";
            const std::string PORT_DRAYAGE_PICKUP_OPERATION_ID = "PICKUP";
            const std::string PORT_DRAYAGE_DROPOFF_OPERATION_ID = "DROPOFF";
<<<<<<< HEAD
            const std::string SET_GUIDANCE_ACTIVE_SERVICE_ID = "/guidance/set_guidance_active";
=======
>>>>>>> b78ae0ad

        public:

            /**
             * \brief Standard constructor for the PortDrayageWorker
             * 
             * \param cmv_id The Carrier Motor Vehicle ID (an unsigned long) for the host
             * vehicle
             * 
             * \param cargo_id The identification string for the cargo carried
             * by the host vehicle. If no cargo is being carried this should be
             * empty.
             * 
             * \param host_id The CARMA ID string for the host vehicle
             * 
             * \param mobility_operations_publisher A lambda containing the logic
             * necessary to publish a MobilityOperations message. This lambda should
             * contain all the necessary ROS logic so that it does not leak into
             * the implementation of this class
             * 
             * \param stop_speed_epsilon An epsilon factor to be used when
             * comparing the current vehicle's speed to 0.0
             * 
             * \param enable_port_drayage A boolean flag indicating whether port drayage
             * operations are enabled or not. If false, the port drayage state machine
             * will remain in an INACTIVE state.
             * 
             * \param call_set_active_route_client A lambda containing the logic
             * necessary to call the SetActiveRoute service client. This lambda should
             * contain all the necessary ROS logic so that it does not leak into 
             * the implementation of this class.
             */
            PortDrayageWorker(
                unsigned long cmv_id,
                std::string cargo_id,
                std::string host_id,
                std::function<void(cav_msgs::MobilityOperation)> mobility_operations_publisher, 
<<<<<<< HEAD
                std::function<void(cav_msgs::UIInstructions)> ui_instructions_publisher,
=======
>>>>>>> b78ae0ad
                double stop_speed_epsilon,
                bool enable_port_drayage,
                std::function<bool(cav_srvs::SetActiveRoute)> call_set_active_route_client) :
                _cmv_id(cmv_id),
                _cargo_id(cargo_id),
                _host_id(host_id),
                _publish_mobility_operation(mobility_operations_publisher),
                _publish_ui_instructions(ui_instructions_publisher),
                _set_active_route(call_set_active_route_client),
                _stop_speed_epsilon(stop_speed_epsilon),
                _enable_port_drayage(enable_port_drayage) {
<<<<<<< HEAD
                    _has_cargo = (_cargo_id == "") ? false : true;
=======
>>>>>>> b78ae0ad
                    initialize();
                };


            /**
             * \brief Initialize the PortDrayageWorker, setting up it's relation
             * to the state machine.
             */
            void initialize();

            /**
             * \brief Callback for usage by the PortDrayageStateMachine when the vehicle has arrived at a destination
             */
            void on_arrived_at_destination();

            /**
             * \brief Callback for usage by the PortDrayageStateMachine when the vehicle has received a new destination
             */
            void on_received_new_destination();

            /**
             * \brief Create a SetActiveRoute service request to set a new active route for the system based on
             *        the destination points contained in the most recently-received Port Drayage MobilityOperation message
             *        intended for this vehicle.
             * \param dest_latitude The destination point's latitude
             * \param dest_longitude The destination point's longitude
             */
            cav_srvs::SetActiveRoute compose_set_active_route_request(boost::optional<double> dest_latitude, boost::optional<double> dest_longitude) const;

            /**
             * \brief Creates a UIInstructions message that can be used to create a pop-up on the Web UI to notify a user that a new
             *        route has been received for a specified destination type, and that the system can be engaged on that route.
             * \param current_operation The 'operation' identifier associated with the latest received and processed Port Drayage MobilityOperation message.
             * \param previous_operation The previously completed 'operation' identifier. This is an empty string if no 'operation' was previously completed.
             */
            cav_msgs::UIInstructions compose_ui_instructions(const std::string& current_operation, const std::string& previous_operation);

            /**
             * \brief Assemble the current dataset into a MobilityOperations
             * message with a JSON formatted body containing CMV ID and cargo ID
             */
            cav_msgs::MobilityOperation compose_arrival_message() const;

            /**
             * \brief Set the current plan from the arbitrator
             */
            void set_maneuver_plan(const cav_msgs::ManeuverPlanConstPtr& plan);

            /**
             * \brief Set the current speed as measured by the vehicle's sensors
             */
            void set_current_speed(const geometry_msgs::TwistStampedConstPtr& speed);

            /**
            * \brief Callback for map projection string to define lat/lon <--> map conversion
            * \param msg The proj string defining the projection.
             */
            void on_new_georeference(const std_msgs::StringConstPtr& msg);   

            /**
             * \brief Callback for the pose subscriber. The pose will be converted into lat/lon and stored locally.
             * \param msg Latest pose message
             */
            void on_new_pose(const geometry_msgs::PoseStampedConstPtr& msg);          

            /**
             * \brief Callback to process a received MobilityOperation message
             * \param msg a received MobilityOperation message
<<<<<<< HEAD
             */
            void on_inbound_mobility_operation(const cav_msgs::MobilityOperationConstPtr& msg);

            /**
             * \brief Method to update worker's cargo-related data members depending on whether
             *  the previously completed action was for a pickup or dropoff.
             * \param previous_port_drayage_msg The contents of the previously received MobilityOperation
             *  port drayage message for this CMV stored in a PortDrayageMobilityOperationMsg object.
             */
=======
             */
            void on_inbound_mobility_operation(const cav_msgs::MobilityOperationConstPtr& msg);

            /**
             * \brief Method to update worker's cargo-related data members depending on whether
             *  the previously completed action was for a pickup or dropoff.
             * \param previous_port_drayage_msg The contents of the previously received MobilityOperation
             *  port drayage message for this CMV stored in a PortDrayageMobilityOperationMsg object.
             */
>>>>>>> b78ae0ad
            void update_cargo_information_after_action_completion(const PortDrayageMobilityOperationMsg& previous_port_drayage_msg);

            /**
             * \brief Function to help parse the text included in an inbound MobilityOperation message's 
             *  strategy_params field according to the JSON schema intended for MobilityOperation messages
             *  with strategy type 'carma/port_drayage'. Stores the parsed information in _latest_mobility_operation_msg.
             * \param mobility_operation_strategy_params the strategy_params field of a MobilityOperation message
             */
            void mobility_operation_message_parser(std::string mobility_operation_strategy_params);

            /**
             * \brief Callback to process the current status of the guidance state machine. 
             * \param msg a received GuidanceState message
             */
            void on_guidance_state(const cav_msgs::GuidanceStateConstPtr& msg); 

            /**
             * \brief Callback to process each Route Event
             * \param msg a received RouteEvent message 
             */
            void on_route_event(const cav_msgs::RouteEventConstPtr& msg);

            /**
             * \brief Get the current state of the port drayage state machine
             * \return The current state value of the port drayage state machine
             */
            PortDrayageState get_port_drayage_state();

            /**
             * \brief Spin and process data
             */
            bool spin();
            
            /**
             * \brief Check to see if the vehicle has stopped under the command of the 
             * Port Drayage Plugin.
             * 
             * \param plan The current maneuver plan
             * \param speed The current vehicle speed
             * 
             * \return True if the vehicle has been stopped by the PDP, false o.w.
             */
            bool check_for_stop(const cav_msgs::ManeuverPlanConstPtr& plan, const geometry_msgs::TwistStampedConstPtr& speed) const;

            // PortDrayageMobilityOperationMsg object for storing strategy_params data of a received port drayage MobilityOperation message intended for this vehicle's cmv_id
            PortDrayageMobilityOperationMsg _latest_mobility_operation_msg;

            // LatLonCoordinate object for storing the vehicle's current gps latitude/longitude coordinates
            LatLonCoordinate _current_gps_position;

    };
} // namespace port_drayage_plugin<|MERGE_RESOLUTION|>--- conflicted
+++ resolved
@@ -20,10 +20,7 @@
 #include <cav_msgs/MobilityOperation.h>
 #include <cav_msgs/GuidanceState.h>
 #include <cav_msgs/RouteEvent.h>
-<<<<<<< HEAD
 #include <cav_msgs/UIInstructions.h>
-=======
->>>>>>> b78ae0ad
 #include <geometry_msgs/TwistStamped.h>
 #include <geometry_msgs/PoseStamped.h>
 #include <lanelet2_extension/projection/local_frame_projector.h>
@@ -45,10 +42,6 @@
         boost::optional<std::string> cargo_id;
         std::string operation = "";
         PortDrayageEvent port_drayage_event_type; // PortDrayageEvent associated with this message
-<<<<<<< HEAD
-        bool has_cargo = false; // Flag to indicate whether vehicle has cargo during this action
-=======
->>>>>>> b78ae0ad
         boost::optional<std::string> current_action_id; // Identifier for the action this message is related to
         boost::optional<double> dest_longitude;  // Destination longitude for the carma vehicle
         boost::optional<double> dest_latitude;   // Destination latitude for the carma vehicle
@@ -90,11 +83,6 @@
             std::function<void(cav_msgs::UIInstructions)> _publish_ui_instructions;
             std::function<bool(cav_srvs::SetActiveRoute)> _set_active_route;
             std::shared_ptr<lanelet::projection::LocalFrameProjector> _map_projector = nullptr;
-<<<<<<< HEAD
-            bool _has_cargo; // Flag for whether CMV is currently carrying cargo
-            bool _has_received_first_mobility_operation_msg = false; // Flag for whether CMV has received its first Port Drayage mobility operation message
-=======
->>>>>>> b78ae0ad
             bool _enable_port_drayage; // Flag to enable to port drayage operations. If false, state machine will remain in 'INACTIVE' state
 
             // Data member for storing the strategy_params field of the last processed port drayage MobilityOperation message intended for this vehicle's cmv_id
@@ -106,10 +94,7 @@
             const std::string PORT_DRAYAGE_INITIAL_ARRIVAL_OPERATION_ID = "ENTER_STAGING_AREA";
             const std::string PORT_DRAYAGE_PICKUP_OPERATION_ID = "PICKUP";
             const std::string PORT_DRAYAGE_DROPOFF_OPERATION_ID = "DROPOFF";
-<<<<<<< HEAD
             const std::string SET_GUIDANCE_ACTIVE_SERVICE_ID = "/guidance/set_guidance_active";
-=======
->>>>>>> b78ae0ad
 
         public:
 
@@ -147,10 +132,7 @@
                 std::string cargo_id,
                 std::string host_id,
                 std::function<void(cav_msgs::MobilityOperation)> mobility_operations_publisher, 
-<<<<<<< HEAD
                 std::function<void(cav_msgs::UIInstructions)> ui_instructions_publisher,
-=======
->>>>>>> b78ae0ad
                 double stop_speed_epsilon,
                 bool enable_port_drayage,
                 std::function<bool(cav_srvs::SetActiveRoute)> call_set_active_route_client) :
@@ -162,10 +144,6 @@
                 _set_active_route(call_set_active_route_client),
                 _stop_speed_epsilon(stop_speed_epsilon),
                 _enable_port_drayage(enable_port_drayage) {
-<<<<<<< HEAD
-                    _has_cargo = (_cargo_id == "") ? false : true;
-=======
->>>>>>> b78ae0ad
                     initialize();
                 };
 
@@ -234,7 +212,6 @@
             /**
              * \brief Callback to process a received MobilityOperation message
              * \param msg a received MobilityOperation message
-<<<<<<< HEAD
              */
             void on_inbound_mobility_operation(const cav_msgs::MobilityOperationConstPtr& msg);
 
@@ -244,17 +221,6 @@
              * \param previous_port_drayage_msg The contents of the previously received MobilityOperation
              *  port drayage message for this CMV stored in a PortDrayageMobilityOperationMsg object.
              */
-=======
-             */
-            void on_inbound_mobility_operation(const cav_msgs::MobilityOperationConstPtr& msg);
-
-            /**
-             * \brief Method to update worker's cargo-related data members depending on whether
-             *  the previously completed action was for a pickup or dropoff.
-             * \param previous_port_drayage_msg The contents of the previously received MobilityOperation
-             *  port drayage message for this CMV stored in a PortDrayageMobilityOperationMsg object.
-             */
->>>>>>> b78ae0ad
             void update_cargo_information_after_action_completion(const PortDrayageMobilityOperationMsg& previous_port_drayage_msg);
 
             /**
