--- conflicted
+++ resolved
@@ -38,21 +38,16 @@
 cd ${dir}/src
 
 if [[ "$BRANCH" = "develop" ]]; then
-      git clone --depth=1 https://github.com/usdot-fhwa-stol/carma-msgs.git --branch carma-system-3.6.0
-      git clone --depth=1 https://github.com/usdot-fhwa-stol/novatel_gps_driver.git --branch carma-system-3.6.0
-      git clone --depth=1 https://github.com/usdot-fhwa-stol/carma-utils.git --branch carma-system-3.6.0
-      git clone --depth=1 https://github.com/usdot-fhwa-stol/carma-messenger.git --branch carma-system-3.6.0
-else
-<<<<<<< HEAD
       git clone --depth=1 https://github.com/usdot-fhwa-stol/carma-msgs.git --branch develop
       git clone --depth=1 https://github.com/usdot-fhwa-stol/novatel_gps_driver.git --branch develop
       git clone --depth=1 https://github.com/usdot-fhwa-stol/carma-utils.git --branch develop
       git clone --depth=1 https://github.com/usdot-fhwa-stol/carma-messenger.git --branch develop
-=======
-      git clone --depth=1 https://github.com/usdot-fhwa-stol/carma-msgs.git --branch carma-system-3.6.0
-      git clone --depth=1 https://github.com/usdot-fhwa-stol/novatel_gps_driver.git --branch carma-system-3.6.0
-      git clone --depth=1 https://github.com/usdot-fhwa-stol/carma-utils.git --branch carma-system-3.6.0
-      git clone --depth=1 https://github.com/usdot-fhwa-stol/carma-messenger.git --branch carma-system-3.6.0
+else
 
->>>>>>> 9e12112d
+      git clone --depth=1 https://github.com/usdot-fhwa-stol/carma-msgs.git --branch develop
+      git clone --depth=1 https://github.com/usdot-fhwa-stol/novatel_gps_driver.git --branch develop
+      git clone --depth=1 https://github.com/usdot-fhwa-stol/carma-utils.git --branch develop
+      git clone --depth=1 https://github.com/usdot-fhwa-stol/carma-messenger.git --branch develop
+
+
 fi