--- conflicted
+++ resolved
@@ -50,10 +50,7 @@
 #include <lanelet2_extension/projection/local_frame_projector.h>
 #include <std_msgs/String.h>
 #include <lanelet2_routing/RoutingGraph.h>
-<<<<<<< HEAD
 #include <gtest/gtest_prod.h>
-=======
->>>>>>> 1526d5b3
 
 namespace platoon_strategic
 {
@@ -226,13 +223,8 @@
             void run_follower();
             
             /**
-<<<<<<< HEAD
             * \brief Checks if the current location is on the rightmost lane. This function also
-            * sets current local lane index for this object (0 is rightmost lane of the given travel direction,
-            * 1 is second rightmost lane, etc.).
-=======
-            * \brief Checks if the current location is on the rightmost lane
->>>>>>> 1526d5b3
+            * sets the current local lane index for this object
             * \param current_location 2d point of current location x and y
             */
             void checkForRightMostLane(const lanelet::BasicPoint2d& current_location);
@@ -244,12 +236,9 @@
             bool in_rightmost_lane_ = true;
             // variable to show if the vehicle is on a single-lane lane
             bool single_lane_road_ = false;
-<<<<<<< HEAD
-
-=======
+
             // Flag to enable/disable platooning plugin
             bool platooning_enabled_ = false;
->>>>>>> 1526d5b3
         
         private:
 
@@ -505,16 +494,13 @@
             
             // flag to check if map is loaded
             bool map_loaded_ = false;
-
-<<<<<<< HEAD
+            
+            // Pointer for map projector
+            std::shared_ptr<lanelet::projection::LocalFrameProjector> map_projector_;
+
             // Flag to indicate that Leader must change lanes into a suitable platooning lane before forming an initial platoon
             // Note: Leader must be on a single-lane road or in a non-rightmost-lane (of a given travel direction) before forming an initial platoon
             bool leader_lane_change_required_ = false;
-=======
-            // Pointer for map projector
-            std::shared_ptr<lanelet::projection::LocalFrameProjector> map_projector_;
-
->>>>>>> 1526d5b3
 
             // ros service servers
             ros::ServiceServer maneuver_srv_;
