--- conflicted
+++ resolved
@@ -333,13 +333,10 @@
             dynamicLeader = platoon[0];
             if (algorithmType_ == "APF_ALGORITHM"){
                 size_t newLeaderIndex = allPredecessorFollowing();
-<<<<<<< HEAD
-                if(newLeaderIndex < platoon.size()) { //this must always be true!
-=======
+
                 dynamic_leader_index_ = (int)newLeaderIndex;
                 ROS_DEBUG_STREAM("dynamic_leader_index_: " << dynamic_leader_index_);
-                if(newLeaderIndex < platoon.size() && newLeaderIndex >= 0) { //this must always be true!
->>>>>>> 1b028a33
+                if(newLeaderIndex < platoon.size()) { //this must always be true!
                     dynamicLeader = platoon[newLeaderIndex];
                     ROS_DEBUG_STREAM("APF output: " << dynamicLeader.staticId);
                     previousFunctionalDynamicLeaderIndex_ = newLeaderIndex;
