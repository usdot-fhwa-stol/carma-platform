/*
 * Copyright (C) 2020 LEIDOS.
 *
 * Licensed under the Apache License, Version 2.0 (the "License"); you may not
 * use this file except in compliance with the License. You may obtain a copy of
 * the License at
 *
 * http://www.apache.org/licenses/LICENSE-2.0
 *
 * Unless required by applicable law or agreed to in writing, software
 * distributed under the License is distributed on an "AS IS" BASIS, WITHOUT
 * WARRANTIES OR CONDITIONS OF ANY KIND, either express or implied. See the
 * License for the specific language governing permissions and limitations under
 * the License.
 */
#include <limits>
#include <math.h>
#include "route_generator_worker.h"
#include <functional>
#include <lanelet2_core/utility/Utilities.h>

namespace route {
    
    void RouteGeneratorWorker::setWorldModelPtr(carma_wm::WorldModelConstPtr wm)
    {
        this->world_model_ = wm;
    }

    lanelet::Optional<lanelet::routing::Route> RouteGeneratorWorker::routing(const lanelet::BasicPoint2d start,
                                                                             const std::vector<lanelet::BasicPoint2d>& via,
                                                                             const lanelet::BasicPoint2d end,
                                                                             const lanelet::LaneletMapConstPtr map_pointer,
                                                                             const carma_wm::LaneletRoutingGraphConstPtr graph_pointer) const
    {
        // find start lanelet
        auto start_lanelet_vector = lanelet::geometry::findNearest(map_pointer->laneletLayer, start, 1);
        // check if there are any lanelets in the map
        if(start_lanelet_vector.empty())
        {
            ROS_ERROR_STREAM("Found no lanelets in the map. Routing cannot be done.");
            return lanelet::Optional<lanelet::routing::Route>();
        }
        // extract starting lanelet
        auto start_lanelet = lanelet::ConstLanelet(start_lanelet_vector[0].second.constData());
        // find end lanelet
        auto end_lanelet_vector = lanelet::geometry::findNearest(map_pointer->laneletLayer, end, 1);
        // extract end lanelet
        auto end_lanelet = lanelet::ConstLanelet(end_lanelet_vector[0].second.constData());
        // find all via lanelets
        lanelet::ConstLanelets via_lanelets_vector;
        for(lanelet::BasicPoint2d point : via)
        {
            auto via_lanelet_vector = lanelet::geometry::findNearest(map_pointer->laneletLayer, point, 1);
            via_lanelets_vector.push_back(lanelet::ConstLanelet(via_lanelet_vector[0].second.constData()));
        }
        // routing
        return graph_pointer->getRouteVia(start_lanelet, via_lanelets_vector, end_lanelet);
    }

    void RouteGeneratorWorker::setReroutingChecker(std::function<bool()> inputFunction)
    {
        reroutingChecker=inputFunction;
    }

    bool RouteGeneratorWorker::get_available_route_cb(cav_srvs::GetAvailableRoutesRequest& req, cav_srvs::GetAvailableRoutesResponse& resp)
    {
        boost::filesystem::path route_path_object(this->route_file_path_);
        if(boost::filesystem::exists(route_path_object))
        {   
            boost::filesystem::directory_iterator end_point;
            // read all route files in the given directory
            for(boost::filesystem::directory_iterator itr(route_path_object); itr != end_point; ++itr)
            {
                if(!boost::filesystem::is_directory(itr->status()))
                {
                    auto full_file_name = itr->path().filename().generic_string();
                    cav_msgs::Route route_msg;

                    //Include logic that sorts out invalid route files based on their ending*/
                    if(full_file_name.find(".csv") != full_file_name.npos)
                     { 
                       // assume route files ending with ".csv", before that is the actual route name
                        route_msg.route_id = full_file_name.substr(0, full_file_name.find(".csv"));
                        std::ifstream fin(itr->path().generic_string());
                        std::string dest_name;
                        if(fin.is_open())
                        {
                            while (!fin.eof())
                            {
                                std::string temp;
                                std::getline(fin, temp);
                                if(temp != "") dest_name = temp;
                            }
                            fin.close();
                        } 
                        else
                        {
                           ROS_ERROR_STREAM("File open failed...");
                        }
                        auto last_comma = dest_name.find_last_of(',');
                        if(!std::isdigit(dest_name.substr(last_comma + 1).at(0)))
                        {
                            route_msg.route_name = dest_name.substr(last_comma + 1);
                            resp.availableRoutes.push_back(route_msg);
                        }
                     }
                }
            }
            
            //after route path object is available to select, worker will able to transit state and provide route selection service
            if(this->rs_worker_.get_route_state() == RouteStateWorker::RouteState::LOADING) 
            {
                this->rs_worker_.on_route_event(RouteStateWorker::RouteEvent::ROUTE_LOADED);
                publish_route_event(cav_msgs::RouteEvent::ROUTE_LOADED);
            }
        }
        return true;
    }

    void RouteGeneratorWorker::set_route_file_path(const std::string& path)
    {
        this->route_file_path_ = path;
        // after route path is set, worker will able to transit state and provide route selection service
        this->rs_worker_.on_route_event(RouteStateWorker::RouteEvent::ROUTE_LOADED);
        publish_route_event(cav_msgs::RouteEvent::ROUTE_LOADED);
    }

    bool RouteGeneratorWorker::set_active_route_cb(cav_srvs::SetActiveRouteRequest &req, cav_srvs::SetActiveRouteResponse &resp)
    {   
        if(req.choice == cav_srvs::SetActiveRouteRequest::ROUTE_ID)
        {
            ROS_INFO_STREAM("set_active_route_cb: Selected Route ID: " << req.routeID);
        }
        else if(req.choice == cav_srvs::SetActiveRouteRequest::DESTINATION_POINTS_ARRAY)
        {
            ROS_INFO_STREAM("set_active_route_cb: Destination Points array of size " << req.destination_points.size());
        }

        // only allow a new route to be activated in route selection state
        if(this->rs_worker_.get_route_state() == RouteStateWorker::RouteState::SELECTION)
        {
            ROS_DEBUG_STREAM("Valid state proceeding with selection");
        	
            // entering to routing state once destinations are picked
            this->rs_worker_.on_route_event(RouteStateWorker::RouteEvent::ROUTE_SELECTED);
            publish_route_event(cav_msgs::RouteEvent::ROUTE_SELECTED);

            if (!vehicle_pose_) {
                ROS_ERROR_STREAM("No vehicle position. Routing cannot be completed.");
                resp.errorStatus = cav_srvs::SetActiveRouteResponse::ROUTING_FAILURE;
                this->rs_worker_.on_route_event(RouteStateWorker::RouteEvent::ROUTE_GEN_FAILED);
                publish_route_event(cav_msgs::RouteEvent::ROUTE_GEN_FAILED);
                return true;
            }

            // Check if the map projection is available
            if (!map_proj_) {
                ROS_ERROR_STREAM("Could not generate route as there was no map projection available");
                resp.errorStatus = cav_srvs::SetActiveRouteResponse::ROUTING_FAILURE;
                this->rs_worker_.on_route_event(RouteStateWorker::RouteEvent::ROUTE_GEN_FAILED);
                publish_route_event(cav_msgs::RouteEvent::ROUTE_GEN_FAILED);
                return true;
            }

<<<<<<< HEAD
            // load destination points in ECEF frame
            std::vector<tf2::Vector3> destination_points;
            if(req.choice == cav_srvs::SetActiveRouteRequest::ROUTE_ID)
            {
                destination_points = load_route_destinations_in_ecef(req.routeID);
            }
            else if(req.choice == cav_srvs::SetActiveRouteRequest::DESTINATION_POINTS_ARRAY)
            {
                destination_points = load_route_destinations_in_ecef(req.destination_points);
            }

=======
            // load destination points in map frame
            auto destination_points = load_route_destinations_in_map_frame(req.routeID);
>>>>>>> 00bb7e68
            // Check if route file are valid with at least one starting points and one destination points
            if(destination_points.size() < 1)
            {
                ROS_ERROR_STREAM("Provided route contains no destination points. Routing cannot be completed.");
                resp.errorStatus = cav_srvs::SetActiveRouteResponse::ROUTE_FILE_ERROR;
                this->rs_worker_.on_route_event(RouteStateWorker::RouteEvent::ROUTE_GEN_FAILED);
                publish_route_event(cav_msgs::RouteEvent::ROUTE_GEN_FAILED);
                return true;
            }

            if (!world_model_ || !world_model_->getMap()) {
                ROS_ERROR_STREAM("World model has not been initialized.");
                resp.errorStatus = cav_srvs::SetActiveRouteResponse::ROUTING_FAILURE;
                this->rs_worker_.on_route_event(RouteStateWorker::RouteEvent::ROUTE_GEN_FAILED);
                publish_route_event(cav_msgs::RouteEvent::ROUTE_GEN_FAILED);
                return true;
            }

            // convert points in 2d to map frame
            destination_points_in_map_ = lanelet::utils::transform(destination_points, [](auto a) { return lanelet::traits::to2D(a); });

            // Add vehicle as first destination point
            auto destination_points_in_map_with_vehicle = destination_points_in_map_;
            
            lanelet::BasicPoint2d vehicle_position(vehicle_pose_->pose.position.x, vehicle_pose_->pose.position.y);
            destination_points_in_map_with_vehicle.insert(destination_points_in_map_with_vehicle.begin(), vehicle_position);

            int idx = 0;
            // validate if the points are geometrically in the map
            for (auto pt : destination_points_in_map_with_vehicle)
            {
                auto llts = world_model_->getLaneletsFromPoint(pt, 1);
                if (llts.empty())
                {
                    ROS_ERROR_STREAM("Route Generator: " << idx 
                        << "th destination point is not in the map, x: " << pt.x() << " y: " << pt.y());
                resp.errorStatus = cav_srvs::SetActiveRouteResponse::ROUTE_FILE_ERROR;
                this->rs_worker_.on_route_event(RouteStateWorker::RouteEvent::ROUTE_GEN_FAILED);
                publish_route_event(cav_msgs::RouteEvent::ROUTE_GEN_FAILED);
                return true;
                }
                idx ++;
            }
            
            // get route graph from world model object
            auto p = world_model_->getMapRoutingGraph();
            // generate a route
            auto route = routing(destination_points_in_map_with_vehicle.front(),
                                std::vector<lanelet::BasicPoint2d>(destination_points_in_map_with_vehicle.begin() + 1, destination_points_in_map_with_vehicle.end() - 1),
                                destination_points_in_map_with_vehicle.back(),
                                world_model_->getMap(), world_model_->getMapRoutingGraph());
            // check if route successed
            if(!route)
            {
                ROS_ERROR_STREAM("Cannot find a route passing all destinations.");
                resp.errorStatus = cav_srvs::SetActiveRouteResponse::ROUTING_FAILURE;
                this->rs_worker_.on_route_event(RouteStateWorker::RouteEvent::ROUTE_GEN_FAILED);
                publish_route_event(cav_msgs::RouteEvent::ROUTE_GEN_FAILED);
                return true;
            }

            if (check_for_duplicate_lanelets_in_shortest_path(route.get()))
            {
                ROS_ERROR_STREAM("At least one duplicate Lanelet ID occurs in the shortest path. Routing cannot be completed.");
                resp.errorStatus = cav_srvs::SetActiveRouteResponse::ROUTING_FAILURE;
                this->rs_worker_.on_route_event(RouteStateWorker::RouteEvent::ROUTE_GEN_FAILED);
                publish_route_event(cav_msgs::RouteEvent::ROUTE_GEN_FAILED);
                return true;
            }

            // Specify the end point of the route that is inside the last lanelet
            lanelet::Point3d end_point{lanelet::utils::getId(), destination_points_in_map_with_vehicle.back().x(), destination_points_in_map_with_vehicle.back().y(), 0};

            route->setEndPoint(end_point);

            // update route message
            route_msg_ = compose_route_msg(route);

            for(auto id : route_msg_.route_path_lanelet_ids)
            {
                auto ll = world_model_->getMap()->laneletLayer.get(id);
                route_llts.push_back(ll);

            }


            if(req.choice == cav_srvs::SetActiveRouteRequest::ROUTE_ID)
            {
                route_msg_.route_name = req.routeID;
            }
            else if(req.choice == cav_srvs::SetActiveRouteRequest::DESTINATION_POINTS_ARRAY)
            {
                route_msg_.route_name = "Unnamed-Route";
            }
            route_marker_msg_ = compose_route_marker_msg(route);
            route_msg_.header.stamp = ros::Time::now();
            route_msg_.header.frame_id = "map";
            route_msg_.map_version = world_model_->getMapVersion();
            // since routing is done correctly, transit to route following state
            this->rs_worker_.on_route_event(RouteStateWorker::RouteEvent::ROUTE_STARTED);
            publish_route_event(cav_msgs::RouteEvent::ROUTE_STARTED);
            // set publish flag such that updated msg will be published in the next spin
            new_route_msg_generated_ = true;
            return true;
        }

        ROS_ERROR_STREAM("System is already following a route.");
        resp.errorStatus = cav_srvs::SetActiveRouteResponse::ALREADY_FOLLOWING_ROUTE;

        return true;
    }

    bool RouteGeneratorWorker::check_for_duplicate_lanelets_in_shortest_path(const lanelet::routing::Route& route) const
    {
        // Create a vector for the lanelet IDs in the shortest path
        std::vector<lanelet::Id> shortest_path_lanelet_ids;

        // Iterate through the shortest path to populate shortest_path_lanelet_ids with lanelet IDs
        for(const auto& ll : route.shortestPath())
        {
            shortest_path_lanelet_ids.push_back(ll.id());
        }

        // Verify that there are no duplicate lanelet IDs in the shortest path
        std::sort(shortest_path_lanelet_ids.begin(), shortest_path_lanelet_ids.end());
        auto it = std::adjacent_find(shortest_path_lanelet_ids.begin(), shortest_path_lanelet_ids.end());
        
        if (it != shortest_path_lanelet_ids.end())
        {
            // Route's shortest path contains duplicate lanelet IDs
            return true;
        }

        // Route's shortest path does not duplicate lanelet IDs
        return false;
    }

<<<<<<< HEAD
    std::vector<tf2::Vector3> RouteGeneratorWorker::load_route_destinations_in_ecef(const std::vector<cav_msgs::Position3D>& destinations) const
    {
        std::vector<tf2::Vector3> destination_points;

        for (const auto& destination : destinations)
        {
            wgs84_utils::wgs84_coordinate coordinate;

            // convert lon value in the range of [0, 360.0] degree and then into rad
            coordinate.lon = 
                (destination.longitude < 0 ? destination.longitude + 360.0 : destination.longitude) * DEG_TO_RAD;
            // convert lat value in the range of [0, 360.0] degree and then into rad
            coordinate.lat = 
                (destination.latitude < 0 ? destination.latitude + 360.0 : destination.latitude) * DEG_TO_RAD;
            
            // Assign elevation if the point includes elevation
            if(destination.elevation_exists)
            {
                coordinate.elevation = destination.elevation;
            }
            else
            {
                coordinate.elevation = 0.0;
            }

            tf2::Quaternion no_rotation(0, 0, 0, 1);
            destination_points.emplace_back(wgs84_utils::geodesic_to_ecef(coordinate, tf2::Transform(no_rotation)));
        }

        return destination_points;
    }

    std::vector<tf2::Vector3> RouteGeneratorWorker::load_route_destinations_in_ecef(const std::string& route_id) const
=======
    std::vector<lanelet::BasicPoint3d> RouteGeneratorWorker::load_route_destinations_in_map_frame(const std::string& route_id) const 
>>>>>>> 00bb7e68
    {
        // compose full path of the route file
        std::string route_file_name = route_file_path_ + route_id + ".csv";
        std::ifstream fs(route_file_name);
        std::string line;
        std::vector<lanelet::BasicPoint3d> destination_points;
        
        if (!map_proj_) {
            throw std::invalid_argument("load_route_destinations_in_map_frame before map projection was set");
        }
        
        lanelet::projection::LocalFrameProjector projector(map_proj_.get().c_str()); // Build map projector

        // read each line if any
        while(std::getline(fs, line))
        {
            lanelet::GPSPoint coordinate;
            // lat lon and elev is seperated by comma
            auto comma = line.find(",");
            // convert lon value in degrees from string
            coordinate.lon = std::stod(line.substr(0, comma));
            line.erase(0, comma + 1);
            comma = line.find(",");
            // convert lat value in degrees from string
            coordinate.lat = std::stod(line.substr(0, comma));
            // elevation is in meters
            line.erase(0, comma + 1);
            comma = line.find(",");
            coordinate.ele = std::stod(line.substr(0, comma));

            destination_points.emplace_back(projector.forward(coordinate));
        }
        return destination_points;
    }

    visualization_msgs::Marker RouteGeneratorWorker::compose_route_marker_msg(const lanelet::Optional<lanelet::routing::Route>& route)
    {
        std::vector<lanelet::ConstPoint3d> points;
        auto end_point_3d = route.get().getEndPoint();
        auto last_ll = route.get().shortestPath().back();
        double end_point_downtrack = carma_wm::geometry::trackPos(last_ll, {end_point_3d.x(), end_point_3d.y()}).downtrack;
        double lanelet_downtrack = carma_wm::geometry::trackPos(last_ll, last_ll.centerline().back().basicPoint2d()).downtrack;
        // get number of points to display using ratio of the downtracks
        int points_until_end_point = (int) last_ll.centerline().size() * (end_point_downtrack / lanelet_downtrack);
  
        for(const auto& ll : route.get().shortestPath())
        {
            if (ll.id() == last_ll.id())
            {
                for (int i = 0; i < points_until_end_point; i++)
                {
                    points.push_back(ll.centerline()[i]);
                }
                continue;
            }
            for(const auto& pt : ll.centerline())
            {
                points.push_back(pt);
            }
        }

        route_marker_msg_.points={};

        // create the marker msgs
        visualization_msgs::Marker marker;
        marker.header.frame_id = "map";
        marker.header.stamp = ros::Time();
        marker.type = visualization_msgs::Marker::SPHERE_LIST;//
        marker.action = visualization_msgs::Marker::ADD;
        marker.ns = "route_visualizer";

        marker.scale.x = 0.65;
        marker.scale.y = 0.65;
        marker.scale.z = 0.65;
        marker.frame_locked = true;

        marker.id = 0;
        marker.color.r = 1.0F;
        marker.color.g = 1.0F;
        marker.color.b = 1.0F;
        marker.color.a = 1.0F;

        if (points.empty())
        {
            ROS_WARN_STREAM("No central line points! Returning");
            return route_marker_msg_;
        }
 
        for (int i = 0; i < points.size(); i=i+5)
        {
            geometry_msgs::Point temp_point;
            temp_point.x = points[i].x();
            temp_point.y = points[i].y();
            temp_point.z = 1; //to show up on top of the lanelet lines
            
            marker.points.push_back(temp_point);
        }
        new_route_marker_generated_ = true;
        return marker;
    }

    cav_msgs::Route RouteGeneratorWorker::compose_route_msg(const lanelet::Optional<lanelet::routing::Route>& route)
    {
        cav_msgs::Route msg;
        // iterate through the shortest path to populate shortest_path_lanelet_ids
        for(const auto& ll : route.get().shortestPath())
        {
            msg.shortest_path_lanelet_ids.push_back(ll.id());
        }
        // iterate through all lanelet in the route to populate route_path_lanelet_ids
        for(const auto& ll : route.get().laneletSubmap()->laneletLayer)
        {
            msg.route_path_lanelet_ids.push_back(ll.id());
        }
        msg.end_point.x  = route->getEndPoint().x();
        msg.end_point.y  = route->getEndPoint().y();
        msg.end_point.z  = route->getEndPoint().z();

        return msg;
    }

    bool RouteGeneratorWorker::abort_active_route_cb(cav_srvs::AbortActiveRouteRequest &req, cav_srvs::AbortActiveRouteResponse &resp)
    {
        // only make sense to abort when it is in route following state
        if(this->rs_worker_.get_route_state() == RouteStateWorker::RouteState::FOLLOWING)
        {
            this->rs_worker_.on_route_event(RouteStateWorker::RouteEvent::ROUTE_ABORTED);
            resp.error_status = cav_srvs::AbortActiveRouteResponse::NO_ERROR;
            publish_route_event(cav_msgs::RouteEvent::ROUTE_ABORTED);
            route_msg_ = cav_msgs::Route{};
        } else {
            // service call successed but there is not active route
            resp.error_status = cav_srvs::AbortActiveRouteResponse::NO_ACTIVE_ROUTE;
        }
        return true;
    }

    void RouteGeneratorWorker::pose_cb(const geometry_msgs::PoseStampedConstPtr& msg)
    {
        vehicle_pose_ = *msg;
        if(this->rs_worker_.get_route_state() == RouteStateWorker::RouteState::FOLLOWING) {
            // convert from pose stamp into lanelet basic 2D point
            current_loc_ = lanelet::BasicPoint2d(msg->pose.position.x, msg->pose.position.y);
            // get dt ct from world model
            carma_wm::TrackPos track(0.0, 0.0);
            try {
                track = this->world_model_->routeTrackPos(current_loc_);
            } catch (std::invalid_argument ex) {
                ROS_WARN_STREAM("Routing has finished but carma_wm has not receive it!");
                return;
            }
            auto current_lanelet = get_closest_lanelet_from_route_llts(current_loc_);
            auto lanelet_track = carma_wm::geometry::trackPos(current_lanelet, current_loc_);
            ll_id_ = current_lanelet.id();
            ll_crosstrack_distance_ = lanelet_track.crosstrack;
            ll_downtrack_distance_ = lanelet_track.downtrack;
            current_crosstrack_distance_ = track.crosstrack;
            current_downtrack_distance_ = track.downtrack;
            // Determine speed limit
            lanelet::Optional<carma_wm::TrafficRulesConstPtr> traffic_rules = world_model_->getTrafficRules();
            
            if (traffic_rules) 
            {
                auto laneletIterator = world_model_->getMap()->laneletLayer.find(ll_id_);
                if (laneletIterator != world_model_->getMap()->laneletLayer.end()) {
                    speed_limit_ = (*traffic_rules)->speedLimit(*laneletIterator).speedLimit.value();
                } 
                else 
                {
                    ROS_ERROR_STREAM("Failed to set the current speed limit. The lanelet_id: "
                        << ll_id_ << " could not be matched with a lanelet in the map. The previous speed limit of "
                        << speed_limit_ << " will be used.");
                }
                
            } 
            else 
            {
                ROS_ERROR_STREAM("Failed to set the current speed limit. Valid traffic rules object could not be built.");
            }
            // check if we left the seleted route by cross track error
            bool departed = crosstrack_error_check(msg, current_lanelet);
            if (departed)
                {
                    this->rs_worker_.on_route_event(RouteStateWorker::RouteEvent::ROUTE_DEPARTED);
                    publish_route_event(cav_msgs::RouteEvent::ROUTE_DEPARTED);
                }

            // check if we reached our destination be remaining down track distance
            auto end_point_3d = world_model_->getRoute()->getEndPoint();
            auto last_ll = world_model_->getRoute()->shortestPath().back();
            double end_point_downtrack = carma_wm::geometry::trackPos(last_ll, {end_point_3d.x(), end_point_3d.y()}).downtrack;
            double last_lanelet_downtrack = carma_wm::geometry::trackPos(last_ll, last_ll.centerline().back().basicPoint2d()).downtrack;
            
            double route_length_2d = world_model_->getRoute()->length2d() - (last_lanelet_downtrack - end_point_downtrack);
            if((current_downtrack_distance_ > route_length_2d - down_track_target_range_ && current_speed_ < epsilon_) || (current_downtrack_distance_ > route_length_2d))
            {
                this->rs_worker_.on_route_event(RouteStateWorker::RouteEvent::ROUTE_COMPLETED);
                publish_route_event(cav_msgs::RouteEvent::ROUTE_COMPLETED);
            }
        }
    }

    void RouteGeneratorWorker::twist_cb(const geometry_msgs::TwistStampedConstPtr& msg)
    {
        current_speed_ = msg->twist.linear.x;
    }

    void RouteGeneratorWorker::georeference_cb(const std_msgs::StringConstPtr& msg)
    {
        map_proj_ = msg->data;
    }

    void RouteGeneratorWorker::set_publishers(ros::Publisher route_event_pub, ros::Publisher route_state_pub, ros::Publisher route_pub,ros::Publisher route_marker_pub)
    {
        route_event_pub_ = route_event_pub;
        route_state_pub_ = route_state_pub;
        route_pub_ = route_pub;
        route_marker_pub_= route_marker_pub;
    }

    void RouteGeneratorWorker::set_ctdt_param(double ct_max_error, double dt_dest_range)
    {
        this->cross_track_max_ = ct_max_error;
        this->down_track_target_range_ = dt_dest_range;
    }

    void RouteGeneratorWorker::publish_route_event(uint8_t event_type)
    {
        route_event_queue.push(event_type);
    }
    
    lanelet::Optional<lanelet::routing::Route> RouteGeneratorWorker::reroute_after_route_invalidation(std::vector<lanelet::BasicPoint2d>& destination_points_in_map)
    {
        std::vector<lanelet::BasicPoint2d> destination_points_in_map_temp;
        
        for(const auto &i:destination_points_in_map) // Identify all route points that we have not yet passed
        {
            double destination_down_track=world_model_->routeTrackPos(i).downtrack;
            
            if( current_downtrack_distance_< destination_down_track)
            {
                destination_points_in_map_temp.push_back(i);
                ROS_DEBUG_STREAM("current_downtrack_distance_:" << current_downtrack_distance_);
                ROS_DEBUG_STREAM("destination_down_track:" << destination_down_track);
            }
        }  
        
        destination_points_in_map_ = destination_points_in_map_temp; // Update our route point list
        
        ROS_DEBUG_STREAM("New destination_points_in_map.size:" << destination_points_in_map_.size());

        auto route=routing(current_loc_, // Route from current location through future destinations
                            std::vector<lanelet::BasicPoint2d>(destination_points_in_map_.begin(), destination_points_in_map_.end() - 1),
                            destination_points_in_map_.back(),
                            world_model_->getMap(), world_model_->getMapRoutingGraph());

        return route;
    }

    bool RouteGeneratorWorker::spin_callback()
    {
        if(reroutingChecker()==true)
        {
           this->rs_worker_.on_route_event(RouteStateWorker::RouteEvent::ROUTE_INVALIDATION);
           publish_route_event(cav_msgs::RouteEvent::ROUTE_INVALIDATION);
           auto route = reroute_after_route_invalidation(destination_points_in_map_);

           // check if route successed
           if(!route)
            {
                ROS_ERROR_STREAM("Cannot find a route passing all destinations.");
                this->rs_worker_.on_route_event(RouteStateWorker::RouteEvent::ROUTE_GEN_FAILED);
                publish_route_event(cav_msgs::RouteEvent::ROUTE_GEN_FAILED);
                return true;
            }
            else if(check_for_duplicate_lanelets_in_shortest_path(route.get()))
            {
                ROS_ERROR_STREAM("At least one duplicate Lanelet ID occurs in the shortest path. Routing cannot be completed.");
                this->rs_worker_.on_route_event(RouteStateWorker::RouteEvent::ROUTE_GEN_FAILED);
                publish_route_event(cav_msgs::RouteEvent::ROUTE_GEN_FAILED);
                return true;
            }
            else
            {
                this->rs_worker_.on_route_event(RouteStateWorker::RouteEvent::ROUTE_STARTED);
                publish_route_event(cav_msgs::RouteEvent::ROUTE_STARTED);  
            }    
            route_msg_=compose_route_msg(route);
            route_msg_.is_rerouted = true;
            route_msg_.map_version = world_model_->getMapVersion();
            route_marker_msg_=compose_route_marker_msg(route);
            new_route_msg_generated_=true;
            new_route_marker_generated_=true;
        }
        
        // publish new route and set new route flag back to false
        if(new_route_msg_generated_ && new_route_marker_generated_)
        {
            route_pub_.publish(route_msg_);
            route_marker_pub_.publish(route_marker_msg_);
            new_route_msg_generated_ = false;
            new_route_marker_generated_ = false;
            route_msg_.is_rerouted = false;
        }
        // publish route state messsage if a route is selected
        if(route_msg_.route_name != "")
        {
            cav_msgs::RouteState state_msg;
            state_msg.header.stamp = ros::Time::now();
            state_msg.routeID = route_msg_.route_name;
            state_msg.cross_track = current_crosstrack_distance_;
            state_msg.down_track = current_downtrack_distance_;
            state_msg.lanelet_downtrack = ll_downtrack_distance_;            
            state_msg.state = this->rs_worker_.get_route_state();
            state_msg.lanelet_id = ll_id_;
            state_msg.speed_limit = speed_limit_;
            route_state_pub_.publish(state_msg);
        }
        // publish route event in order if any
        while(!route_event_queue.empty())
        {
            route_event_msg_.event = route_event_queue.front();
            route_event_pub_.publish(route_event_msg_);
            route_event_queue.pop();
        }
        return true; 
    }

    bool RouteGeneratorWorker::crosstrack_error_check(const geometry_msgs::PoseStampedConstPtr& msg, lanelet::ConstLanelet current)
    {
       lanelet::BasicPoint2d position;

        position.x()= msg->pose.position.x;
        position.y()= msg->pose.position.y;

        if(boost::geometry::within(position, current.polygon2d())) //If vehicle is inside current_lanelet, there is no crosstrack error
        {
            cte_count_ = 0;
            return false;
        }

        ROS_DEBUG_STREAM("LLt Polygon Dimensions1: " << current.polygon2d().front().x()<< ", "<< current.polygon2d().front().y());
        ROS_DEBUG_STREAM("LLt Polygon Dimensions2: " << current.polygon2d().back().x()<< ", "<< current.polygon2d().back().y());
        ROS_DEBUG_STREAM("Distance1: "<< boost::geometry::distance(position, current.polygon2d())<<" Crosstrack: "<< cross_track_dist );
    
        if (boost::geometry::distance(position, current.polygon2d()) > cross_track_dist) //Evaluate lanelet crosstrack distance from vehicle
            {
                cte_count_++;

                if(cte_count_ > cte_count_max_) //If the distance exceeds the crosstrack distance a certain number of times, report that the route has been departed
                    {
                        cte_count_ = 0;
                        return true;
                    }
                else 
                    return false;
            }
        else
            {
                cte_count_ = 0;
                return false;
            }
 
    }



    lanelet::ConstLanelet RouteGeneratorWorker::get_closest_lanelet_from_route_llts(lanelet::BasicPoint2d position)
    {
       double min = std::numeric_limits<double>::infinity();
        lanelet::ConstLanelet min_llt;
        for (auto i: route_llts)
         {
            double dist = boost::geometry::distance(position, i.polygon2d());
            if (dist < min)
            {
                min = dist;
                min_llt = i;
            }
     }
    return min_llt;
    }

    void RouteGeneratorWorker::set_CTE_dist(double cte_dist)
    {
        cross_track_dist = cte_dist;
    }

     void RouteGeneratorWorker::set_CTE_count_max(int cte_max)
    {
        cte_count_max_ = cte_max;

    }

    void RouteGeneratorWorker::addllt(lanelet::ConstLanelet llt)
    {
        route_llts.push_back(llt);
    }


}
<|MERGE_RESOLUTION|>--- conflicted
+++ resolved
@@ -162,22 +162,17 @@
                 return true;
             }
 
-<<<<<<< HEAD
-            // load destination points in ECEF frame
-            std::vector<tf2::Vector3> destination_points;
+            // load destination points in map frame
+            std::vector<lanelet::BasicPoint3d> destination_points;
             if(req.choice == cav_srvs::SetActiveRouteRequest::ROUTE_ID)
             {
-                destination_points = load_route_destinations_in_ecef(req.routeID);
+                destination_points = load_route_destinations_in_map_frame(req.routeID);
             }
             else if(req.choice == cav_srvs::SetActiveRouteRequest::DESTINATION_POINTS_ARRAY)
             {
-                destination_points = load_route_destinations_in_ecef(req.destination_points);
-            }
-
-=======
-            // load destination points in map frame
-            auto destination_points = load_route_destinations_in_map_frame(req.routeID);
->>>>>>> 00bb7e68
+                destination_points = load_route_destinations_in_map_frame(req.destination_points);
+            }
+
             // Check if route file are valid with at least one starting points and one destination points
             if(destination_points.size() < 1)
             {
@@ -315,43 +310,38 @@
         return false;
     }
 
-<<<<<<< HEAD
-    std::vector<tf2::Vector3> RouteGeneratorWorker::load_route_destinations_in_ecef(const std::vector<cav_msgs::Position3D>& destinations) const
-    {
-        std::vector<tf2::Vector3> destination_points;
-
+    std::vector<lanelet::BasicPoint3d> RouteGeneratorWorker::load_route_destinations_in_map_frame(const std::vector<cav_msgs::Position3D>& destinations) const
+    {
+        if (!map_proj_) {
+            throw std::invalid_argument("load_route_destinations_in_map_frame (using destination points array) before map projection was set");
+        }
+        
+        lanelet::projection::LocalFrameProjector projector(map_proj_.get().c_str()); // Build map projector
+
+        // Process each point in 'destinations'
+        std::vector<lanelet::BasicPoint3d> destination_points;
         for (const auto& destination : destinations)
         {
-            wgs84_utils::wgs84_coordinate coordinate;
-
-            // convert lon value in the range of [0, 360.0] degree and then into rad
-            coordinate.lon = 
-                (destination.longitude < 0 ? destination.longitude + 360.0 : destination.longitude) * DEG_TO_RAD;
-            // convert lat value in the range of [0, 360.0] degree and then into rad
-            coordinate.lat = 
-                (destination.latitude < 0 ? destination.latitude + 360.0 : destination.latitude) * DEG_TO_RAD;
+            lanelet::GPSPoint coordinate;
+            coordinate.lon = destination.longitude;
+            coordinate.lat = destination.latitude;
             
-            // Assign elevation if the point includes elevation
             if(destination.elevation_exists)
             {
-                coordinate.elevation = destination.elevation;
+                coordinate.ele = destination.elevation;
             }
             else
             {
-                coordinate.elevation = 0.0;
-            }
-
-            tf2::Quaternion no_rotation(0, 0, 0, 1);
-            destination_points.emplace_back(wgs84_utils::geodesic_to_ecef(coordinate, tf2::Transform(no_rotation)));
+                coordinate.ele = 0.0;
+            }
+
+            destination_points.emplace_back(projector.forward(coordinate));
         }
 
         return destination_points;
     }
 
-    std::vector<tf2::Vector3> RouteGeneratorWorker::load_route_destinations_in_ecef(const std::string& route_id) const
-=======
     std::vector<lanelet::BasicPoint3d> RouteGeneratorWorker::load_route_destinations_in_map_frame(const std::string& route_id) const 
->>>>>>> 00bb7e68
     {
         // compose full path of the route file
         std::string route_file_name = route_file_path_ + route_id + ".csv";
@@ -360,7 +350,7 @@
         std::vector<lanelet::BasicPoint3d> destination_points;
         
         if (!map_proj_) {
-            throw std::invalid_argument("load_route_destinations_in_map_frame before map projection was set");
+            throw std::invalid_argument("load_route_destinations_in_map_frame (using route_id) before map projection was set");
         }
         
         lanelet::projection::LocalFrameProjector projector(map_proj_.get().c_str()); // Build map projector
