--- conflicted
+++ resolved
@@ -97,17 +97,12 @@
   <remap from="/current_pose" to="$(optenv CARMA_LOCZ_NS)/current_pose"/>  
 
   <!-- Pure Pursuit Wrapper -->
-  
-<<<<<<< HEAD
   <include file="$(find pure_pursuit_wrapper)/launch/pure_pursuit_wrapper.launch">
 	  <arg name="vehicle_calibration_dir" value="$(arg vehicle_calibration_dir)"/>
   </include>
-=======
-  <include file="$(find pure_pursuit_wrapper)/launch/pure_pursuit_wrapper.launch" />
   
   <!-- Pure Pursuit Jerk Wrapper -->
   <include file="$(find pure_pursuit_jerk_wrapper)/launch/pure_pursuit_jerk_wrapper.launch" />
->>>>>>> 174a2a24
 
     <!-- Route Following Plugin -->
   <include file="$(find route_following_plugin)/launch/route_following_plugin.launch" />
