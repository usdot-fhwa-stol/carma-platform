#pragma once

/*
 * Copyright (C) 2019-2021 LEIDOS.
 *
 * Licensed under the Apache License, Version 2.0 (the "License"); you may not
 * use this file except in compliance with the License. You may obtain a copy of
 * the License at
 *
 * http://www.apache.org/licenses/LICENSE-2.0
 *
 * Unless required by applicable law or agreed to in writing, software
 * distributed under the License is distributed on an "AS IS" BASIS, WITHOUT
 * WARRANTIES OR CONDITIONS OF ANY KIND, either express or implied. See the
 * License for the specific language governing permissions and limitations under
 * the License.
 */

#include <exception>
#include <memory>
#include <tuple>
#include <lanelet2_core/LaneletMap.h>
#include <lanelet2_core/primitives/Area.h>
#include <lanelet2_core/primitives/Lanelet.h>
#include <lanelet2_core/primitives/Point.h>
#include <lanelet2_routing/Route.h>
#include <lanelet2_routing/RoutingGraph.h>
#include <lanelet2_traffic_rules/TrafficRules.h>
#include <lanelet2_core/utility/Optional.h>
#include <cav_msgs/RoadwayObstacle.h>
#include <cav_msgs/RoadwayObstacleList.h>
#include <cav_msgs/ExternalObject.h>
#include <cav_msgs/ExternalObjectList.h>
#include <lanelet2_extension/regulatory_elements/CarmaTrafficLight.h>
#include "TrackPos.h"

namespace carma_wm
{
// Helpful using declarations which are not defined by lanelet::routing module
using LaneletRoutePtr = std::shared_ptr<lanelet::routing::Route>;
using LaneletRouteConstPtr = std::shared_ptr<const lanelet::routing::Route>;
using LaneletRouteUPtr = std::unique_ptr<lanelet::routing::Route>;
using LaneletRouteUConstPtr = std::unique_ptr<const lanelet::routing::Route>;

using LaneletRoutingGraphPtr = std::shared_ptr<lanelet::routing::RoutingGraph>;
using LaneletRoutingGraphConstPtr = std::shared_ptr<const lanelet::routing::RoutingGraph>;
using LaneletRoutingGraphUPtr = std::unique_ptr<lanelet::routing::RoutingGraph>;
using LaneletRoutingGraphConstUPtr = std::unique_ptr<const lanelet::routing::RoutingGraph>;

using TrafficRulesConstPtr = std::shared_ptr<const lanelet::traffic_rules::TrafficRules>;
using TrafficRulesUConstPtr = std::unique_ptr<const lanelet::traffic_rules::TrafficRules>;

// Helpful enums for dividing lane into sections of interest.
enum LaneSection
{
  LANE_AHEAD,
  LANE_BEHIND,
  LANE_FULL
};

/*! \brief An interface which provides read access to the semantic map and route.
 *         This class is not thread safe. All units of distance are in meters
 *
 *  Utility functions are provided by this interface for functionality not present in the lanelet2 library such as
 *  computing downtrack and crosstrack distances or road curvatures.
 */
class WorldModel
{
public:
  /**
   * @brief Virtual destructor to ensure delete safety for pointers to implementing classes
   *
   */
  virtual ~WorldModel(){};

  /*! \brief Returns a pair of TrackPos, computed in 2d, of the provided area relative to the current route.
   *        The distance is based on the Area vertex with the smallest and largest downtrack distance
   *        This method overload is the most expensive of the routeTrackPos methods
   *
   * NOTE: The route definition used in this class contains discontinuities in the reference line at lane changes. It is
   * important to consider that when using route related functions.
   *
   * \param area The lanelet2 area which will have its distance computed
   *
   * \throws std::invalid_argument If the route is not yet loaded or the area does not contain vertices
   *
   * \return A pair where the first element contains the TrackPos area's earliest downtrack vertex and the second
   * element contains the area's latest downtrack point
   */
  virtual std::pair<TrackPos, TrackPos> routeTrackPos(const lanelet::ConstArea& area) const = 0;

  /*! \brief Returns the TrackPos, computed in 2d, of the provided lanelet relative to the current route.
   *        The distance is based on the first point in the lanelet centerline
   *
   * NOTE: The route definition used in this class contains discontinuities in the reference line at lane changes. It is
   * important to consider that when using route related functions.
   *
   * \param lanelet The lanelet2 lanelet which will have its distance computed
   *
   * \throws std::invalid_argument If the route is not yet loaded or the lanelet centerline cannot be found
   *
   * \return The TrackPos containing the downtrack and crosstrack location of the lanelet's first centerline point
   */
  virtual TrackPos routeTrackPos(const lanelet::ConstLanelet& lanelet) const = 0;

  /*! \brief Returns the TrackPos, computed in 2d, of the provided point relative to the current route
   *
   * NOTE: The route definition used in this class contains discontinuities in the reference line at lane changes. It is
   * important to consider that when using route related functions.
   *
   * \param point The lanelet2 point which will have its distance computed
   *
   * \throws std::invalid_argument If the route is not yet loaded
   *
   * \return The TrackPos of the point
   */
  virtual TrackPos routeTrackPos(const lanelet::BasicPoint2d& point) const = 0;

  /*! \brief Returns a list of lanelets which are part of the route and whose downtrack bounds exist within the provided
   * start and end distances. 
   *
   * \param start The starting downtrack for the query
   * \param end The ending downtrack for the query.
   * \param shortest_path_only If true the lanelets returned will be part of the route shortest path
   * param bounds_inclusive If true, the bounds are included so areas which end exactly at start or start exactly at end are
   * included. NOTE: Non-inclusive behavior toggled by !bounds_inclusive is not equivalent to a != check as it merely shrinks bounds
   * by 0.00001 to get new start and end distances. 
   *
   * \throws std::invalid_argument If the route is not yet loaded or if start > end
   *
   * \return A list of lanelets which contain regions that lie between start and end along the route. This function will
   * not return lanelets which are not part of the route
   */
  virtual std::vector<lanelet::ConstLanelet> getLaneletsBetween(double start, double end, bool shortest_path_only = false,
                                                                bool bounds_inclusive = true) const = 0;

  /*! \brief Samples the route centerline between the provided downtracks with the provided step size. 
   *         At lane changes the points should exhibit a discontinuous jump at the end of the initial lanelet
   *         to the end of the lane change lanelet as expected by the route definition. 
   *         Returned points are always inclusive of provided bounds, so the last step might be less than step_size. 
   * 
   *  NOTE: If start_downtrack == end_downtrack a single point is returned. 
   *        If the route is not set or the bounds lie outside the route an empty vector is returned.
   *        
   *        In the default implementation, this method has m * O(log n) complexity where n is the number of lane changes in the route + 1
   *        and m is the number of sampled points which is nominally 1 + ((start_downtrack - end_downtrack) / step_size). 
   *        Since the route is fixed for the duration of method execution this can generally be thought of as a linear complexity call dominated by m.
   * 
   *  \param start_downtrack The starting route downtrack to sample from in meters
   *  \param end_downtrack The ending downtrack to stop sampling at in meters
   *  \param step_size The sampling step size in meters.
   * 
   *  \return The sampled x,y points
   * 
   * NOTE: This method really needs clarification of behavior for lane changes.
   */
  virtual std::vector<lanelet::BasicPoint2d> sampleRoutePoints(double start_downtrack, double end_downtrack,
                                                               double step_size) const = 0;

  /*! \brief Converts a route track position into a map frame cartesian point.
   *
   *  \param route_pos The TrackPos to convert to and x,y point. This position should be relative to the route
   * 
   *  \return If the provided downtrack position is not within the route bounds or the route is not set then boost::none
   *  is returned. Otherwise the point is converted to x,y. 
   * 
   *  NOTE: This method will run faster if the crosstrack is unset or set to 0. 
   *        The default implementation lookup has complexity O(log n) where n is the number of lane changes is a route + 1
   *
   */
  virtual boost::optional<lanelet::BasicPoint2d> pointFromRouteTrackPos(const TrackPos& route_pos) const = 0;

  /*! \brief Get a pointer to the current map. If the underlying map has changed the pointer will also need to be
   * reacquired
   *
   * \return Shared pointer to underlying lanelet map. Pointer will return false on boolean check if no map is loaded
   */
  virtual lanelet::LaneletMapConstPtr getMap() const = 0;

  /*! \brief Get a pointer to the current route. If the underlying route has changed the pointer will also need to be
   * reacquired
   *
   * \return Shared pointer to underlying lanelet route. Pointer will return false on boolean check if no route or map
   * is loaded
   */
  virtual LaneletRouteConstPtr getRoute() const = 0;

  /*! \brief Get trackpos of the end of route point relative to the route
   *
   * \return Trackpos
   */
  virtual TrackPos getRouteEndTrackPos() const = 0;

  /*! \brief Get a pointer to the routing graph for the current map. If the underlying map has changed the pointer will
   * also need to be reacquired
   *
   * \return Shared pointer to underlying lanelet route graph. Pointer will return false on boolean check if no map is
   * loaded
   */
  virtual LaneletRoutingGraphConstPtr getMapRoutingGraph() const = 0;

  /*! \brief Get most recent roadway objects - all objects on the road detected by perception stack.
   *
   * \return Vector list of RoadwayObstacle which are lanelet compatible. Empty vector if no object found.
   */
  virtual std::vector<cav_msgs::RoadwayObstacle> getRoadwayObjects() const = 0;

  /*! \brief Get a pointer to the traffic rules object used internally by the world model and considered the carma
   * system default
   *
   * \param participant The lanelet participant to return the traffic rules object for. Defaults to a generic vehicle
   *
   * \return Optional Shared pointer to an intialized traffic rules object which is used by carma. Optional is false if
   * no rule set is available for the requested participant.
   */
  virtual lanelet::Optional<TrafficRulesConstPtr>
  getTrafficRules(const std::string& participant = lanelet::Participants::Vehicle) const = 0;

  /**
   * \brief Converts an ExternalObject in a RoadwayObstacle by mapping its position onto the semantic map. Can also be
   * used to determine if the object is on the roadway
   *
   * \param object the external object to convert
   *
   * \throw std::invalid_argument if the map is not set or contains no lanelets
   *
   * \return An optional RoadwayObstacle message created from the provided object. If the external object is not on the
   * roadway then the optional will be empty.
   */
  virtual lanelet::Optional<cav_msgs::RoadwayObstacle>
  toRoadwayObstacle(const cav_msgs::ExternalObject& object) const = 0;

  /**
   * \brief Gets the a lanelet the object is currently on determined by its position on the semantic map. If it's
   * across multiple lanelets, get the closest one
   *
   * \param object the external object to get the lanelet of
   *
   * \throw std::invalid_argument if the map is not set or contains no lanelets
   *
   * \return An optional lanelet primitive that is on the semantic map. If the external object is not on the
   * roadway then the optional will be empty.
   */

  virtual lanelet::Optional<lanelet::Lanelet> getIntersectingLanelet(const cav_msgs::ExternalObject& object) const = 0;

  /**
   * \brief Gets all roadway objects currently in the same lane as the given lanelet
   *
   * \param lanelet the lanelet that is part of the continuous lane
   * \param section either of LANE_AHEAD, LANE_BEHIND, LANE_FULL each including the current lanelet
   *
   * \throw std::invalid_argument if the map is not set, contains no lanelets, or if the given
   * lanelet is not on the current semantic map, or lane section input is not of the three
   *
   * \return A vector of RoadwayObstacle objects that is on the current lane.
   * Return empty vector if there is no objects on current lane or the road
   */

  virtual std::vector<cav_msgs::RoadwayObstacle> getInLaneObjects(const lanelet::ConstLanelet& lanelet,
                                                                  const LaneSection& section = LANE_AHEAD) const = 0;

  /**
   * \brief Gets Cartesian distance to the closest object on the same lane as the given point
   *
   * \param object_center the point to measure the distance from
   *
   * \throw std::invalid_argument if the map is not set, contains no lanelets, or the given point
   * is not on the current semantic map
   *
   * \return An optional Cartesian distance in double to the closest in lane object. Return empty if there is no objects
   * on current lane or the road
   */
  virtual lanelet::Optional<double> distToNearestObjInLane(const lanelet::BasicPoint2d& object_center) const = 0;

  /**
   * \brief Gets Downtrack distance to AND copy of the closest object AHEAD on the same lane as the given point. Also
   * returns crosstrack distance relative to that object. Plus downtrack if the object is ahead along the lane, and also
   * plus crosstrack if the object is to the right relative to the reference line that crosses given object_center and
   * is parallel to the centerline of the lane.
   *
   * \param object_center the point to measure the distance from
   *
   * \throw std::invalid_argument if the map is not set, contains no lanelets, or the given point
   * is not on the current semantic map
   *
   * \return An optional tuple of <TrackPos, cav_msgs::RoadwayObstacle> to the closest in lane object AHEAD. Return
   * empty if there is no objects on current lane or the road
   */
  virtual lanelet::Optional<std::tuple<TrackPos, cav_msgs::RoadwayObstacle>>
  nearestObjectAheadInLane(const lanelet::BasicPoint2d& object_center) const = 0;

  /**
   * \brief Gets Downtrack distance to AND copy of the closest object BEHIND on the same lane as the given point. Also
   * returns crosstrack distance relative to that object. Plus downtrack if the object is ahead along the lane, and also
   * plus crosstrack if the object is to the right relative to the reference line that crosses given object_center and
   * is parallel to the centerline of the lane.
   *
   * \param object_center the point to measure the distance from
   *
   * \throw std::invalid_argument if the map is not set, contains no lanelets, or the given point
   * is not on the current semantic map
   *
   * \return An optional tuple of <TrackPos, cav_msgs::RoadwayObstacle> to the closest in lane object BEHIND. Return
   * empty if there is no objects on current lane or the road
   */
  virtual lanelet::Optional<std::tuple<TrackPos, cav_msgs::RoadwayObstacle>>
  nearestObjectBehindInLane(const lanelet::BasicPoint2d& object_center) const = 0;

  /**
   * \brief Gets the specified lane section achievable without lane change, sorted from the start, that includes the
   * given lanelet
   *
   * \param lanelet the lanelet to get the full lane of
   * \param section either of LANE_AHEAD, LANE_BEHIND, LANE_FULL each including the current lanelet
   *
   * \throw std::invalid_argument if the map is not set, contains no lanelets, or the given lanelet
   * is not on the current semantic map, or lane section input is not of the three
   *
   * \return An optional vector of ConstLanalet. Returns at least the vector of given lanelet if no other is found
   */
  virtual std::vector<lanelet::ConstLanelet> getLane(const lanelet::ConstLanelet& lanelet,
                                                     const LaneSection& section = LANE_AHEAD) const = 0;

  /**
   * \brief Gets the underlying lanelet, given the cartesian point on the map
   *
   * \param point Cartesian point to check the corressponding lanelet
   * \param n     Number of lanelets to return. Default is 10. As there could be many lanelets overlapping.
   * \throw std::invalid_argument if the map is not set, contains no lanelets
   *
   * \return vector of underlying lanelet, empty vector if it is not part of any lanelet
   */
  virtual std::vector<lanelet::Lanelet> getLaneletsFromPoint(const lanelet::BasicPoint2d& point,
                                                             const unsigned int n) const = 0;

    /**
   * \brief  Return a list of traffic lights/intersections along the current route.  
   * The traffic lights along a route and the next traffic light ahead of us on the route specifically, 
   * so a sorted list (by downtrack distance) of traffic lights on the route ahead of us thus eliminating those behind the vehicle.
   *
   * \param loc location
   * \throw std::invalid_argument if the map is not set, contains no lanelets, or route is not set
   *
   * \return list of traffic lights along the current route
   */
<<<<<<< HEAD
  virtual std::vector<lanelet::CarmaTrafficLightPtr> predictTrafficLight(const lanelet::BasicPoint2d& loc) const = 0;
=======
  virtual std::vector<lanelet::CarmaTrafficLightPtr> getLightsAlongRoute(const lanelet::BasicPoint2d& loc) const = 0;
>>>>>>> 5842c022

  /**
   * \brief Returns a monotonically increasing version number which represents the version stamp of the map geometry data
   *        It is possible for the non-geometric aspects of the map to change without this value increasing.
   * 
   * \return map version
   */ 
  virtual size_t getMapVersion() const = 0;
};

// Helpful using declarations for carma_wm classes
using WorldModelConstPtr = std::shared_ptr<const WorldModel>;
}  // namespace carma_wm<|MERGE_RESOLUTION|>--- conflicted
+++ resolved
@@ -344,11 +344,7 @@
    *
    * \return list of traffic lights along the current route
    */
-<<<<<<< HEAD
-  virtual std::vector<lanelet::CarmaTrafficLightPtr> predictTrafficLight(const lanelet::BasicPoint2d& loc) const = 0;
-=======
   virtual std::vector<lanelet::CarmaTrafficLightPtr> getLightsAlongRoute(const lanelet::BasicPoint2d& loc) const = 0;
->>>>>>> 5842c022
 
   /**
    * \brief Returns a monotonically increasing version number which represents the version stamp of the map geometry data
