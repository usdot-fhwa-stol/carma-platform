--- conflicted
+++ resolved
@@ -94,7 +94,6 @@
             return maneuvers;
         }
 
-<<<<<<< HEAD
         lanelet::ConstLanelet current_lanelet;
         int last_lanelet_index = -1;
         for (auto llt : current_lanelets)
@@ -132,9 +131,6 @@
             updateCurrentStatus(req.prior_plan.maneuvers.back(),speed_progress,current_progress,end_lanelet);
             last_lanelet_index = findLaneletIndexFromPath(end_lanelet,shortest_path);
         }
-=======
-        maneuvers.reserve(route_shortest_path.size());
->>>>>>> 52bd55a1
 
         double route_length = wm_->getRouteEndTrackPos().downtrack;
         double start_dist = 0.0;
@@ -164,7 +160,6 @@
             
             if (isLaneChangeNeeded(following_lanelets, route_shortest_path[shortest_path_index + 1].id()))
             {
-<<<<<<< HEAD
                 //calculate required distance for lane change
                 double longl_travel_dist = (target_speed*(LANE_CHANGE_TIME_MAX + buffer_lanechange_time_));
                 double lane_change_start_dist;                             
@@ -191,10 +186,6 @@
                upcoming_lane_change_status_msg_=ComposeLaneChangeStatus(lane_change_start_dist,shortest_path[last_lanelet_index],shortest_path[last_lanelet_index+1],current_downtrack);   
                 
                 ++last_lanelet_index;
-=======
-                maneuvers.push_back(composeLaneChangeManeuverMessage(start_dist, end_dist, start_speed, target_speed_in_lanelet, route_shortest_path[shortest_path_index].id(), route_shortest_path[shortest_path_index + 1].id()));
-                ++shortest_path_index; //Since lane change covers 2 lanelets - skip planning for the next lanelet
->>>>>>> 52bd55a1
             }
             else
             {
@@ -262,7 +253,6 @@
         return true;
     }
 
-<<<<<<< HEAD
      cav_msgs::UpcomingLaneChangeStatus RouteFollowingPlugin::ComposeLaneChangeStatus(double lane_change_start_dist,lanelet::ConstLanelet starting_lanelet,lanelet::ConstLanelet ending_lanelet,double current_downtrack)
     {
 
@@ -313,25 +303,6 @@
     }
     
     void RouteFollowingPlugin::twist_cd(const geometry_msgs::TwistStampedConstPtr& msg)
-=======
-    ros::Duration RouteFollowingPlugin::getManeuverDuration(cav_msgs::Maneuver &maneuver, double epsilon) const
-    {
-        double maneuver_start_speed = GET_MANEUVER_PROPERTY(maneuver, start_speed);
-        double manever_end_speed = GET_MANEUVER_PROPERTY(maneuver, end_speed);
-        double cur_plus_target = maneuver_start_speed + manever_end_speed;
-        if(cur_plus_target < epsilon){
-            throw std::invalid_argument("Maneuver start and ending speed is zero");
-        }
-        ros::Duration duration;
-        double maneuver_start_dist = GET_MANEUVER_PROPERTY(maneuver, start_dist);
-        double maneuver_end_dist = GET_MANEUVER_PROPERTY(maneuver, end_dist);
-        duration = ros::Duration((maneuver_end_dist - maneuver_start_dist) / (0.5 * cur_plus_target));
-
-        return duration;
-    }
-
-    void RouteFollowingPlugin::updateTimeProgress(std::vector<cav_msgs::Maneuver> &maneuvers, ros::Time start_time) const
->>>>>>> 52bd55a1
     {
         ros::Time time_progress = start_time;
         ros::Time prev_time = time_progress;
