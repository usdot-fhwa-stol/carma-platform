<?xml version="1.0"?>
<!--
  Copyright (C) 2018-2022 LEIDOS.

  Licensed under the Apache License, Version 2.0 (the "License"); you may not
  use this file except in compliance with the License. You may obtain a copy of
  the License at

  http://www.apache.org/licenses/LICENSE-2.0

  Unless required by applicable law or agreed to in writing, software
  distributed under the License is distributed on an "AS IS" BASIS, WITHOUT
  WARRANTIES OR CONDITIONS OF ANY KIND, either express or implied. See the
  License for the specific language governing permissions and limitations under
  the License.
-->
<!--
	Launch file for launching the nodes in the CARMA guidance stack
-->
<launch>


  <!-- Arguments -->
  <arg name="route_file_folder" default="$(find carma)/routes" doc="Path of folder containing routes to load"/>
  <arg name="vehicle_calibration_dir" default="$(find carma)../../CARMAVehicleCalibration/development/vehicle" doc="The directory continaing vehicle calibration type parameters"/>
  <arg name="enable_guidance_plugin_validator" default="false" doc="Flag indicating whether the Guidance Plugin Validator node will actively validate guidance strategic, tactical, and control plugins"/>
  <arg name="strategic_plugins_to_validate" default="[]" doc="List of String: Guidance Strategic Plugins that will be validated by the Guidance Plugin Validator Node if enabled"/>
  <arg name="tactical_plugins_to_validate" default="[]" doc="List of String: Guidance Tactical Plugins that will be validated by the Guidance Plugin Validator Node if enabled"/>
  <arg name="control_plugins_to_validate" default="[]" doc="List of String: Guidance Control Plugins that will be validated by the Guidance Plugin Validator Node if enabled"/>

  <!-- Remap topics from external packages -->
  <remap from="bsm" to="$(optenv CARMA_MSG_NS)/outgoing_bsm"/>
  <remap from="bsm_outbound" to="$(optenv CARMA_MSG_NS)/bsm_outbound"/>
  <remap from="incoming_map" to="$(optenv CARMA_MSG_NS)/incoming_map"/>
  <remap from="incoming_spat" to="$(optenv CARMA_MSG_NS)/incoming_spat"/>
  <remap from="outgoing_mobility_operation" to="$(optenv CARMA_MSG_NS)/outgoing_mobility_operation"/>
  <remap from="outgoing_mobility_request" to="$(optenv CARMA_MSG_NS)/outgoing_mobility_request"/>
  <remap from="outgoing_mobility_response" to="$(optenv CARMA_MSG_NS)/outgoing_mobility_response"/>
  <remap from="incoming_mobility_response" to="$(optenv CARMA_MSG_NS)/incoming_mobility_response"/>

  <remap from="heading" to="$(optenv CARMA_INTR_NS)/gnss/heading_raw"/>
  <remap from="nav_sat_fix" to="$(optenv CARMA_INTR_NS)/gnss/fix_raw"/>
  <remap from="velocity" to="$(optenv CARMA_INTR_NS)/gnss/vel_raw"/>
  
  <remap from="/republish/cmd_lateral" to="$(optenv CARMA_INTR_NS)/controller/cmd_lateral"/>
  <remap from="/republish/cmd_longitudinal_effort" to="$(optenv CARMA_INTR_NS)/controller/cmd_longitudinal_effort"/>
  <remap from="/republish/cmd_speed" to="$(optenv CARMA_INTR_NS)/controller/cmd_speed"/>
  <remap from="robot_enabled" to="$(optenv CARMA_INTR_NS)/controller/robot_enabled"/>
  <remap from="robot_status" to="$(optenv CARMA_INTR_NS)/controller/robot_status"/>
  <remap from="/controller/cmd_lateral" to="$(optenv CARMA_INTR_NS)/controller/cmd_lateral"/>
  <remap from="/controller/cmd_longitudinal_effort" to="$(optenv CARMA_INTR_NS)/controller/cmd_longitudinal_effort"/>
  <remap from="/controller/cmd_speed" to="$(optenv CARMA_INTR_NS)/controller/cmd_speed"/>
  <remap from="enable_robotic" to="$(optenv CARMA_INTR_NS)/controller/enable_robotic"/>
  <remap from="vehicle_status" to="$(optenv CARMA_INTR_NS)/vehicle_status"/>

  <remap from="ui_instructions" to="$(optenv CARMA_UI_NS)/ui_instructions"/>

  <remap from="get_transform" to="$(optenv CARMA_TF_NS)/get_transform"/>

  <!-- TODO Look into if there is a better way for handling global prameters -->
  <remap from="~vehicle_id" to="/vehicle_id"/> 
  <remap from="vehicle_state_machine_type" to="/vehicle_state_machine_type"/> 
  <remap from="vehicle_length" to="/vehicle_length"/> 
  <remap from="vehicle_width" to="/vehicle_width"/> 

  <remap from="system_alert" to="/system_alert"/>

  <remap from="/base/lane_waypoints_raw" to="base/lane_waypoints_raw"/> 
  <remap from="/based/lane_waypoints_raw" to="base/lane_waypoints_raw"/>      
  <remap from="/lane_waypoints_array" to="lane_waypoints_array"/>
  <remap from="/traffic_waypoints_array" to="traffic_waypoints_array"/>
  <remap from="/red_waypoints_array" to="red_waypoints_array"/>
  <remap from="/green_waypoints_array" to="green_waypoints_array"/>
  <remap from="trajectory" to="plan_trajectory"/>

  <remap from="georeference" to="$(optenv CARMA_LOCZ_NS)/map_param_loader/georeference"/>
  <remap from="current_pose" to="$(optenv CARMA_LOCZ_NS)/current_pose"/>
  <remap from="current_velocity" to="$(optenv CARMA_INTR_NS)/vehicle/twist"/>
  <remap from="controller/enable_robotic" to="$(optenv CARMA_INTR_NS)/controller/enable_robotic"/>

  <remap from="guidance_state" to="$(optenv CARMA_GUIDE_NS)/state"/>
  <remap from="maneuver_plan" to="$(optenv CARMA_GUIDE_NS)/final_maneuver_plan"/>

  <remap from="semantic_map" to="$(optenv CARMA_ENV_NS)/semantic_map"/>
  <remap from="map_update" to="$(optenv CARMA_ENV_NS)/map_update"/>
  <remap from="roadway_objects" to="$(optenv CARMA_ENV_NS)/roadway_objects"/>
  <remap from="incoming_spat" to="$(optenv CARMA_MSG_NS)/incoming_spat"/>

  <remap from="/vehicle_status" to="$(optenv CARMA_INTR_NS)/vehicle_status"/>
  <remap from="/current_pose" to="$(optenv CARMA_LOCZ_NS)/current_pose"/>  

  <!-- Twist Filter -->
  <group>
    <remap from="/accel_cmd" to="accel_cmd"/>
    <remap from="/brake_cmd" to="brake_cmd"/>
    <remap from="/ctrl_cmd" to="ctrl_cmd"/>
    <remap from="/decision_maker/state" to="decision_maker/state"/>
    <remap from="/gear_cmd" to="gear_cmd"/>
    <remap from="/twist_cmd" to="twist_cmd"/>
    <remap from="/lamp_cmd" to="lamp_cmd"/>
    <remap from="/mode_cmd" to="mode_cmd"/>
    <remap from="/remote_cmd" to="remote_cmd"/>
    <remap from="/steer_cmd" to="steer_cmd"/>
    <remap from="/ctrl_mode" to="ctrl_mode"/>
    <remap from="/emergency_stop" to="emergency_stop"/>
    <remap from="/state_cmd" to="state_cmd"/>
    <remap from="/vehicle_cmd" to="$(optenv CARMA_INTR_NS)/vehicle_cmd"/>
    <!-- Parameter Remapping -->
    <remap from="vehicle_model_wheelbase" to="/vehicle_wheel_base"/>
    <remap from="~lateral_accel_limit" to="/vehicle_lateral_accel_limit"/>
    <remap from="~lateral_jerk_limit" to="/vehicle_lateral_jerk_limit"/>
    <remap from="~longitudinal_velocity_limit" to="/config_speed_limit"/>
    <remap from="~longitudinal_accel_limit" to="/vehicle_acceleration_limit"/>

    <include file="$(find twist_filter)/launch/twist_filter.launch">
        <arg name="lowpass_gain_linear_x" value="0.1"/>
        <arg name="lowpass_gain_steering_angle" value="0.1"/>
    </include>
  </group>

  <!-- Planning Stack -->
<<<<<<< HEAD
=======
  <group ns="plugins">
>>>>>>> bba6a4be

    <!-- Remappings for common topics to move out of the plugin namespace -->
    <remap from="route" to="$(optenv CARMA_GUIDE_NS)/route"/>
    <remap from="plugin_discovery" to="$(optenv CARMA_GUIDE_NS)/plugin_discovery"/>
    <remap from="ctrl_raw" to="$(optenv CARMA_GUIDE_NS)/ctrl_raw"/>
    <remap from="twist_raw" to="$(optenv CARMA_GUIDE_NS)/twist_raw"/>

    <!-- Pure Pursuit Wrapper -->
    <include file="$(find pure_pursuit_wrapper)/launch/pure_pursuit_wrapper.launch">
      <arg name="vehicle_calibration_dir" value="$(arg vehicle_calibration_dir)"/>
    </include>

      <!-- Route Following Plugin -->
    <group>
      <remap from="upcoming_lane_change_status" to="$(optenv CARMA_GUIDE_NS)/upcoming_lane_change_status"/>
      <remap from="upcoming_lane_change_status" to="$(optenv CARMA_GUIDE_NS)/upcoming_lane_change_status"/>
      <include file="$(find route_following_plugin)/launch/route_following_plugin.launch" />
    </group>

    <!-- Platooning Control Plugin -->
    <include file="$(find platoon_control)/launch/platoon_control.launch" />

    <!-- Platooning Control IHP Plugin -->
    <include file="$(find platoon_control_ihp)/launch/platoon_control_ihp.launch" />
    
    <!-- Inlanecruising Plugin -->
    <group>
      <remap from="final_waypoints" to="base_waypoints"/>
      <include file="$(find inlanecruising_plugin)/launch/inlanecruising_plugin.launch" />
    </group>

    <!-- Platooning Tactical Plugin -->
    <group>
      <remap from="final_waypoints" to="base_waypoints"/>
      <include file="$(find platooning_tactical_plugin)/launch/platooning_tactical_plugin.launch" />
    </group>
    
      <!-- StopandWait Plugin -->
    <group>
      <include file="$(find stop_and_wait_plugin)/launch/stop_and_wait_plugin.launch" />
    </group>

    <!-- Cooperative lanechange -->
    <group>
      <remap from="incoming_mobility_response" to="$(optenv CARMA_MSG_NS)/incoming_mobility_response"/>
      <include file = "$(find cooperative_lanechange)/launch/cooperative_lanechange.launch"/>
    </group>

    <!-- Yield Plugin -->
    <group>
      <remap from="incoming_mobility_request" to="$(optenv CARMA_MSG_NS)/incoming_mobility_request"/>
      <include file = "$(find yield_plugin)/launch/yield_plugin.launch"/>
    </group>

    <!-- Platoon Strategic Plugin -->
    <!-- <group>
      <remap from="incoming_mobility_response" to="$(optenv CARMA_MSG_NS)/incoming_mobility_response"/>
      <remap from="incoming_mobility_request" to="$(optenv CARMA_MSG_NS)/incoming_mobility_request"/>
      <remap from="incoming_mobility_operation" to="$(optenv CARMA_MSG_NS)/incoming_mobility_operation"/>
      <include file = "$(find platoon_strategic)/launch/platoon_strategic.launch"/>
    </group> -->

    <!-- Platoon Strategic IHP Plugin -->
    <group>
      <remap from="incoming_mobility_response" to="$(optenv CARMA_MSG_NS)/incoming_mobility_response"/>
      <remap from="incoming_mobility_request" to="$(optenv CARMA_MSG_NS)/incoming_mobility_request"/>
      <remap from="incoming_mobility_operation" to="$(optenv CARMA_MSG_NS)/incoming_mobility_operation"/>
      <include file = "$(find platoon_strategic_ihp)/launch/platoon_strategic_ihp.launch"/>
    </group>

    <!-- Intersection Transit Maneuvering Plugin-->
    <group>
      <include file = "$(find intersection_transit_maneuvering)/launch/intersection_transit_maneuvering.launch"/>
    </group>

    <!-- Stop Controlled Intersection Strategic Plugin -->
    <group>
      <remap from="outgoing_mobility_operation" to="$(optenv CARMA_MSG_NS)/outgoing_mobility_operation"/>
      <remap from="incoming_mobility_operation" to="$(optenv CARMA_MSG_NS)/incoming_mobility_operation"/>
      <include file="$(find sci_strategic_plugin)/launch/sci_strategic_plugin.launch" />
    </group>

    <!-- Light Controlled Intersection Strategic Plugin -->
    <group>
      <remap from="incoming_mobility_operation" to="$(optenv CARMA_MSG_NS)/incoming_mobility_operation"/>
      <include file="$(find lci_strategic_plugin)/launch/lci_strategic_plugin.launch" />
    </group>

    <!-- Stop Controlled Intersection Tactical Plugin -->
    <include file="$(find stop_controlled_intersection_tactical_plugin)/launch/stop_controlled_intersection_tactical_plugin.launch" />

    <!-- Light Controlled Intersection Tactical Plugin -->
    <include file="$(find light_controlled_intersection_tactical_plugin)/launch/light_controlled_intersection_tactical_plugin.launch" />

  </group>

  <!-- Trajectory Plan Speed Visualizer -->
  <group>
    <include file="$(find trajectory_visualizer)/launch/trajectory_visualizer.launch" />
  </group>

  <!-- Port Drayage Plugin -->
  <group>
    <remap from="outgoing_mobility_operation" to="$(optenv CARMA_MSG_NS)/outgoing_mobility_operation"/>
    <remap from="incoming_mobility_operation" to="$(optenv CARMA_MSG_NS)/incoming_mobility_operation"/>
    <remap from="route_event" to="$(optenv CARMA_GUIDE_NS)/route_event"/>
    <include file="$(find port_drayage_plugin)/launch/port_drayage_plugin.launch" />
  </group>
    
  <!-- Guidance Plugin Validator -->
  <group>
    <remap from="plugin_discovery" to="$(optenv CARMA_GUIDE_NS)/plugin_discovery"/>
    <include file="$(find guidance_plugin_validator)/launch/guidance_plugin_validator.launch">
      <arg name="enable_guidance_plugin_validator" value="$(arg enable_guidance_plugin_validator)"/>
      <arg name="strategic_plugins_to_validate" value="$(arg strategic_plugins_to_validate)"/>
      <arg name="tactical_plugins_to_validate" value="$(arg tactical_plugins_to_validate)"/>
      <arg name="control_plugins_to_validate" value="$(arg control_plugins_to_validate)"/>
    </include>
  </group>

</launch><|MERGE_RESOLUTION|>--- conflicted
+++ resolved
@@ -119,10 +119,7 @@
   </group>
 
   <!-- Planning Stack -->
-<<<<<<< HEAD
-=======
   <group ns="plugins">
->>>>>>> bba6a4be
 
     <!-- Remappings for common topics to move out of the plugin namespace -->
     <remap from="route" to="$(optenv CARMA_GUIDE_NS)/route"/>
