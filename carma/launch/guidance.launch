<?xml version="1.0"?>
<!--
  Copyright (C) 2018-2021 LEIDOS.

  Licensed under the Apache License, Version 2.0 (the "License"); you may not
  use this file except in compliance with the License. You may obtain a copy of
  the License at

  http://www.apache.org/licenses/LICENSE-2.0

  Unless required by applicable law or agreed to in writing, software
  distributed under the License is distributed on an "AS IS" BASIS, WITHOUT
  WARRANTIES OR CONDITIONS OF ANY KIND, either express or implied. See the
  License for the specific language governing permissions and limitations under
  the License.
-->
<!--
	Launch file for launching the nodes in the CARMA guidance stack
-->
<launch>


  <!-- Arguments -->
  <arg name="route_file_folder" default="$(find carma)/routes" doc="Path of folder containing routes to load"/>
  <arg name="vehicle_calibration_dir" default="$(find carma)../../CARMAVehicleCalibration/development/vehicle" doc="The directory continaing vehicle calibration type parameters"/>
  <arg name="enable_guidance_plugin_validator" default="false" doc="Flag indicating whether the Guidance Plugin Validator node will actively validate guidance strategic, tactical, and control plugins"/>
  <arg name="strategic_plugins_to_validate" default="[]" doc="List of String: Guidance Strategic Plugins that will be validated by the Guidance Plugin Validator Node if enabled"/>
  <arg name="tactical_plugins_to_validate" default="[]" doc="List of String: Guidance Tactical Plugins that will be validated by the Guidance Plugin Validator Node if enabled"/>
  <arg name="control_plugins_to_validate" default="[]" doc="List of String: Guidance Control Plugins that will be validated by the Guidance Plugin Validator Node if enabled"/>

  <!-- Remap topics from external packages -->
  <remap from="bsm" to="$(optenv CARMA_MSG_NS)/outgoing_bsm"/>
  <remap from="bsm_outbound" to="$(optenv CARMA_MSG_NS)/bsm_outbound"/>
  <remap from="incoming_map" to="$(optenv CARMA_MSG_NS)/incoming_map"/>
  <remap from="incoming_spat" to="$(optenv CARMA_MSG_NS)/incoming_spat"/>
  <remap from="outgoing_mobility_operation" to="$(optenv CARMA_MSG_NS)/outgoing_mobility_operation"/>
  <remap from="outgoing_mobility_request" to="$(optenv CARMA_MSG_NS)/outgoing_mobility_request"/>
  <remap from="outgoing_mobility_response" to="$(optenv CARMA_MSG_NS)/outgoing_mobility_response"/>
  <remap from="incoming_mobility_response" to="$(optenv CARMA_MSG_NS)/incoming_mobility_response"/>

  <remap from="heading" to="$(optenv CARMA_INTR_NS)/gnss/heading_raw"/>
  <remap from="nav_sat_fix" to="$(optenv CARMA_INTR_NS)/gnss/fix_raw"/>
  <remap from="velocity" to="$(optenv CARMA_INTR_NS)/gnss/vel_raw"/>
  
  <remap from="/republish/cmd_lateral" to="$(optenv CARMA_INTR_NS)/controller/cmd_lateral"/>
  <remap from="/republish/cmd_longitudinal_effort" to="$(optenv CARMA_INTR_NS)/controller/cmd_longitudinal_effort"/>
  <remap from="/republish/cmd_speed" to="$(optenv CARMA_INTR_NS)/controller/cmd_speed"/>
  <remap from="robot_enabled" to="$(optenv CARMA_INTR_NS)/controller/robot_enabled"/>
  <remap from="robot_status" to="$(optenv CARMA_INTR_NS)/controller/robot_status"/>
  <remap from="/controller/cmd_lateral" to="$(optenv CARMA_INTR_NS)/controller/cmd_lateral"/>
  <remap from="/controller/cmd_longitudinal_effort" to="$(optenv CARMA_INTR_NS)/controller/cmd_longitudinal_effort"/>
  <remap from="/controller/cmd_speed" to="$(optenv CARMA_INTR_NS)/controller/cmd_speed"/>
  <remap from="enable_robotic" to="$(optenv CARMA_INTR_NS)/controller/enable_robotic"/>
  <remap from="vehicle_status" to="$(optenv CARMA_INTR_NS)/vehicle_status"/>

  <remap from="ui_instructions" to="$(optenv CARMA_UI_NS)/ui_instructions"/>

  <remap from="get_transform" to="$(optenv CARMA_TF_NS)/get_transform"/>

  <!-- TODO Look into if there is a better way for handling global prameters -->
  <remap from="~vehicle_id" to="/vehicle_id"/> 
  <remap from="vehicle_state_machine_type" to="/vehicle_state_machine_type"/> 
  <remap from="vehicle_length" to="/vehicle_length"/> 
  <remap from="vehicle_width" to="/vehicle_width"/> 

  <remap from="system_alert" to="/system_alert"/>

  <remap from="/base/lane_waypoints_raw" to="base/lane_waypoints_raw"/> 
  <remap from="/based/lane_waypoints_raw" to="base/lane_waypoints_raw"/>      
  <remap from="/lane_waypoints_array" to="lane_waypoints_array"/>
  <remap from="/traffic_waypoints_array" to="traffic_waypoints_array"/>
  <remap from="/red_waypoints_array" to="red_waypoints_array"/>
  <remap from="/green_waypoints_array" to="green_waypoints_array"/>
  <remap from="trajectory" to="plan_trajectory"/>

  <remap from="georeference" to="$(optenv CARMA_LOCZ_NS)/map_param_loader/georeference"/>
  <remap from="current_pose" to="$(optenv CARMA_LOCZ_NS)/current_pose"/>
  <remap from="current_velocity" to="$(optenv CARMA_INTR_NS)/vehicle/twist"/>
  <remap from="controller/enable_robotic" to="$(optenv CARMA_INTR_NS)/controller/enable_robotic"/>

  <remap from="guidance_state" to="$(optenv CARMA_GUIDE_NS)/state"/>
  <remap from="maneuver_plan" to="$(optenv CARMA_GUIDE_NS)/arbitrator/final_maneuver_plan"/>

  <remap from="semantic_map" to="$(optenv CARMA_ENV_NS)/semantic_map"/>
  <remap from="map_update" to="$(optenv CARMA_ENV_NS)/map_update"/>
  <remap from="roadway_objects" to="$(optenv CARMA_ENV_NS)/roadway_objects"/>
  <remap from="incoming_spat" to="$(optenv CARMA_MSG_NS)/incoming_spat"/>

  <!-- Launch Guidance Main -->
  <include file="$(find guidance)/launch/guidance_main.launch"/>

  <!-- Launch Arbitrator -->
  <include file="$(find arbitrator)/launch/arbitrator.launch"/>

  <!-- Launch Plan Delegator -->
  <include file="$(find plan_delegator)/launch/plan_delegator.launch"/>

  <!-- TODO Check topic remapping-->

  <!-- Trajectory Executor -->
  <include file="$(find trajectory_executor)/launch/trajectory_executor.launch" />


  <remap from="/vehicle_status" to="$(optenv CARMA_INTR_NS)/vehicle_status"/>
  <remap from="/current_pose" to="$(optenv CARMA_LOCZ_NS)/current_pose"/>  

  <!-- Pure Pursuit Wrapper -->
  <include file="$(find pure_pursuit_wrapper)/launch/pure_pursuit_wrapper.launch">
	  <arg name="vehicle_calibration_dir" value="$(arg vehicle_calibration_dir)"/>
  </include>

    <!-- Route Following Plugin -->
  <group>
    <remap from="upcoming_lane_change_status" to="$(optenv CARMA_GUIDE_NS)/upcoming_lane_change_status"/>
    <include file="$(find route_following_plugin)/launch/route_following_plugin.launch" />
  </group>

   <!-- Workzone Strategic Plugin -->
  <include file="$(find wz_strategic_plugin)/launch/wz_strategic_plugin.launch" />

  <!-- Platooning Control Plugin -->
  <include file="$(find platoon_control)/launch/platoon_control.launch" />

  <!-- Twist Filter -->
  <group>
    <remap from="/accel_cmd" to="accel_cmd"/>
    <remap from="/brake_cmd" to="brake_cmd"/>
    <remap from="/ctrl_cmd" to="ctrl_cmd"/>
    <remap from="/decision_maker/state" to="decision_maker/state"/>
    <remap from="/gear_cmd" to="gear_cmd"/>
    <remap from="/twist_cmd" to="twist_cmd"/>
    <remap from="/lamp_cmd" to="lamp_cmd"/>
    <remap from="/mode_cmd" to="mode_cmd"/>
    <remap from="/remote_cmd" to="remote_cmd"/>
    <remap from="/steer_cmd" to="steer_cmd"/>
    <remap from="/ctrl_mode" to="ctrl_mode"/>
    <remap from="/emergency_stop" to="emergency_stop"/>
    <remap from="/state_cmd" to="state_cmd"/>
    <remap from="/vehicle_cmd" to="$(optenv CARMA_INTR_NS)/vehicle_cmd"/>
    <!-- Parameter Remapping -->
    <remap from="vehicle_model_wheelbase" to="/vehicle_wheel_base"/>
    <remap from="~lateral_accel_limit" to="/vehicle_lateral_accel_limit"/>
    <remap from="~lateral_jerk_limit" to="/vehicle_lateral_jerk_limit"/>
    <remap from="~longitudinal_velocity_limit" to="/config_speed_limit"/>
    <remap from="~longitudinal_accel_limit" to="/vehicle_acceleration_limit"/>

    <include file="$(find twist_filter)/launch/twist_filter.launch">
        <arg name="lowpass_gain_linear_x" value="0.1"/>
        <arg name="lowpass_gain_steering_angle" value="0.1"/>
    </include>
  </group>

  <!-- Planning Stack -->
  
  <!-- Inlanecruising Plugin -->
  <group>
    <remap from="final_waypoints" to="base_waypoints"/>
    <include file="$(find inlanecruising_plugin)/launch/inlanecruising_plugin.launch" />
  </group>

  <!-- Platooning Tactical Plugin -->
  <group>
    <remap from="final_waypoints" to="base_waypoints"/>
    <include file="$(find platooning_tactical_plugin)/launch/platooning_tactical_plugin.launch" />
  </group>
<<<<<<< HEAD
=======

>>>>>>> 4e8385f1
  
    <!-- StopandWait Plugin -->
  <group>
    <include file="$(find stop_and_wait_plugin)/launch/stop_and_wait_plugin.launch" />
  </group>

  <!-- unobstructed lanechange -->
  <group>
    <remap from="final_waypoints" to="base_waypoints"/>
    <include file="$(find unobstructed_lanechange)/launch/unobstructed_lanechange.launch" />
  </group>

  <!-- Cooperative lanechange -->
  <group>
    <remap from="incoming_mobility_response" to="$(optenv CARMA_MSG_NS)/incoming_mobility_response"/>
    <include file = "$(find cooperative_lanechange)/launch/cooperative_lanechange.launch"/>
  </group>

  <!-- Route Node -->
  <include file="$(find route)/launch/route.launch">
    <arg name="route_file_folder" value="$(arg route_file_folder)"/>
  </include>

  <!-- Mobility Path Publisher -->
  <group>
    <remap from="mobility_path_msg" to="$(optenv CARMA_MSG_NS)/mobility_path_msg"/>
    <include file="$(find mobilitypath_publisher)/launch/mobilitypath_publisher.launch" />
  </group>

  <!-- MobilityPath Visualizer -->
  <group>
    <remap from="mobility_path_msg" to="$(optenv CARMA_MSG_NS)/mobility_path_msg"/>
    <remap from="incoming_mobility_path" to="$(optenv CARMA_MSG_NS)/incoming_mobility_path"/>
    <include file="$(find mobilitypath_visualizer)/launch/mobilitypath_visualizer.launch"/>
  </group>

  <!-- Trajectory Plan Speed Visualizer -->
  <group>
    <include file="$(find trajectory_visualizer)/launch/trajectory_visualizer.launch" />
  </group>

  <!-- Yield Plugin -->
  <group>
    <remap from="incoming_mobility_request" to="$(optenv CARMA_MSG_NS)/incoming_mobility_request"/>
    <include file = "$(find yield_plugin)/launch/yield_plugin.launch"/>
  </group>

  <!-- Port Drayage Plugin -->
  <group>
    <remap from="outgoing_mobility_operation" to="$(optenv CARMA_MSG_NS)/outgoing_mobility_operation"/>
    <remap from="incoming_mobility_operation" to="$(optenv CARMA_MSG_NS)/incoming_mobility_operation"/>
    <include file="$(find port_drayage_plugin)/launch/port_drayage_plugin.launch" />
  </group>

  <!-- Platoon Strategic Plugin -->
  <group>
    <remap from="incoming_mobility_response" to="$(optenv CARMA_MSG_NS)/incoming_mobility_response"/>
    <remap from="incoming_mobility_request" to="$(optenv CARMA_MSG_NS)/incoming_mobility_request"/>
    <remap from="incoming_mobility_operation" to="$(optenv CARMA_MSG_NS)/incoming_mobility_operation"/>
<<<<<<< HEAD
      <include file = "$(find platoon_strategic)/launch/platoon_strategic.launch"/>
    </group>
    
=======
    <include file = "$(find platoon_strategic)/launch/platoon_strategic.launch"/>
  </group>

>>>>>>> 4e8385f1
  <!-- Intersection Transit Maneuvering Plugin-->
  <group>
   <include file = "$(find intersection_transit_maneuvering)/launch/intersection_transit_maneuvering.launch"/>
  </group>

  <!-- Guidance Plugin Validator -->
  <group>
    <remap from="plugin_discovery" to="$(optenv CARMA_GUIDE_NS)/plugin_discovery"/>
    <include file="$(find guidance_plugin_validator)/launch/guidance_plugin_validator.launch">
      <arg name="enable_guidance_plugin_validator" value="$(arg enable_guidance_plugin_validator)"/>
      <arg name="strategic_plugins_to_validate" value="$(arg strategic_plugins_to_validate)"/>
      <arg name="tactical_plugins_to_validate" value="$(arg tactical_plugins_to_validate)"/>
      <arg name="control_plugins_to_validate" value="$(arg control_plugins_to_validate)"/>
    </include>
  </group>

</launch><|MERGE_RESOLUTION|>--- conflicted
+++ resolved
@@ -163,10 +163,6 @@
     <remap from="final_waypoints" to="base_waypoints"/>
     <include file="$(find platooning_tactical_plugin)/launch/platooning_tactical_plugin.launch" />
   </group>
-<<<<<<< HEAD
-=======
-
->>>>>>> 4e8385f1
   
     <!-- StopandWait Plugin -->
   <group>
@@ -226,15 +222,9 @@
     <remap from="incoming_mobility_response" to="$(optenv CARMA_MSG_NS)/incoming_mobility_response"/>
     <remap from="incoming_mobility_request" to="$(optenv CARMA_MSG_NS)/incoming_mobility_request"/>
     <remap from="incoming_mobility_operation" to="$(optenv CARMA_MSG_NS)/incoming_mobility_operation"/>
-<<<<<<< HEAD
-      <include file = "$(find platoon_strategic)/launch/platoon_strategic.launch"/>
-    </group>
-    
-=======
     <include file = "$(find platoon_strategic)/launch/platoon_strategic.launch"/>
   </group>
 
->>>>>>> 4e8385f1
   <!-- Intersection Transit Maneuvering Plugin-->
   <group>
    <include file = "$(find intersection_transit_maneuvering)/launch/intersection_transit_maneuvering.launch"/>
