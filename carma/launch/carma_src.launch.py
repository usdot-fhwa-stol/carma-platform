--- conflicted
+++ resolved
@@ -155,7 +155,6 @@
         description='Flag to enable opening http tunnesl to CARMA Cloud'
     )
 
-<<<<<<< HEAD
     # Declare system_architecture
     system_architecture = LaunchConfiguration('system_architecture')
     declare_system_architecture = DeclareLaunchArgument(
@@ -172,8 +171,6 @@
         description = 'Flag to define whether the current active host is a manager or worker for ROS node allocation'
     )
     
-=======
->>>>>>> 52d2ccb8
     # Declare port
     port = LaunchConfiguration('port')
     declare_port = DeclareLaunchArgument(
@@ -204,7 +201,6 @@
         default_value = 'False',
         description = 'True if user wants ROS 2 Tracing logs to be generated from CARMA Platform.')
 
-
     # Launch ROS2 rosbag logging
     ros2_rosbag_launch = GroupAction(
         condition=IfCondition(PythonExpression(["'", host_placement, "' == 'manager'"])),
@@ -297,10 +293,7 @@
         condition=IfCondition(PythonExpression(["'", host_placement, "' == 'worker'"])),
         actions=[
             PushRosNamespace(EnvironmentVariable('CARMA_GUIDE_NS', default_value='guidance')),
-<<<<<<< HEAD
-=======
-
->>>>>>> 52d2ccb8
+
             IncludeLaunchDescription(
                 PythonLaunchDescriptionSource([ThisLaunchFileDir(), '/guidance.launch.py']),
                 launch_arguments={
@@ -352,10 +345,7 @@
         condition=IfCondition(PythonExpression(["'", host_placement, "' == 'manager'"])),
         actions=[
             PushRosNamespace(EnvironmentVariable('CARMA_UI_NS', default_value='ui')),
-<<<<<<< HEAD
-=======
-
->>>>>>> 52d2ccb8
+
             IncludeLaunchDescription(
                 PythonLaunchDescriptionSource([ThisLaunchFileDir(), '/ui.launch.py']),
                 launch_arguments={
@@ -384,13 +374,9 @@
         declare_area,
         declare_arealist_path,
         declare_vector_map_file,
-<<<<<<< HEAD
-        declare_simulation_mode,
+        declare_is_ros2_tracing_enabled,
         declare_system_architecture,
         declare_host_placement,
-=======
-        declare_is_ros2_tracing_enabled,
->>>>>>> 52d2ccb8
         drivers_group,
         transform_group,
         environment_group,
