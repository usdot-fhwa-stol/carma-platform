/*
 * Copyright (C) 2018-2020 LEIDOS.
 *
 * Licensed under the Apache License, Version 2.0 (the "License"); you may not
 * use this file except in compliance with the License. You may obtain a copy of
 * the License at
 *
 * http://www.apache.org/licenses/LICENSE-2.0
 *
 * Unless required by applicable law or agreed to in writing, software
 * distributed under the License is distributed on an "AS IS" BASIS, WITHOUT
 * WARRANTIES OR CONDITIONS OF ANY KIND, either express or implied. See the
 * License for the specific language governing permissions and limitations under
 * the License.
 */

#include "trajectory_executor/trajectory_executor.hpp"
#include <ros/ros.h>
#include <utility>
#include <cav_msgs/SystemAlert.h>
#include <exception>

namespace trajectory_executor 
{

    TrajectoryExecutor::TrajectoryExecutor(int traj_frequency) :
        _timesteps_since_last_traj(0),
        _min_traj_publish_tickrate_hz(traj_frequency) { }

    TrajectoryExecutor::TrajectoryExecutor() :
        _timesteps_since_last_traj(0),
        _min_traj_publish_tickrate_hz(10) { }

    std::map<std::string, std::string> TrajectoryExecutor::queryControlPlugins()
    {
        // Hard coded stub for MVP since plugin manager won't be developed yet
        // TODO: Query plugin manager to receive actual list of plugins and their corresponding topics
        ROS_DEBUG("Executing stub behavior for plugin discovery MVP...");
        std::map<std::string, std::string> out;

        _private_nh->param<std::string>("default_control_plugin", default_control_plugin_, "NULL");
        _private_nh->param<std::string>("default_control_plugin_topic", default_control_plugin_topic_, "NULL");

        out[default_control_plugin_] = default_control_plugin_topic_;

<<<<<<< HEAD
=======
        //Hardcoding platoon control plugins

        std::string control_plugin2 = "PlatooningControlPlugin";
        std::string control_plugin_topic2 = "/guidance/PlatooningControlPlugin/plan_trajectory";
        out[control_plugin2]=control_plugin_topic2;

>>>>>>> a36a6599
        return out;
    }
    
    void TrajectoryExecutor::onNewTrajectoryPlan(const cav_msgs::TrajectoryPlan& msg)
    {
        std::unique_lock<std::mutex> lock(_cur_traj_mutex); // Acquire lock until end of this function scope
        ROS_DEBUG("Received new trajectory plan!");
        ROS_DEBUG_STREAM("New Trajectory plan ID: " << msg.trajectory_id);
        ROS_DEBUG_STREAM("New plan contains " << msg.trajectory_points.size() << " points");

        _cur_traj = std::unique_ptr<cav_msgs::TrajectoryPlan>(new cav_msgs::TrajectoryPlan(msg));
        _timesteps_since_last_traj = 0;
        ROS_DEBUG_STREAM("Successfully swapped trajectories!");
    }

    void TrajectoryExecutor::guidanceStateMonitor(const cav_msgs::GuidanceStateConstPtr& msg)
    {
        std::unique_lock<std::mutex> lock(_cur_traj_mutex); // Acquire lock until end of this function scope
        // TODO need to handle control handover once alernative planner system is finished
        if(msg->state != cav_msgs::GuidanceState::ENGAGED)
        {
        	_cur_traj= nullptr;
        }
    }

    void TrajectoryExecutor::onTrajEmitTick(const ros::TimerEvent& te)
    {
        std::unique_lock<std::mutex> lock(_cur_traj_mutex);
        ROS_DEBUG("TrajectoryExecutor tick start!");

        if (_cur_traj != nullptr) {
            if (!_cur_traj->trajectory_points.empty()) {
                // Determine the relevant control plugin for the current timestep
                std::string control_plugin = _cur_traj->trajectory_points[0].controller_plugin_name;
                // if it instructed to use default control_plugin
                if (control_plugin == "default" || control_plugin =="")
                    control_plugin = default_control_plugin_;

                std::map<std::string, ros::Publisher>::iterator it = _traj_publisher_map.find(control_plugin);
                if (it != _traj_publisher_map.end()) {
                    ROS_DEBUG("Found match for control plugin %s at point %d in current trajectory!",
                        control_plugin.c_str(),
                        _timesteps_since_last_traj);
                    it->second.publish(*_cur_traj);
                } else {
                    std::ostringstream description_builder;
                    description_builder << "No match found for control plugin " 
                        << control_plugin << " at point " 
                        << _timesteps_since_last_traj << " in current trajectory!";

                    throw std::invalid_argument(description_builder.str());
                }
                _timesteps_since_last_traj++;
            } else {
                throw std::out_of_range("Ran out of trajectory data to consume!");
            }
        } else {
            ROS_DEBUG("Awaiting initial trajectory publication...");
        }
        ROS_DEBUG("TrajectoryExecutor tick completed succesfully!");
    }

    void TrajectoryExecutor::run()
    {
        ROS_DEBUG("Starting operations for TrajectoryExecutor component...");
        _timer = _private_nh->createTimer(
            ros::Duration(ros::Rate(this->_min_traj_publish_tickrate_hz)),
            &TrajectoryExecutor::onTrajEmitTick, 
            this);

        ROS_DEBUG("TrajectoryExecutor component started succesfully! Starting to spin.");

        ros::CARMANodeHandle::spin();
    }

    bool TrajectoryExecutor::init()
    {
        ROS_DEBUG("Initializing TrajectoryExecutor node...");
    
        _public_nh = std::unique_ptr<ros::CARMANodeHandle>(new ros::CARMANodeHandle());
        _private_nh = std::unique_ptr<ros::CARMANodeHandle>(new ros::CARMANodeHandle("~"));
        ROS_DEBUG("Initialized all node handles");

        _private_nh->param("trajectory_publish_rate", _min_traj_publish_tickrate_hz, 10);

        ROS_DEBUG_STREAM("Initalized params with trajectory_publish_rate " << _min_traj_publish_tickrate_hz);

        this->_plan_sub = this->_public_nh->subscribe<const cav_msgs::TrajectoryPlan&>("trajectory", 5, &TrajectoryExecutor::onNewTrajectoryPlan, this);
        this->_state_sub = this->_public_nh->subscribe<cav_msgs::GuidanceState>("state", 5, &TrajectoryExecutor::guidanceStateMonitor, this);

        this->_cur_traj = std::unique_ptr<cav_msgs::TrajectoryPlan>();
        ROS_DEBUG("Subscribed to inbound trajectory plans.");

        ROS_DEBUG("Setting up publishers for control plugin topics...");

        std::map<std::string, ros::Publisher> control_plugin_topics;
        auto discovered_control_plugins = queryControlPlugins();

        for (auto it = discovered_control_plugins.begin(); it != discovered_control_plugins.end(); it++)
        {
            ROS_DEBUG("Trajectory executor discovered control plugin %s listening on topic %s.", it->first.c_str(), it->second.c_str());
            ros::Publisher control_plugin_pub = _public_nh->advertise<cav_msgs::TrajectoryPlan>(it->second, 1000);
            control_plugin_topics.insert(std::make_pair(it->first, control_plugin_pub));
        }

        this->_traj_publisher_map = control_plugin_topics;
        ROS_DEBUG("TrajectoryExecutor component initialized succesfully!");

        return true;
    }
}<|MERGE_RESOLUTION|>--- conflicted
+++ resolved
@@ -43,15 +43,12 @@
 
         out[default_control_plugin_] = default_control_plugin_topic_;
 
-<<<<<<< HEAD
-=======
         //Hardcoding platoon control plugins
 
         std::string control_plugin2 = "PlatooningControlPlugin";
         std::string control_plugin_topic2 = "/guidance/PlatooningControlPlugin/plan_trajectory";
         out[control_plugin2]=control_plugin_topic2;
 
->>>>>>> a36a6599
         return out;
     }
     
