--- conflicted
+++ resolved
@@ -1,4 +1,3 @@
-<<<<<<< HEAD
 *.bak
 logs
 .project
@@ -38,47 +37,6 @@
 srx_objects
 truck_can_driver
 **/J2735_201603.asn1
-=======
-*.bak
-logs
-.project
-.classpath
-.settings
-gradle.properties
-.gradle
-*~
-myClock.bin
-/*.tar.gz
-*.class
-**/bin
-
-# ignore build directories
-build
-target
-devel
-
-# ignore Intellij project files and dirs
-*.ipr
-*.iws
-*.iml
-.idea
-/src/ruby/*
-!/src/ruby/*.rb
-
-# Ignore root level CMakeLists.txt
-/CMakeLists.txt
-
-# Ignore Guidance auto-generate VersionID files
-carmajava/guidance/src/main/resources/version
-carmajava/guidance/out/**
-carmajava/route/out/**
-
-# Ignore sensitive data files and directories
-srx_can_driver
-srx_objects
-truck_can_driver
-**/J2735_201603.asn1
 
 # exceptions
-!hooks/build
->>>>>>> 5cbe8a54
+!hooks/build