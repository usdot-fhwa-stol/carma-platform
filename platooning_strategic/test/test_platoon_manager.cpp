--- conflicted
+++ resolved
@@ -156,35 +156,10 @@
     
     }
 
-<<<<<<< HEAD
-TEST(PlatoonStrategicPlugin, test_follower)
-{
-    PlatoonPluginConfig config;
-    std::shared_ptr<carma_wm::CARMAWorldModel> wm = std::make_shared<carma_wm::CARMAWorldModel>();
-
-    PlatoonStrategicPlugin plugin(wm, config, [&](auto msg) {}, [&](auto msg) {}, [&](auto msg) {}, [&](auto msg) {}, [&](auto msg) {});
-    plugin.pm_.current_platoon_state = PlatoonState::CANDIDATEFOLLOWER;
-    plugin.pm_.current_plan.valid = true;
-    EXPECT_EQ(plugin.pm_.isFollower, false);
-
-    cav_msgs::MobilityResponse resp;
-    resp.m_header.plan_id = "resp";
-    resp.is_accepted = true;
-    plugin.mob_resp_cb(resp);
-    EXPECT_EQ(plugin.pm_.current_platoon_state, PlatoonState::FOLLOWER);
-    EXPECT_EQ(plugin.pm_.isFollower, true);
-}
-
-TEST(PlatoonStrategicPlugin, test_get_leader)
-{
-    PlatoonPluginConfig config;
-    std::shared_ptr<carma_wm::CARMAWorldModel> wm = std::make_shared<carma_wm::CARMAWorldModel>();
-=======
     TEST(PlatoonStrategicPlugin, platoon_info_pub)
     {
         PlatoonPluginConfig config;
         std::shared_ptr<carma_wm::CARMAWorldModel> wm = std::make_shared<carma_wm::CARMAWorldModel>();
->>>>>>> d9d9b93f
 
         PlatoonStrategicPlugin plugin(wm, config, [&](auto msg) {}, [&](auto msg) {}, [&](auto msg) {}, [&](auto msg) {}, [&](auto msg) {});
         plugin.pm_.current_platoon_state = PlatoonState::LEADER;
@@ -216,7 +191,7 @@
         EXPECT_EQ(plugin.pm_.isFollower, false);
 
         cav_msgs::MobilityResponse resp;
-        resp.header.plan_id = "resp";
+        resp.m_header.plan_id = "resp";
         resp.is_accepted = true;
         plugin.mob_resp_cb(resp);
         EXPECT_EQ(plugin.pm_.current_platoon_state, PlatoonState::FOLLOWER);
@@ -495,11 +470,11 @@
 
         // Create the rear vehicle's 'JOIN_PLATOON_AT_REAR' MobilityRequest, which will be sent to the front vehicle
         cav_msgs::MobilityRequest request;
-        request.header.plan_id = boost::uuids::to_string(boost::uuids::random_generator()());
-        request.header.recipient_id = "default_recipient_id"; 
-        request.header.sender_bsm_id = "default_host_id";
-        request.header.sender_id = "default_id";
-        request.header.timestamp = ros::Time::now().toNSec()/1000000;
+        request.m_header.plan_id = boost::uuids::to_string(boost::uuids::random_generator()());
+        request.m_header.recipient_id = "default_recipient_id"; 
+        request.m_header.sender_bsm_id = "default_host_id";
+        request.m_header.sender_id = "default_id";
+        request.m_header.timestamp = ros::Time::now().toNSec()/1000000;
         request.location = rear_vehicle_location; // Rear vehicle is in Lanelet 1210
         request.plan_type.type = cav_msgs::PlanType::JOIN_PLATOON_AT_REAR;
         request.strategy = "Carma/Platooning";
