--- conflicted
+++ resolved
@@ -271,7 +271,6 @@
             ASSERT_EQ(speed, 11.176);
     }
 
-<<<<<<< HEAD
     TEST(RouteFollowingPlugin,testComposeLaneChangeStatus)
     {
         //Use Guidance Lib to create map
@@ -319,28 +318,6 @@
     }
 
     
-=======
-    TEST(RouteFollowingPlugin, TestHelperfunctions)
-    {
-        RouteFollowingPlugin worker;
-        /*composeLaneFollowingManeuverMessage(double start_dist, double end_dist, double start_speed, double target_speed, int lane_id, ros::Time start_time);*/
-        ros::Time::init();
-        ros::Time start_time = ros::Time::now();
-        cav_msgs::Maneuver maneuver = worker.composeLaneFollowingManeuverMessage(10.0, 100.0, 0.0, 100.0, 101);
-
-        worker.setManeuverStartDist(maneuver, 50.0);
-        ASSERT_EQ(maneuver.lane_following_maneuver.start_dist, 50.0);
-
-        ros::Time new_start_time = start_time + ros::Duration(10.0);
-        std::vector<cav_msgs::Maneuver> maneuvers;
-        maneuvers.push_back(maneuver);
-
-        worker.updateTimeProgress(maneuvers, new_start_time);
-
-        double start_time_change = GET_MANEUVER_PROPERTY(maneuvers.front(), start_time).toSec() - start_time.toSec();
-        ASSERT_EQ(start_time_change, 10.0);
-    }
->>>>>>> 52bd55a1
 
 }
 
