--- conflicted
+++ resolved
@@ -273,73 +273,6 @@
                     stop_controlled_intersection_tactical_plugin_file_path,
                     vehicle_config_param_file
                 ]
-<<<<<<< HEAD
-            )
-        ]
-    )
-    
-
-    #platooning_plugins_container = ComposableNodeContainer(
-    #    package='carma_ros2_utils',
-    #    name='platooning_plugins_container',
-    #    executable='carma_component_container_mt',
-    #    namespace=GetCurrentNamespace(),
-    #    composable_node_descriptions=[
-    #        ComposableNode(
-    #            package='platoon_strategic_ihp',
-    #            plugin='platoon_strategic_ihp::Node',
-    #            name='platoon_strategic_ihp_node',
-    #            extra_arguments=[
-    #                {'use_intra_process_comms': True},
-    #                {'--log-level' : GetLogLevel('platoon_strategic_ihp', env_log_levels) }
-    #            ],
-    #            remappings = [
-    #                ("semantic_map", [ EnvironmentVariable('CARMA_ENV_NS', default_value=''), "/semantic_map" ] ),
-    #                ("map_update", [ EnvironmentVariable('CARMA_ENV_NS', default_value=''), "/map_update" ] ),
-    #                ("roadway_objects", [ EnvironmentVariable('CARMA_ENV_NS', default_value=''), "/roadway_objects" ] ),
-    #                ("georeference", [ EnvironmentVariable('CARMA_LOCZ_NS', default_value=''), "/map_param_loader/georeference" ] ),
-    #                ("outgoing_mobility_response", [ EnvironmentVariable('CARMA_MSG_NS', default_value=''), "/outgoing_mobility_response" ] ),
-    #                ("outgoing_mobility_request", [ EnvironmentVariable('CARMA_MSG_NS', default_value=''), "/outgoing_mobility_request" ] ),
-    #                ("outgoing_mobility_operation", [ EnvironmentVariable('CARMA_MSG_NS', default_value=''), "/outgoing_mobility_operation" ] ),
-    #                ("incoming_mobility_request", [ EnvironmentVariable('CARMA_MSG_NS', default_value=''), "/incoming_mobility_request" ] ),
-    #                ("incoming_mobility_response", [ EnvironmentVariable('CARMA_MSG_NS', default_value=''), "/incoming_mobility_response" ] ),
-    #                ("incoming_mobility_operation", [ EnvironmentVariable('CARMA_MSG_NS', default_value=''), "/incoming_mobility_operation" ] ),
-    #                ("incoming_spat", [ EnvironmentVariable('CARMA_MSG_NS', default_value=''), "/incoming_spat" ] ),
-    #                ("twist_raw", [ EnvironmentVariable('CARMA_GUIDE_NS', default_value=''), "/twist_raw" ] ),
-    #                ("platoon_info", [ EnvironmentVariable('CARMA_GUIDE_NS', default_value=''), "/platoon_info" ] ),
-    #                ("plugin_discovery", [ EnvironmentVariable('CARMA_GUIDE_NS', default_value=''), "/plugin_discovery" ] ),
-    #                ("route", [ EnvironmentVariable('CARMA_GUIDE_NS', default_value=''), "/route" ] ),
-    #                ("current_velocity", [ EnvironmentVariable('CARMA_INTR_NS', default_value=''), "/vehicle/twist" ] ),
-    #                ("current_pose", [ EnvironmentVariable('CARMA_LOCZ_NS', default_value=''), "/current_pose" ] ),
-    #            ],
-    #            parameters=[ 
-    #                platoon_strategic_ihp_param_file,
-    #                vehicle_config_param_file
-    #            ]
-    #        ),      
-    #        ComposableNode(
-    #                package='platooning_tactical_plugin',
-    #                plugin='platooning_tactical_plugin::Node',
-    #                name='platooning_tactical_plugin_node',
-    #                extra_arguments=[
-    #                    {'use_intra_process_comms': True},
-    #                    {'--log-level' : GetLogLevel('platooning_tactical_plugin', env_log_levels) }
-    #                ],
-    #            remappings = [
-    #                ("semantic_map", [ EnvironmentVariable('CARMA_ENV_NS', default_value=''), "/semantic_map" ] ),
-    #                ("map_update", [ EnvironmentVariable('CARMA_ENV_NS', default_value=''), "/map_update" ] ),
-    #                ("roadway_objects", [ EnvironmentVariable('CARMA_ENV_NS', default_value=''), "/roadway_objects" ] ),
-    #                ("georeference", [ EnvironmentVariable('CARMA_LOCZ_NS', default_value=''), "/map_param_loader/georeference" ] ),
-    #                ("incoming_spat", [ EnvironmentVariable('CARMA_MSG_NS', default_value=''), "/incoming_spat" ] ),
-    #                ("plugin_discovery", [ EnvironmentVariable('CARMA_GUIDE_NS', default_value=''), "/plugin_discovery" ] ),
-    #                ("route", [ EnvironmentVariable('CARMA_GUIDE_NS', default_value=''), "/route" ] ),
-    #            ],
-    #            parameters=[ platoon_tactical_ihp_param_file, vehicle_config_param_file ]
-    #        ),
-    #        
-    #    ]
-    #)
-=======
             ),
             ComposableNode(
                     package='pure_pursuit_wrapper',
@@ -423,7 +356,6 @@
             ),
         ]
     )
->>>>>>> 78480a4c
 
     return LaunchDescription([    
         carma_plugins_container,
