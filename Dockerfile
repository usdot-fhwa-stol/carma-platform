#  Copyright (C) 2018-2021 LEIDOS.
# 
#  Licensed under the Apache License, Version 2.0 (the "License"); you may not
#  use this file except in compliance with the License. You may obtain a copy of
#  the License at
# 
#  http://www.apache.org/licenses/LICENSE-2.0
# 
#  Unless required by applicable law or agreed to in writing, software
#  distributed under the License is distributed on an "AS IS" BASIS, WITHOUT
#  WARRANTIES OR CONDITIONS OF ANY KIND, either express or implied. See the
#  License for the specific language governing permissions and limitations under
#  the License.

# CARMA Docker Configuration Script
#
# Performs all necessary tasks related to generation of a generic CARMA docker image
# suitable for deployment to a vehicle. The generic image will still need to be 
# configured for each vehicle by means of volume mapping configuration files and
# networking mapping at run time
#
# Build Arguments:
# SSH_PRIVATE_KEY - If the extra package repository to be used during the build requires
#                   authentication, please pass in the necessary SSH private key in text
#                   form here, most likely via "$(cat ~/.ssh/id_rsa)". This data is not 
#                   present in the final output image. Default = none
#
# EXTRA_PACKAGES - The repo to checkout any additional packages from at build time. 
#                  Default = none


# /////////////////////////////////////////////////////////////////////////////
# Stage 1 - Acquire the CARMA source as well as any extra packages
# /////////////////////////////////////////////////////////////////////////////

<<<<<<< HEAD
FROM usdotfhwastoldev/autoware.ai:develop AS base-image
=======
FROM usdotfhwastolcandidate/autoware.ai:elise AS base-image
>>>>>>> fc9b1ac2

FROM base-image AS source-code

RUN mkdir ~/src
COPY --chown=carma . /home/carma/src/carma-platform/
RUN ~/src/carma-platform/docker/checkout.bash

# /////////////////////////////////////////////////////////////////////////////
# Stage 2 - Build and install the software 
# /////////////////////////////////////////////////////////////////////////////


FROM base-image AS install

# Copy the source files from the previous stage and build/install
RUN mkdir ~/carma_ws
COPY --from=source-code --chown=carma /home/carma/src /home/carma/carma_ws/src

RUN ~/carma_ws/src/carma-platform/docker/install.sh

# /////////////////////////////////////////////////////////////////////////////
# Stage 3 - Finalize deployment
# /////////////////////////////////////////////////////////////////////////////


FROM base-image

ARG BUILD_DATE="NULL"
ARG VCS_REF="NULL"
ARG VERSION="NULL"

LABEL org.label-schema.schema-version="1.0"
LABEL org.label-schema.name="CARMA"
LABEL org.label-schema.description="Binary application for the CARMA Platform"
LABEL org.label-schema.vendor="Leidos"
LABEL org.label-schema.version=${VERSION}
LABEL org.label-schema.url="https://highways.dot.gov/research/research-programs/operations/CARMA"
LABEL org.label-schema.vcs-url="https://github.com/usdot-fhwa-stol/carma-platform"
LABEL org.label-schema.vcs-ref=${VCS_REF}
LABEL org.label-schema.build-date=${BUILD_DATE}

# Migrate the files from the install stage
COPY --from=install --chown=carma /opt/carma /opt/carma
COPY --from=install --chown=carma /root/.bashrc /home/carma/.bashrc

CMD "roslaunch carma carma_docker.launch"<|MERGE_RESOLUTION|>--- conflicted
+++ resolved
@@ -33,11 +33,7 @@
 # Stage 1 - Acquire the CARMA source as well as any extra packages
 # /////////////////////////////////////////////////////////////////////////////
 
-<<<<<<< HEAD
-FROM usdotfhwastoldev/autoware.ai:develop AS base-image
-=======
 FROM usdotfhwastolcandidate/autoware.ai:elise AS base-image
->>>>>>> fc9b1ac2
 
 FROM base-image AS source-code
 
