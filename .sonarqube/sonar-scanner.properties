#  Copyright (C) 2018-2021 LEIDOS.
# 
#  Licensed under the Apache License, Version 2.0 (the "License"); you may not
#  use this file except in compliance with the License. You may obtain a copy of
#  the License at
# 
#  http://www.apache.org/licenses/LICENSE-2.0
# 
#  Unless required by applicable law or agreed to in writing, software
#  distributed under the License is distributed on an "AS IS" BASIS, WITHOUT
#  WARRANTIES OR CONDITIONS OF ANY KIND, either express or implied. See the
#  License for the specific language governing permissions and limitations under
#  the License.

# Configuration file for Sonar Scanner used for CI 
sonar.scanner.force-deprecated-java-version-grace-period=true
sonar.projectKey=usdot-fhwa-stol_CARMAPlatform
sonar.organization=usdot-fhwa-stol
sonar.cfamily.build-wrapper-output=/opt/carma/bw-output
sonar.cfamily.threads=4
sonar.host.url=https://sonarcloud.io
sonar.sources=src/main
sonar.tests=src/test
sonar.cfamily.gcov.reportsPath=/opt/carma/coverage_reports/gcov
# Set Git as SCM sensor
sonar.scm.disabled=false
sonar.scm.enabled=true
sonar.scm.provider=git
sonar.sourceEncoding=UTF-8

# Modules, C++ packages
sonar.modules= bsm_generator, \
  gnss_to_map_convertor, \
  guidance, \
  truck_inspection_client, \
  pure_pursuit_wrapper, \
  route, \
  route_following_plugin, \
  trajectory_executor, \
  health_monitor, \
  localization_manager, \
  arbitrator, \
  plan_delegator, \
  carma_wm, \
  carma_wm_ctrl, \
  mpc_follower_wrapper, \
  roadway_objects, \
  platooning_strategic, \
  mock_lightbar_driver, \
  platooning_tactical_plugin, \
  port_drayage_plugin, \
  mobilitypath_publisher, \
  platoon_control_plugin, \
  rosbag_mock_drivers, \
  lightbar_manager, \
  inlanecruising_plugin, \
  stop_and_wait_plugin, \
  carma_record, \
  traffic_incident_parser, \
  motion_computation, \
  unobstructed_lanechange, \
  yield_plugin, \
  basic_autonomy, \
  cooperative_lanechange,\
  mobilitypath_visualizer, \
  wz_strategic_plugin, \
  sci_strategic_plugin, \
  stop_controlled_intersection_tactical_plugin, \
<<<<<<< HEAD
  system_controller, \
  subsystem_controllers, \
  frame_transformer, \
  object_visualizer, \
  points_map_filter, \
  light_controlled_intersection_tactical_plugin
=======
  light_controlled_intersection_tactical_plugin, \
  platoon_control_ihp
  
>>>>>>> 96e104d3

guidance.sonar.projectBaseDir                  = /opt/carma/src/CARMAPlatform/guidance
bsm_generator.sonar.projectBaseDir             = /opt/carma/src/CARMAPlatform/bsm_generator
gnss_to_map_convertor.sonar.projectBaseDir     = /opt/carma/src/CARMAPlatform/gnss_to_map_convertor
pure_pursuit_wrapper.sonar.projectBaseDir      = /opt/carma/src/CARMAPlatform/pure_pursuit_wrapper
route.sonar.projectBaseDir                     = /opt/carma/src/CARMAPlatform/route
route_following_plugin.sonar.projectBaseDir    = /opt/carma/src/CARMAPlatform/route_following_plugin
trajectory_executor.sonar.projectBaseDir       = /opt/carma/src/CARMAPlatform/trajectory_executor
localization_manager.sonar.projectBaseDir         = /opt/carma/src/CARMAPlatform/localization_manager
health_monitor.sonar.projectBaseDir            = /opt/carma/src/CARMAPlatform/health_monitor
arbitrator.sonar.projectBaseDir                = /opt/carma/src/CARMAPlatform/arbitrator
plan_delegator.sonar.projectBaseDir            = /opt/carma/src/CARMAPlatform/plan_delegator
carma_wm.sonar.projectBaseDir                  = /opt/carma/src/CARMAPlatform/carma_wm
carma_wm_ctrl.sonar.projectBaseDir             = /opt/carma/src/CARMAPlatform/carma_wm_ctrl
mpc_follower_wrapper.sonar.projectBaseDir      = /opt/carma/src/CARMAPlatform/mpc_follower_wrapper
truck_inspection_client.sonar.projectBaseDir   = /opt/carma/src/CARMAPlatform/truck_inspection_client
roadway_objects.sonar.projectBaseDir           = /opt/carma/src/CARMAPlatform/roadway_objects
platooning_strategic.sonar.projectBaseDir      = /opt/carma/src/CARMAPlatform/platooning_strategic
platooning_tactical_plugin.sonar.projectBaseDir = /opt/carma/src/CARMAPlatform/platooning_tactical_plugin
platoon_control_plugin.sonar.projectBaseDir = /opt/carma/src/CARMAPlatform/platooning_control
mobilitypath_publisher.sonar.projectBaseDir = /opt/carma/src/CARMAPlatform/mobilitypath_publisher
mock_lightbar_driver.sonar.projectBaseDir = /opt/carma/src/CARMAPlatform/mock_drivers/mock_lightbar_driver
port_drayage_plugin.sonar.projectBaseDir = /opt/carma/src/CARMAPlatform/port_drayage_plugin
rosbag_mock_drivers.sonar.projectBaseDir = /opt/carma/src/CARMAPlatform/mock_drivers/rosbag_mock_drivers
lightbar_manager.sonar.projectBaseDir = /opt/carma/src/CARMAPlatform/lightbar_manager
inlanecruising_plugin.sonar.projectBaseDir = /opt/carma/src/CARMAPlatform/inlanecruising_plugin
stop_and_wait_plugin.sonar.projectBaseDir = /opt/carma/src/CARMAPlatform/stop_and_wait_plugin
carma_record.sonar.projectBaseDir = /opt/carma/src/CARMAPlatform/carma_record
traffic_incident_parser.sonar.projectBaseDir = /opt/carma/src/CARMAPlatform/traffic_incident_parser
motion_computation.sonar.projectBaseDir = /opt/carma/src/CARMAPlatform/motion_computation
unobstructed_lanechange.sonar.projectBaseDir = /opt/carma/src/CARMAPlatform/unobstructed_lanechange
cooperative_lanechange.sonar.projectBaseDir = /opt/carma/src/CARMAPlatform/cooperative_lanechange
yield_plugin.sonar.projectBaseDir = /opt/carma/src/CARMAPlatform/yield_plugin
basic_autonomy.sonar.projectBaseDir = /opt/carma/src/CARMAPlatform/basic_autonomy
mobilitypath_visualizer.sonar.projectBaseDir = /opt/carma/src/CARMAPlatform/mobilitypath_visualizer
wz_strategic_plugin.sonar.projectBaseDir = /opt/carma/src/CARMAPlatform/wz_strategic_plugin
sci_strategic_plugin.sonar.projectBaseDir = /opt/carma/src/CARMAPlatform/sci_strategic_plugin
stop_controlled_intersection_tactical_plugin.sonar.projectBaseDir = /opt/carma/src/CARMAPlatform/stop_controlled_intersection_tactical_plugin
system_controller.sonar.projectBaseDir = /opt/carma/src/CARMAPlatform/system_controller
subsystem_controllers.sonar.projectBaseDir = /opt/carma/src/CARMAPlatform/subsystem_controllers
frame_transformer.sonar.projectBaseDir = /opt/carma/src/CARMAPlatform/frame_transformer
object_visualizer.sonar.projectBaseDir = /opt/carma/src/CARMAPlatform/object_visualizer
points_map_filter.sonar.projectBaseDir = /opt/carma/src/CARMAPlatform/points_map_filter
light_controlled_intersection_tactical_plugin.sonar.projectBaseDir = /opt/carma/src/CARMAPlatform/light_controlled_intersection_tactical_plugin
platoon_control_ihp.sonar.projectBaseDir = /opt/carma/src/CARMAPlatform/platooning_control_ihp

# C++ Package differences
# Sources
guidance.sonar.sources                  = src
bsm_generator.sonar.sources             = src
gnss_to_map_convertor.sonar.sources     = src
pure_pursuit_wrapper.sonar.sources      = src
route.sonar.sources                     = src
route_following_plugin.sonar.sources    = src
trajectory_executor.sonar.sources       = src
localization_manager.sonar.sources         = src
health_monitor.sonar.sources            = src
arbitrator.sonar.sources                = src
plan_delegator.sonar.sources            = src
carma_wm.sonar.sources                  = src
carma_wm_ctrl.sonar.sources             = src
mpc_follower_wrapper.sonar.sources      = src
truck_inspection_client.sonar.sources   = src
roadway_objects.sonar.sources           = src
platooning_strategic.sonar.sources      = src
platooning_tactical_plugin.sonar.sources           = src
platoon_control_plugin.sonar.sources           = src
mobilitypath_publisher.sonar.sources           = src
mock_lightbar_driver.sonar.sources      = src
port_drayage_plugin.sonar.sources      = src
rosbag_mock_drivers.sonar.sources      = src
lightbar_manager.sonar.sources      = src
inlanecruising_plugin.sonar.sources      = src
stop_and_wait_plugin.sonar.sources      = src
carma_record.sonar.sources = src
traffic_incident_parser.sonar.sources = src
motion_computation.sonar.sources = src
unobstructed_lanechange.sonar.sources = src
cooperative_lanechange.sonar.sources = src
yield_plugin.sonar.sources = src
basic_autonomy.sonar.sources = src
mobilitypath_visualizer.sonar.sources = src
wz_strategic_plugin.sonar.sources = src
sci_strategic_plugin.sonar.sources = src
stop_controlled_intersection_tactical_plugin.sonar.sources = src
system_controller.sonar.sources = src
subsystem_controllers.sonar.sources = src
frame_transformer.sonar.sources = src
object_visualizer.sonar.sources = src
points_map_filter.sonar.sources = src
light_controlled_intersection_tactical_plugin.sonar.sources = src
platoon_control_ihp.sonar.sources = src

# Tests
# Note: For C++ setting this field does not cause test analysis to occur. It only allows the test source code to be evaluated.
bsm_generator.sonar.tests           = test
gnss_to_map_convertor.sonar.tests   = test
guidance.sonar.tests                = test
pure_pursuit_wrapper.sonar.tests    = test
route_generator.sonar.tests         = test
trajectory_executor.sonar.tests     = test
localization_manager.sonar.tests       = test
health_monitor.sonar.tests          = test
arbitrator.sonar.tests              = test
carma_wm.sonar.tests                = test
carma_wm_ctrl.sonar.tests           = test
mpc_follower_wrapper.sonar.tests    = test
truck_inspection_client.sonar.tests = test
roadway_objects.sonar.tests         = test 
platooning_strategic.sonar.tests    = test
platooning_tactical_plugin.sonar.tests         = test 
platoon_control_plugin.sonar.tests         = test
mobilitypath_publisher.sonar.tests         = test 
mock_lightbar_driver.sonar.tests    = test
port_drayage_plugin.sonar.tests   = test
rosbag_mock_drivers.sonar.tests   = test
lightbar_manager.sonar.tests   = test
inlanecruising_plugin.sonar.tests   = test
stop_and_wait_plugin.sonar.tests   = test
traffic_incident_parser.sonar.tests = test
motion_computation.sonar.tests = test
unobstructed_lanechange.sonar.tests = test
cooperative_lanechange.sonar.tests = test
yield_plugin.sonar.tests = test
basic_autonomy.sonar.tests = test
mobilitypath_visualizer.sonar.tests = test
wz_strategic_plugin.sonar.tests = test
sci_strategic_plugin.sonar.tests = test
platoon_control_ihp.sonar.tests = test


stop_controlled_intersection_tactical_plugin.sonar.tests = test
<<<<<<< HEAD
system_controller.sonar.sources = test
subsystem_controllers.sonar.sources = test
frame_transformer.sonar.sources = test
object_visualizer.sonar.sources = test
points_map_filter.sonar.sources = test
light_controlled_intersection_tactical_plugin.sonar.tests = test
=======
light_controlled_intersection_tactical_plugin.sonar.tests = test
platoon_control_ihp_plugin.sonar.tests = test
>>>>>>> 96e104d3
<|MERGE_RESOLUTION|>--- conflicted
+++ resolved
@@ -66,19 +66,14 @@
   wz_strategic_plugin, \
   sci_strategic_plugin, \
   stop_controlled_intersection_tactical_plugin, \
-<<<<<<< HEAD
   system_controller, \
   subsystem_controllers, \
   frame_transformer, \
   object_visualizer, \
   points_map_filter, \
   light_controlled_intersection_tactical_plugin
-=======
-  light_controlled_intersection_tactical_plugin, \
   platoon_control_ihp
   
->>>>>>> 96e104d3
-
 guidance.sonar.projectBaseDir                  = /opt/carma/src/CARMAPlatform/guidance
 bsm_generator.sonar.projectBaseDir             = /opt/carma/src/CARMAPlatform/bsm_generator
 gnss_to_map_convertor.sonar.projectBaseDir     = /opt/carma/src/CARMAPlatform/gnss_to_map_convertor
@@ -210,14 +205,10 @@
 
 
 stop_controlled_intersection_tactical_plugin.sonar.tests = test
-<<<<<<< HEAD
 system_controller.sonar.sources = test
 subsystem_controllers.sonar.sources = test
 frame_transformer.sonar.sources = test
 object_visualizer.sonar.sources = test
 points_map_filter.sonar.sources = test
 light_controlled_intersection_tactical_plugin.sonar.tests = test
-=======
-light_controlled_intersection_tactical_plugin.sonar.tests = test
-platoon_control_ihp_plugin.sonar.tests = test
->>>>>>> 96e104d3
+platoon_control_ihp_plugin.sonar.tests = test