--- conflicted
+++ resolved
@@ -24,7 +24,6 @@
 from launch_ros.actions import PushRosNamespace
 from carma_ros2_utils.launch.get_log_level import GetLogLevel
 from launch.substitutions import LaunchConfiguration
-from launch.actions import DeclareLaunchArgument
 
 import os
 
@@ -56,12 +55,8 @@
         actions=[
             PushRosNamespace(EnvironmentVariable('CARMA_MSG_NS', default_value='message')),
             IncludeLaunchDescription(
-<<<<<<< HEAD
                 PythonLaunchDescriptionSource([ThisLaunchFileDir(), '/message.launch.py']),
                 launch_arguments = { 'vehicle_characteristics_dir': vehicle_characteristics_dir }.items()
-=======
-                PythonLaunchDescriptionSource([ThisLaunchFileDir(), '/message.launch.py'])
->>>>>>> 08d7b996
             ),
         ]
     )
