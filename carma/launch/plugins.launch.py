# Copyright (C) 2022 LEIDOS.
#
# Licensed under the Apache License, Version 2.0 (the "License");
# you may not use this file except in compliance with the License.
# You may obtain a copy of the License at
#
#     http://www.apache.org/licenses/LICENSE-2.0
#
# Unless required by applicable law or agreed to in writing, software
# distributed under the License is distributed on an "AS IS" BASIS,
# WITHOUT WARRANTIES OR CONDITIONS OF ANY KIND, either express or implied.
# See the License for the specific language governing permissions and
# limitations under the License.

from ament_index_python import get_package_share_directory
from launch.actions import Shutdown
from launch import LaunchDescription
from launch_ros.actions import Node
from launch_ros.actions import ComposableNodeContainer
from launch_ros.descriptions import ComposableNode
from launch.substitutions import EnvironmentVariable
from carma_ros2_utils.launch.get_log_level import GetLogLevel
from carma_ros2_utils.launch.get_current_namespace import GetCurrentNamespace
from launch.substitutions import LaunchConfiguration

import os

from launch.actions import IncludeLaunchDescription
from launch.launch_description_sources import PythonLaunchDescriptionSource
from launch.actions import GroupAction
from launch_ros.actions import set_remap
from launch.actions import DeclareLaunchArgument

# Launch file for launching the nodes in the CARMA guidance stack

def generate_launch_description():

    route_file_folder = LaunchConfiguration('route_file_folder')
    vehicle_calibration_dir = LaunchConfiguration('vehicle_calibration_dir')
    vehicle_characteristics_param_file = LaunchConfiguration('vehicle_characteristics_param_file')
    enable_guidance_plugin_validator = LaunchConfiguration('enable_guidance_plugin_validator')
    strategic_plugins_to_validate = LaunchConfiguration('strategic_plugins_to_validate')
    tactical_plugins_to_validate = LaunchConfiguration('tactical_plugins_to_validate')
    control_plugins_to_validate = LaunchConfiguration('control_plugins_to_validate')
    
    vehicle_config_param_file = LaunchConfiguration('vehicle_config_param_file')

    inlanecruising_plugin_file_path = os.path.join(
        get_package_share_directory('inlanecruising_plugin'), 'config/parameters.yaml')

    route_following_plugin_file_path = os.path.join(
        get_package_share_directory('route_following_plugin'), 'config/parameters.yaml')

<<<<<<< HEAD
    #stop_and_wait_plugin_param_file = os.path.join(
    #    get_package_share_directory('stop_and_wait_plugin'), 'config/parameters.yaml')        
=======
    stop_and_wait_plugin_param_file = os.path.join(
        get_package_share_directory('stop_and_wait_plugin'), 'config/parameters.yaml')      

    cooperative_lanechange_param_file = os.path.join(
        get_package_share_directory('cooperative_lanechange'), 'config/parameters.yaml')      

    platoon_strategic_ihp_param_file = os.path.join(
        get_package_share_directory('platoon_strategic_ihp'), 'config/parameters.yaml')    
    
    platoon_tactical_ihp_param_file = os.path.join(
        get_package_share_directory('platooning_tactical_plugin'), 'config/parameters.yaml') 
>>>>>>> 7e28e939

    env_log_levels = EnvironmentVariable('CARMA_ROS_LOGGING_CONFIG', default_value='{ "default_level" : "WARN" }')

    pure_pursuit_tuning_parameters = [vehicle_calibration_dir, "/pure_pursuit/calibration.yaml"]

    carma_plugins_container = ComposableNodeContainer(
        package='carma_ros2_utils',
        name='carma_guidance_core_plugins_container',
        executable='carma_component_container_mt',
        namespace=GetCurrentNamespace(),
        composable_node_descriptions=[
            ComposableNode(
                    package='inlanecruising_plugin',
                    plugin='inlanecruising_plugin::InLaneCruisingPluginNode',
                    name='inlanecruising_plugin',
                        extra_arguments=[
                        {'use_intra_process_comms': True}, 
                        {'--log-level' : GetLogLevel('inlanecruising_plugin', env_log_levels) }
                    ],
                remappings = [
                    ("semantic_map", [ EnvironmentVariable('CARMA_ENV_NS', default_value=''), "/semantic_map" ] ),
                    ("map_update", [ EnvironmentVariable('CARMA_ENV_NS', default_value=''), "/map_update" ] ),
                    ("roadway_objects", [ EnvironmentVariable('CARMA_ENV_NS', default_value=''), "/roadway_objects" ] ),
                    ("incoming_spat", [ EnvironmentVariable('CARMA_MSG_NS', default_value=''), "/incoming_spat" ] ),
                    ("plugin_discovery", [ EnvironmentVariable('CARMA_GUIDE_NS', default_value=''), "/plugin_discovery" ] ),
                    ("route", [ EnvironmentVariable('CARMA_GUIDE_NS', default_value=''), "/route" ] ),
                ],
                parameters=[
                    inlanecruising_plugin_file_path,
                    vehicle_config_param_file
                ]
            ),
<<<<<<< HEAD
            #ComposableNode(
            #        package='stop_and_wait_plugin',
            #        plugin='stop_and_wait_plugin::StopandWaitNode',
            #        name='stop_and_wait_plugin',
            #        extra_arguments=[
            #        {'use_intra_process_comms': True}, 
            #        {'--log-level' : GetLogLevel('stop_and_wait_plugin', env_log_levels) }
            #    ],
            #    remappings = [
            #        ("semantic_map", [ EnvironmentVariable('CARMA_ENV_NS', default_value=''), "/semantic_map" ] ),
            #        ("map_update", [ EnvironmentVariable('CARMA_ENV_NS', default_value=''), "/map_update" ] ),
            #        ("roadway_objects", [ EnvironmentVariable('CARMA_ENV_NS', default_value=''), "/roadway_objects" ] ),
            #        ("incoming_spat", [ EnvironmentVariable('CARMA_MSG_NS', default_value=''), "/incoming_spat" ] ),
            #        ("plugin_discovery", [ EnvironmentVariable('CARMA_GUIDE_NS', default_value=''), "/plugin_discovery" ] ),
            #        ("route", [ EnvironmentVariable('CARMA_GUIDE_NS', default_value=''), "/route" ] ),
            #    ],
            #    parameters=[
            #        stop_and_wait_plugin_param_file,
            #        vehicle_config_param_file
            #    ]
            #),
=======
            ComposableNode(
                    package='stop_and_wait_plugin',
                    plugin='stop_and_wait_plugin::StopandWaitNode',
                    name='stop_and_wait_plugin',
                    extra_arguments=[
                        {'use_intra_process_comms': True}, 
                        {'--log-level' : GetLogLevel('stop_and_wait_plugin', env_log_levels) }
                    ],
                remappings = [
                    ("semantic_map", [ EnvironmentVariable('CARMA_ENV_NS', default_value=''), "/semantic_map" ] ),
                    ("map_update", [ EnvironmentVariable('CARMA_ENV_NS', default_value=''), "/map_update" ] ),
                    ("roadway_objects", [ EnvironmentVariable('CARMA_ENV_NS', default_value=''), "/roadway_objects" ] ),
                    ("incoming_spat", [ EnvironmentVariable('CARMA_MSG_NS', default_value=''), "/incoming_spat" ] ),
                    ("plugin_discovery", [ EnvironmentVariable('CARMA_GUIDE_NS', default_value=''), "/plugin_discovery" ] ),
                    ("route", [ EnvironmentVariable('CARMA_GUIDE_NS', default_value=''), "/route" ] ),
                ],
                parameters=[
                    stop_and_wait_plugin_param_file,
                    vehicle_config_param_file
                ]
            ),
>>>>>>> 7e28e939
            ComposableNode(
                    package='route_following_plugin',
                    plugin='route_following_plugin::RouteFollowingPlugin',
                    name='route_following_plugin',
                    extra_arguments=[
                        {'use_intra_process_comms': True}, 
                        {'--log-level' : GetLogLevel('route_following_plugin', env_log_levels) }
                    ],
                remappings = [
                    ("semantic_map", [ EnvironmentVariable('CARMA_ENV_NS', default_value=''), "/semantic_map" ] ),
                    ("map_update", [ EnvironmentVariable('CARMA_ENV_NS', default_value=''), "/map_update" ] ),
                    ("roadway_objects", [ EnvironmentVariable('CARMA_ENV_NS', default_value=''), "/roadway_objects" ] ),
                    ("incoming_spat", [ EnvironmentVariable('CARMA_MSG_NS', default_value=''), "/incoming_spat" ] ),
                    ("plugin_discovery", [ EnvironmentVariable('CARMA_GUIDE_NS', default_value=''), "/plugin_discovery" ] ),
                    ("route", [ EnvironmentVariable('CARMA_GUIDE_NS', default_value=''), "/route" ] ),
                    ("current_velocity", [ EnvironmentVariable('CARMA_INTR_NS', default_value=''), "/vehicle/twist" ] ),
                    ("maneuver_plan", [ EnvironmentVariable('CARMA_GUIDE_NS', default_value=''), "/final_maneuver_plan" ] ),
                    ("upcoming_lane_change_status", [ EnvironmentVariable('CARMA_GUIDE_NS', default_value=''), "/upcoming_lane_change_status" ] ),
                ],
                parameters=[
                    route_following_plugin_file_path,
                    vehicle_config_param_file
                ]
            ),
<<<<<<< HEAD
=======
            ComposableNode(
                    package='cooperative_lanechange',
                    plugin='cooperative_lanechange::CooperativeLaneChangePlugin',
                    name='cooperative_lanechange',
                    extra_arguments=[
                        {'use_intra_process_comms': True}, 
                        {'--log-level' : GetLogLevel('cooperative_lanechange', env_log_levels) }
                    ],
                remappings = [
                    ("semantic_map", [ EnvironmentVariable('CARMA_ENV_NS', default_value=''), "/semantic_map" ] ),
                    ("map_update", [ EnvironmentVariable('CARMA_ENV_NS', default_value=''), "/map_update" ] ),
                    ("roadway_objects", [ EnvironmentVariable('CARMA_ENV_NS', default_value=''), "/roadway_objects" ] ),
                    ("incoming_spat", [ EnvironmentVariable('CARMA_MSG_NS', default_value=''), "/incoming_spat" ] ),
                    ("plugin_discovery", [ EnvironmentVariable('CARMA_GUIDE_NS', default_value=''), "/plugin_discovery" ] ),
                    ("route", [ EnvironmentVariable('CARMA_GUIDE_NS', default_value=''), "/route" ] ),
                    ("current_velocity", [ EnvironmentVariable('CARMA_INTR_NS', default_value=''), "/vehicle/twist" ] ),
                    ("cooperative_lane_change_status", [ EnvironmentVariable('CARMA_GUIDE_NS', default_value=''), "/cooperative_lane_change_status" ] ),
                    ("bsm_outbound", [ EnvironmentVariable('CARMA_MSG_NS', default_value=''), "/bsm_outbound" ] ),
                    ("outgoing_mobility_request", [ EnvironmentVariable('CARMA_MSG_NS', default_value=''), "/outgoing_mobility_request" ] ),
                    ("incoming_mobility_response", [ EnvironmentVariable('CARMA_MSG_NS', default_value=''), "/incoming_mobility_response" ] ),
                    ("georeference", [ EnvironmentVariable('CARMA_LOCZ_NS', default_value=''), "/map_param_loader/georeference" ] ),
                    ("current_pose", [ EnvironmentVariable('CARMA_LOCZ_NS', default_value=''), "/current_pose" ] )
                ],
                parameters=[
                    cooperative_lanechange_param_file,
                    vehicle_characteristics_param_file,
                    vehicle_config_param_file
                ]
            )
        ]
    )

    platooning_plugins_container = ComposableNodeContainer(
        package='carma_ros2_utils',
        name='platooning_plugins_container',
        executable='carma_component_container_mt',
        namespace=GetCurrentNamespace(),
        composable_node_descriptions=[
>>>>>>> 7e28e939
            ComposableNode(
                    package='pure_pursuit_wrapper',
                    plugin='pure_pursuit_wrapper::PurePursuitWrapperNode',
                    name='pure_pursuit_wrapper',
                    extra_arguments=[
                    {'use_intra_process_comms': True}, 
                    {'--log-level' : GetLogLevel('pure_pursuit_wrapper', env_log_levels) }
                ],
                remappings = [
                    ("plugin_discovery", [ EnvironmentVariable('CARMA_GUIDE_NS', default_value=''), "/plugin_discovery" ] ),
                    ("ctrl_raw", [ EnvironmentVariable('CARMA_GUIDE_NS', default_value=''), "/ctrl_raw" ] ),
                    ("pure_pursuit_wrapper/plan_trajectory", [ EnvironmentVariable('CARMA_GUIDE_NS', default_value=''), "/plugins/pure_pursuit/plan_trajectory" ] ),
                    ("current_pose", [ EnvironmentVariable('CARMA_LOCZ_NS', default_value=''), "/current_pose" ] ),
                    ("vehicle/twist", [ EnvironmentVariable('CARMA_INTR_NS', default_value=''), "/vehicle/twist" ] ),
                ],
                parameters=[
                    vehicle_characteristics_param_file, #vehicle_response_lag
                    pure_pursuit_tuning_parameters #pure_pursuit calibration parameters
                ]
            ),      
            ComposableNode(
                    package='platooning_tactical_plugin',
                    plugin='platooning_tactical_plugin::Node',
                    name='platooning_tactical_plugin_node',
                    extra_arguments=[
                        {'use_intra_process_comms': True},
                        {'--log-level' : GetLogLevel('platooning_tactical_plugin', env_log_levels) }
                    ],
                remappings = [
                    ("semantic_map", [ EnvironmentVariable('CARMA_ENV_NS', default_value=''), "/semantic_map" ] ),
                    ("map_update", [ EnvironmentVariable('CARMA_ENV_NS', default_value=''), "/map_update" ] ),
                    ("roadway_objects", [ EnvironmentVariable('CARMA_ENV_NS', default_value=''), "/roadway_objects" ] ),
                    ("georeference", [ EnvironmentVariable('CARMA_LOCZ_NS', default_value=''), "/map_param_loader/georeference" ] ),
                    ("incoming_spat", [ EnvironmentVariable('CARMA_MSG_NS', default_value=''), "/incoming_spat" ] ),
                    ("plugin_discovery", [ EnvironmentVariable('CARMA_GUIDE_NS', default_value=''), "/plugin_discovery" ] ),
                    ("route", [ EnvironmentVariable('CARMA_GUIDE_NS', default_value=''), "/route" ] ),
                ],
                parameters=[ platoon_tactical_ihp_param_file, vehicle_config_param_file ]
            ),
        ]
    )

    return LaunchDescription([    
        carma_plugins_container,
        #platooning_plugins_container
    ]) <|MERGE_RESOLUTION|>--- conflicted
+++ resolved
@@ -51,22 +51,11 @@
     route_following_plugin_file_path = os.path.join(
         get_package_share_directory('route_following_plugin'), 'config/parameters.yaml')
 
-<<<<<<< HEAD
-    #stop_and_wait_plugin_param_file = os.path.join(
-    #    get_package_share_directory('stop_and_wait_plugin'), 'config/parameters.yaml')        
-=======
     stop_and_wait_plugin_param_file = os.path.join(
-        get_package_share_directory('stop_and_wait_plugin'), 'config/parameters.yaml')      
-
-    cooperative_lanechange_param_file = os.path.join(
-        get_package_share_directory('cooperative_lanechange'), 'config/parameters.yaml')      
+        get_package_share_directory('stop_and_wait_plugin'), 'config/parameters.yaml')    
 
     platoon_strategic_ihp_param_file = os.path.join(
         get_package_share_directory('platoon_strategic_ihp'), 'config/parameters.yaml')    
-    
-    platoon_tactical_ihp_param_file = os.path.join(
-        get_package_share_directory('platooning_tactical_plugin'), 'config/parameters.yaml') 
->>>>>>> 7e28e939
 
     env_log_levels = EnvironmentVariable('CARMA_ROS_LOGGING_CONFIG', default_value='{ "default_level" : "WARN" }')
 
@@ -99,37 +88,14 @@
                     vehicle_config_param_file
                 ]
             ),
-<<<<<<< HEAD
-            #ComposableNode(
-            #        package='stop_and_wait_plugin',
-            #        plugin='stop_and_wait_plugin::StopandWaitNode',
-            #        name='stop_and_wait_plugin',
-            #        extra_arguments=[
-            #        {'use_intra_process_comms': True}, 
-            #        {'--log-level' : GetLogLevel('stop_and_wait_plugin', env_log_levels) }
-            #    ],
-            #    remappings = [
-            #        ("semantic_map", [ EnvironmentVariable('CARMA_ENV_NS', default_value=''), "/semantic_map" ] ),
-            #        ("map_update", [ EnvironmentVariable('CARMA_ENV_NS', default_value=''), "/map_update" ] ),
-            #        ("roadway_objects", [ EnvironmentVariable('CARMA_ENV_NS', default_value=''), "/roadway_objects" ] ),
-            #        ("incoming_spat", [ EnvironmentVariable('CARMA_MSG_NS', default_value=''), "/incoming_spat" ] ),
-            #        ("plugin_discovery", [ EnvironmentVariable('CARMA_GUIDE_NS', default_value=''), "/plugin_discovery" ] ),
-            #        ("route", [ EnvironmentVariable('CARMA_GUIDE_NS', default_value=''), "/route" ] ),
-            #    ],
-            #    parameters=[
-            #        stop_and_wait_plugin_param_file,
-            #        vehicle_config_param_file
-            #    ]
-            #),
-=======
             ComposableNode(
                     package='stop_and_wait_plugin',
                     plugin='stop_and_wait_plugin::StopandWaitNode',
                     name='stop_and_wait_plugin',
                     extra_arguments=[
-                        {'use_intra_process_comms': True}, 
-                        {'--log-level' : GetLogLevel('stop_and_wait_plugin', env_log_levels) }
-                    ],
+                    {'use_intra_process_comms': True}, 
+                    {'--log-level' : GetLogLevel('stop_and_wait_plugin', env_log_levels) }
+                ],
                 remappings = [
                     ("semantic_map", [ EnvironmentVariable('CARMA_ENV_NS', default_value=''), "/semantic_map" ] ),
                     ("map_update", [ EnvironmentVariable('CARMA_ENV_NS', default_value=''), "/map_update" ] ),
@@ -143,41 +109,14 @@
                     vehicle_config_param_file
                 ]
             ),
->>>>>>> 7e28e939
-            ComposableNode(
-                    package='route_following_plugin',
-                    plugin='route_following_plugin::RouteFollowingPlugin',
-                    name='route_following_plugin',
-                    extra_arguments=[
-                        {'use_intra_process_comms': True}, 
-                        {'--log-level' : GetLogLevel('route_following_plugin', env_log_levels) }
-                    ],
-                remappings = [
-                    ("semantic_map", [ EnvironmentVariable('CARMA_ENV_NS', default_value=''), "/semantic_map" ] ),
-                    ("map_update", [ EnvironmentVariable('CARMA_ENV_NS', default_value=''), "/map_update" ] ),
-                    ("roadway_objects", [ EnvironmentVariable('CARMA_ENV_NS', default_value=''), "/roadway_objects" ] ),
-                    ("incoming_spat", [ EnvironmentVariable('CARMA_MSG_NS', default_value=''), "/incoming_spat" ] ),
-                    ("plugin_discovery", [ EnvironmentVariable('CARMA_GUIDE_NS', default_value=''), "/plugin_discovery" ] ),
-                    ("route", [ EnvironmentVariable('CARMA_GUIDE_NS', default_value=''), "/route" ] ),
-                    ("current_velocity", [ EnvironmentVariable('CARMA_INTR_NS', default_value=''), "/vehicle/twist" ] ),
-                    ("maneuver_plan", [ EnvironmentVariable('CARMA_GUIDE_NS', default_value=''), "/final_maneuver_plan" ] ),
-                    ("upcoming_lane_change_status", [ EnvironmentVariable('CARMA_GUIDE_NS', default_value=''), "/upcoming_lane_change_status" ] ),
-                ],
-                parameters=[
-                    route_following_plugin_file_path,
-                    vehicle_config_param_file
-                ]
-            ),
-<<<<<<< HEAD
-=======
             ComposableNode(
                     package='cooperative_lanechange',
                     plugin='cooperative_lanechange::CooperativeLaneChangePlugin',
                     name='cooperative_lanechange',
                     extra_arguments=[
-                        {'use_intra_process_comms': True}, 
-                        {'--log-level' : GetLogLevel('cooperative_lanechange', env_log_levels) }
-                    ],
+                    {'use_intra_process_comms': True}, 
+                    {'--log-level' : GetLogLevel('route_following_plugin', env_log_levels) }
+                ],
                 remappings = [
                     ("semantic_map", [ EnvironmentVariable('CARMA_ENV_NS', default_value=''), "/semantic_map" ] ),
                     ("map_update", [ EnvironmentVariable('CARMA_ENV_NS', default_value=''), "/map_update" ] ),
@@ -208,25 +147,36 @@
         executable='carma_component_container_mt',
         namespace=GetCurrentNamespace(),
         composable_node_descriptions=[
->>>>>>> 7e28e939
-            ComposableNode(
-                    package='pure_pursuit_wrapper',
-                    plugin='pure_pursuit_wrapper::PurePursuitWrapperNode',
-                    name='pure_pursuit_wrapper',
-                    extra_arguments=[
-                    {'use_intra_process_comms': True}, 
-                    {'--log-level' : GetLogLevel('pure_pursuit_wrapper', env_log_levels) }
-                ],
-                remappings = [
-                    ("plugin_discovery", [ EnvironmentVariable('CARMA_GUIDE_NS', default_value=''), "/plugin_discovery" ] ),
-                    ("ctrl_raw", [ EnvironmentVariable('CARMA_GUIDE_NS', default_value=''), "/ctrl_raw" ] ),
-                    ("pure_pursuit_wrapper/plan_trajectory", [ EnvironmentVariable('CARMA_GUIDE_NS', default_value=''), "/plugins/pure_pursuit/plan_trajectory" ] ),
+            ComposableNode(
+                package='platoon_strategic_ihp',
+                plugin='platoon_strategic_ihp::Node',
+                name='platoon_strategic_ihp_node',
+                extra_arguments=[
+                    {'use_intra_process_comms': True},
+                    {'--log-level' : GetLogLevel('platoon_strategic_ihp', env_log_levels) }
+                ],
+                remappings = [
+                    ("semantic_map", [ EnvironmentVariable('CARMA_ENV_NS', default_value=''), "/semantic_map" ] ),
+                    ("map_update", [ EnvironmentVariable('CARMA_ENV_NS', default_value=''), "/map_update" ] ),
+                    ("roadway_objects", [ EnvironmentVariable('CARMA_ENV_NS', default_value=''), "/roadway_objects" ] ),
+                    ("georeference", [ EnvironmentVariable('CARMA_LOCZ_NS', default_value=''), "/map_param_loader/georeference" ] ),
+                    ("outgoing_mobility_response", [ EnvironmentVariable('CARMA_MSG_NS', default_value=''), "/outgoing_mobility_response" ] ),
+                    ("outgoing_mobility_request", [ EnvironmentVariable('CARMA_MSG_NS', default_value=''), "/outgoing_mobility_request" ] ),
+                    ("outgoing_mobility_operation", [ EnvironmentVariable('CARMA_MSG_NS', default_value=''), "/outgoing_mobility_operation" ] ),
+                    ("incoming_mobility_request", [ EnvironmentVariable('CARMA_MSG_NS', default_value=''), "/incoming_mobility_request" ] ),
+                    ("incoming_mobility_response", [ EnvironmentVariable('CARMA_MSG_NS', default_value=''), "/incoming_mobility_response" ] ),
+                    ("incoming_mobility_operation", [ EnvironmentVariable('CARMA_MSG_NS', default_value=''), "/incoming_mobility_operation" ] ),
+                    ("incoming_spat", [ EnvironmentVariable('CARMA_MSG_NS', default_value=''), "/incoming_spat" ] ),
+                    ("twist_raw", [ EnvironmentVariable('CARMA_GUIDE_NS', default_value=''), "/twist_raw" ] ),
+                    ("platoon_info", [ EnvironmentVariable('CARMA_GUIDE_NS', default_value=''), "/platoon_info" ] ),
+                    ("plugin_discovery", [ EnvironmentVariable('CARMA_GUIDE_NS', default_value=''), "/plugin_discovery" ] ),
+                    ("route", [ EnvironmentVariable('CARMA_GUIDE_NS', default_value=''), "/route" ] ),
+                    ("current_velocity", [ EnvironmentVariable('CARMA_INTR_NS', default_value=''), "/vehicle/twist" ] ),
                     ("current_pose", [ EnvironmentVariable('CARMA_LOCZ_NS', default_value=''), "/current_pose" ] ),
-                    ("vehicle/twist", [ EnvironmentVariable('CARMA_INTR_NS', default_value=''), "/vehicle/twist" ] ),
-                ],
-                parameters=[
-                    vehicle_characteristics_param_file, #vehicle_response_lag
-                    pure_pursuit_tuning_parameters #pure_pursuit calibration parameters
+                ],
+                parameters=[ 
+                    platoon_strategic_ihp_param_file,
+                    vehicle_config_param_file
                 ]
             ),      
             ComposableNode(
