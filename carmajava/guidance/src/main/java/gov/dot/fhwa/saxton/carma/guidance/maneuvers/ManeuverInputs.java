/*
 * Copyright (C) 2017 LEIDOS.
 *
 * Licensed under the Apache License, Version 2.0 (the "License"); you may not
 * use this file except in compliance with the License. You may obtain a copy of
 * the License at
 *
 * http://www.apache.org/licenses/LICENSE-2.0
 *
 * Unless required by applicable law or agreed to in writing, software
 * distributed under the License is distributed on an "AS IS" BASIS, WITHOUT
 * WARRANTIES OR CONDITIONS OF ANY KIND, either express or implied. See the
 * License for the specific language governing permissions and limitations under
 * the License.
 */

package gov.dot.fhwa.saxton.carma.guidance.maneuvers;

import cav_msgs.ExternalObject;
import cav_msgs.ExternalObjectList;
import cav_msgs.RouteState;
import com.google.common.util.concurrent.AtomicDouble;
import geometry_msgs.TwistStamped;
import gov.dot.fhwa.saxton.carma.guidance.GuidanceAction;
import gov.dot.fhwa.saxton.carma.guidance.GuidanceComponent;
import gov.dot.fhwa.saxton.carma.guidance.GuidanceState;
import gov.dot.fhwa.saxton.carma.guidance.GuidanceStateMachine;
import gov.dot.fhwa.saxton.carma.guidance.IStateChangeListener;
import gov.dot.fhwa.saxton.carma.guidance.params.RosParameterSource;
import gov.dot.fhwa.saxton.carma.guidance.pubsub.IPubSubService;
import gov.dot.fhwa.saxton.carma.guidance.pubsub.ISubscriber;
import gov.dot.fhwa.saxton.carma.guidance.pubsub.OnMessageCallback;
import gov.dot.fhwa.saxton.carma.guidance.signals.Deadband;
import gov.dot.fhwa.saxton.carma.guidance.signals.MovingAverageFilter;
import gov.dot.fhwa.saxton.carma.guidance.signals.PidController;
import gov.dot.fhwa.saxton.carma.guidance.signals.Pipeline;
import gov.dot.fhwa.saxton.carma.guidance.util.ILogger;
import gov.dot.fhwa.saxton.carma.guidance.util.LoggerManager;
import org.ros.exception.RosRuntimeException;
import org.ros.node.ConnectedNode;

/**
 * Interacts with the ROS network to provide the necessary input data to the Maneuver classes, allowing the rest
 * of the classes in this package to remain ignorant of ROS.
 */
public class ManeuverInputs extends GuidanceComponent implements IManeuverInputs, IStateChangeListener {

    protected ISubscriber<RouteState> routeStateSubscriber_;
    protected ISubscriber<TwistStamped> twistSubscriber_;
    protected ISubscriber<ExternalObjectList> externalObjectListSubscriber_;
    protected double distanceDowntrack_ = 0.0; // m
    protected double currentSpeed_ = 0.0; // m/s
    protected double responseLag_ = 0.0; // sec
    protected int currentLane_ = 0;
    protected double vehicleLength_ = 3.0; // m
    protected AtomicDouble frontVehicleDistance = new AtomicDouble(IAccStrategy.NO_FRONT_VEHICLE_DISTANCE);
    protected AtomicDouble frontVehicleSpeed = new AtomicDouble(IAccStrategy.NO_FRONT_VEHICLE_SPEED);
    protected ILogger log;

    public ManeuverInputs(GuidanceStateMachine stateMachine, IPubSubService iPubSubService, ConnectedNode node) {
        super(stateMachine, iPubSubService, node);
        jobQueue.add(this::onStartup);
        stateMachine.registerStateChangeListener(this);
        log = LoggerManager.getLogger();
    }

    @Override
    public void onStartup() {
        // Setup the ACC Strategy factory for use by maneuvers
        double maxAccel = node.getParameterTree().getDouble("~vehicle_acceleration_limit", 2.5);
        double vehicleResponseLag = node.getParameterTree().getDouble("~vehicle_response_lag", 1.4);
        double desiredTimeGap = node.getParameterTree().getDouble("~desired_acc_timegap", 1.0);
        double minStandoffDistance = node.getParameterTree().getDouble("~min_acc_standoff_distance", 5.0);
        double exitDistanceFactor = node.getParameterTree().getDouble("~acc_exit_distance_factor", 1.5);
        double Kp = node.getParameterTree().getDouble("~acc_Kp", 1.0);
        double Ki = node.getParameterTree().getDouble("~acc_Ki", 0.0);
        double Kd = node.getParameterTree().getDouble("~acc_Kd", 0.0);
        log.info(String.format("ACC params Kp=%.02f, Ki=%.02f, Kd= %.02f, gap=%.02f, standoff=%.02f, exit_factor=%.02f", Kp, Ki, Kd,
                desiredTimeGap, minStandoffDistance, exitDistanceFactor));
        double deadband = node.getParameterTree().getDouble("~acc_pid_deadband", 0.0);
        int numSamples = node.getParameterTree().getInteger("~acc_number_of_averaging_samples", 1);
        vehicleLength_ = node.getParameterTree().getDouble("/saxton_cav/vehicle_length", vehicleLength_);

        PidController timeGapController = new PidController(Kp, Ki, Kd, desiredTimeGap);
        MovingAverageFilter movingAverageFilter = new MovingAverageFilter(numSamples);
        Deadband deadbandFilter = new Deadband(desiredTimeGap, deadband);

        Pipeline<Double> accFilterPipeline = new Pipeline<>(deadbandFilter, timeGapController, movingAverageFilter);
        BasicAccStrategyFactory accFactory = new BasicAccStrategyFactory(desiredTimeGap, maxAccel, vehicleResponseLag,
                minStandoffDistance, exitDistanceFactor, accFilterPipeline);
        AccStrategyManager.setAccStrategyFactory(accFactory);

        // subscribers
        routeStateSubscriber_ = pubSubService.getSubscriberForTopic("route_state", RouteState._TYPE);
        routeStateSubscriber_.registerOnMessageCallback(new OnMessageCallback<RouteState>() {
            @Override
            public void onMessage(RouteState msg) {
                distanceDowntrack_ = msg.getDownTrack();
                currentLane_ = msg.getLaneIndex();
            }
        });

        twistSubscriber_ = pubSubService.getSubscriberForTopic("velocity", TwistStamped._TYPE);
        twistSubscriber_.registerOnMessageCallback(new OnMessageCallback<TwistStamped>() {
            @Override
            public void onMessage(TwistStamped msg) {
                currentSpeed_ = msg.getTwist().getLinear().getX();
            }
        });

        /*
         * Presently this subscriber will be mapped by saxton_cav.launch directly to the
         * front long range object topic provided by the Radar Driver, bypassing sensor
         * fusion and the interface manager. This subscriber depends on sensor frame
         * data (rather than odom frame data) to accurately derive distance values to
         * nearby vehicles. Pending full implementation of Sensor Fusion and Roadway
         * modules it is recommended to change this to depend on whatever vehicle frame
         * data is available in those data publications.
         */

        // TODO: Update to use actual topic provided by sensor fusion
        externalObjectListSubscriber_ = pubSubService.getSubscriberForTopic("objects", ExternalObjectList._TYPE);
        externalObjectListSubscriber_.registerOnMessageCallback(new OnMessageCallback<ExternalObjectList>() {
            @Override
            public void onMessage(ExternalObjectList msg) {
                double closestDistance = Double.POSITIVE_INFINITY;
<<<<<<< HEAD
                RoadwayObstacle frontVehicle = null;
                for (RoadwayObstacle obs : msg.getRoadwayObstacles()) {

                    // TODO This modification to downtrack values calculation should really be based on transforms. 
                    double frontVehicleDist = 0.5 * vehicleLength_ + obs.getDownTrack() - obs.getObject().getSize().getX() - distanceDowntrack_;
                    boolean inLane = obs.getPrimaryLane() == currentLane_;
                    byte[] secondaryLanes = obs.getSecondaryLanes().array();
                    // Check secondary lanes
                    for(int i = 0; i < secondaryLanes.length; i++) {
                        if (inLane)
                            break;
                        inLane = secondaryLanes[i] == currentLane_;
                    }
                    
                    if (inLane && frontVehicleDist < closestDistance && frontVehicleDist > -0.0) {
                        // If it's closer than our previous best candidate, update our candidate
                        frontVehicle = obs;
                        closestDistance = frontVehicleDist;
=======
                ExternalObject frontVehicle = null;
                for (ExternalObject eo : msg.getObjects()) {
                    // TODO: When sensor fusion publishes relative lane data, ensure object is in HOST_LANE
                    if (eo.getPose().getPose().getPosition().getX() < closestDistance) {
                        // If its close than our previous best candidate, update our candidate
                        frontVehicle = eo;
                        closestDistance = eo.getPose().getPose().getPosition().getX();
>>>>>>> 0465e1f7
                    }
                }

                // Store our results
                if (frontVehicle != null) {
                    frontVehicleDistance.set(frontVehicle.getPose().getPose().getPosition().getX());
                    frontVehicleSpeed.set(currentSpeed_ + frontVehicle.getVelocity().getTwist().getLinear().getX());
                } else {
                    frontVehicleDistance.set(IAccStrategy.NO_FRONT_VEHICLE_DISTANCE);
                    frontVehicleSpeed.set(IAccStrategy.NO_FRONT_VEHICLE_SPEED);
                }
            }
        });

        // parameters
        RosParameterSource params = new RosParameterSource(node.getParameterTree());
        responseLag_ = params.getDouble("~vehicle_response_lag");

        currentState.set(GuidanceState.STARTUP);
    }

    @Override
    public void onSystemReady() {
        currentState.set(GuidanceState.DRIVERS_READY);
    }

    @Override
    public void onRouteActive() {
        currentState.set(GuidanceState.ACTIVE);
    }

    @Override
    public void onDeactivate() {
        currentState.set(GuidanceState.INACTIVE);
    }

    @Override
    public void onEngaged() {
        currentState.set(GuidanceState.ENGAGED);
    }

    @Override
    public void onCleanRestart() {
        currentState.set(GuidanceState.DRIVERS_READY);
        distanceDowntrack_ = 0.0;
        currentSpeed_ = 0.0;
        frontVehicleDistance.set(IAccStrategy.NO_FRONT_VEHICLE_DISTANCE);
        frontVehicleSpeed.set(IAccStrategy.NO_FRONT_VEHICLE_SPEED);
    }

    @Override
    public String getComponentName() {
        return "Guidance.Maneuvers.ManeuverInputs";
    }

    @Override
    public double getDistanceFromRouteStart() {
        return distanceDowntrack_;
    }

    @Override
    public double getCurrentSpeed() {
        return currentSpeed_;
    }

    @Override
    public double getResponseLag() {
        return responseLag_;
    }

    @Override
    public double getDistanceToFrontVehicle() {
        return frontVehicleDistance.get();
    }

    @Override
    public double getFrontVehicleSpeed() {
        return frontVehicleSpeed.get();
    }

    @Override
    public void onStateChange(GuidanceAction action) {
        log.debug("GUIDANCE_STATE", getComponentName() + " received action: " + action);
        switch (action) {
        case INTIALIZE:
            jobQueue.add(this::onSystemReady);
            break;
        case ACTIVATE:
            jobQueue.add(this::onRouteActive);
            break;
        case DEACTIVATE:
            jobQueue.add(this::onDeactivate);
            break;
        case ENGAGE:
            jobQueue.add(this::onEngaged);
            break;
        case SHUTDOWN:
            jobQueue.add(this::onShutdown);
            break;
        case PANIC_SHUTDOWN:
            jobQueue.add(this::onPanic);
            break;
        case RESTART:
            jobQueue.add(this::onCleanRestart);
            break;
        default:
            throw new RosRuntimeException(
                    getComponentName() + "received unknown instruction from guidance state machine.");
        }
    }

    @Override
    public int getCurrentLane() {
        return currentLane_;
    }
}<|MERGE_RESOLUTION|>--- conflicted
+++ resolved
@@ -124,7 +124,6 @@
             @Override
             public void onMessage(ExternalObjectList msg) {
                 double closestDistance = Double.POSITIVE_INFINITY;
-<<<<<<< HEAD
                 RoadwayObstacle frontVehicle = null;
                 for (RoadwayObstacle obs : msg.getRoadwayObstacles()) {
 
@@ -143,15 +142,6 @@
                         // If it's closer than our previous best candidate, update our candidate
                         frontVehicle = obs;
                         closestDistance = frontVehicleDist;
-=======
-                ExternalObject frontVehicle = null;
-                for (ExternalObject eo : msg.getObjects()) {
-                    // TODO: When sensor fusion publishes relative lane data, ensure object is in HOST_LANE
-                    if (eo.getPose().getPose().getPosition().getX() < closestDistance) {
-                        // If its close than our previous best candidate, update our candidate
-                        frontVehicle = eo;
-                        closestDistance = eo.getPose().getPose().getPosition().getX();
->>>>>>> 0465e1f7
                     }
                 }
 
