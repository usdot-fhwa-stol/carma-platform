--- conflicted
+++ resolved
@@ -38,10 +38,8 @@
             [this](const geometry_msgs::TwistStampedConstPtr& twist) {this->latest_twist_ = *twist;});
         pose_sub_ = nh_.subscribe<geometry_msgs::PoseStamped>("current_pose", 5,
             [this](const geometry_msgs::PoseStampedConstPtr& pose) {this->latest_pose_ = *pose;});
-<<<<<<< HEAD
         guidance_state_sub_ = nh_.subscribe<cav_msgs::GuidanceState>("guidance_state", 5, &PlanDelegator::guidanceStateCallback, this);
-=======
->>>>>>> 7d003259
+
 
         ros::CARMANodeHandle::setSpinCallback(std::bind(&PlanDelegator::spinCallback, this));
         ros::CARMANodeHandle::setSpinRate(spin_rate_);
