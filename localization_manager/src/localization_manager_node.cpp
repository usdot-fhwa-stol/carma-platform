--- conflicted
+++ resolved
@@ -40,12 +40,6 @@
         config_.gnss_data_timeout = declare_parameter<int>("gnss_data_timeout", config_.gnss_data_timeout);
         config_.localization_mode = declare_parameter<int>("localization_mode", config_.localization_mode);
         config_.pose_pub_rate = declare_parameter<double>("pose_pub_rate", config_.pose_pub_rate);
-<<<<<<< HEAD
-        config_.x_offset = declare_parameter<double>("x_offset", config_.x_offset);
-        config_.y_offset = declare_parameter<double>("y_offset", config_.y_offset);
-        config_.z_offset = declare_parameter<double>("z_offset", config_.z_offset);
-=======
->>>>>>> ec3a613c
     }
 
     carma_ros2_utils::CallbackReturn Node::handle_on_configure(const rclcpp_lifecycle::State &)
