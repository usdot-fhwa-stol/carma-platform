--- conflicted
+++ resolved
@@ -158,15 +158,14 @@
         pt.put_child("location", location);
 
         // Add flag to indicate whether CMV is carring cargo
-<<<<<<< HEAD
-        pt.put("cargo", _has_cargo);
-
-        // If CMV has not received any port drayage messages yet, assign 'operation' field for its initial arrival message
-        if (!_has_received_first_mobility_operation_msg) {
+        pt.put("cargo", _cargo_id != "");
+
+        // If CMV has arrived at its initial destination, assign 'operation' field for its initial arrival message
+        if (_pdsm.get_state() == PortDrayageState::EN_ROUTE_TO_INITIAL_DESTINATION) {
             pt.put("operation", PORT_DRAYAGE_INITIAL_ARRIVAL_OPERATION_ID);
         }
-        // If CMV has already received at least one port drayage message, add necessary fields based on the destination type that it has arrived at
-        else{
+        // If CMV has arrived at a received destination, add necessary fields based on the destination type that it has arrived at
+        else if (_pdsm.get_state() == PortDrayageState::EN_ROUTE_TO_RECEIVED_DESTINATION) {
             // Assign the 'operation' using the 'operation' from the last received port drayage message
             pt.put("operation", _latest_mobility_operation_msg.operation);
 
@@ -175,8 +174,7 @@
                 pt.put("action_id", *_latest_mobility_operation_msg.current_action_id);
             }
             else {
-                ROS_DEBUG_STREAM("CMV has arrived at a received destination, but does not have an action_id to broadcast.");
-                throw std::invalid_argument("CMV has arrived at a received destination, but does not have an action_id to broadcast.");
+                ROS_WARN_STREAM("CMV has arrived at a received destination, but does not have an action_id to broadcast.");
             } 
 
             // Assign 'cargo_id' field and conduct cargo-related checks if CMV is arriving at a Pickup location
@@ -186,47 +184,11 @@
                     pt.put("cargo_id", *_latest_mobility_operation_msg.cargo_id);
                 }
                 else {
-                    ROS_DEBUG_STREAM("CMV has arrived at loading area, but does not have a cargo_id to broadcast.");
-                    throw std::invalid_argument("CMV has arrived at loading area, but does not have a cargo_id to broadcast.");
-                }
-
-                // Throw exception if CMV is arriving at a Pickup location but is already carrying cargo
-                if (_has_cargo) {
-                    ROS_DEBUG_STREAM("CMV has arrived at a loading area, but it is already carrying cargo.");
-                    throw std::invalid_argument("CMV has arrived at a loading area, but it is already carrying cargo.");
-=======
-        pt.put("cargo", _cargo_id != "");
-
-        // If CMV has arrived at its initial destination, assign 'operation' field for its initial arrival message
-        if (_pdsm.get_state() == PortDrayageState::EN_ROUTE_TO_INITIAL_DESTINATION) {
-            pt.put("operation", PORT_DRAYAGE_INITIAL_ARRIVAL_OPERATION_ID);
-        }
-        // If CMV has arrived at a received destination, add necessary fields based on the destination type that it has arrived at
-        else if (_pdsm.get_state() == PortDrayageState::EN_ROUTE_TO_RECEIVED_DESTINATION) {
-            // Assign the 'operation' using the 'operation' from the last received port drayage message
-            pt.put("operation", _latest_mobility_operation_msg.operation);
-
-            // Assign the 'action_id' using the 'action_id' from the last received port drayage message
-            if (_latest_mobility_operation_msg.current_action_id) {
-                pt.put("action_id", *_latest_mobility_operation_msg.current_action_id);
-            }
-            else {
-                ROS_WARN_STREAM("CMV has arrived at a received destination, but does not have an action_id to broadcast.");
-            } 
-
-            // Assign 'cargo_id' field and conduct cargo-related checks if CMV is arriving at a Pickup location
-            if (_latest_mobility_operation_msg.operation == PORT_DRAYAGE_PICKUP_OPERATION_ID) {
-                // Assign 'cargo_id' using the value received in the previous port drayage message
-                if (_latest_mobility_operation_msg.cargo_id) {
-                    pt.put("cargo_id", *_latest_mobility_operation_msg.cargo_id);
-                }
-                else {
                     ROS_WARN_STREAM("CMV has arrived at loading area, but does not have a cargo_id to broadcast.");
                 }
 
                 if (_cargo_id != "") {
                     ROS_WARN_STREAM("CMV has arrived at a loading area, but it is already carrying cargo.");
->>>>>>> b78ae0ad
                 }
             }
         }
@@ -252,21 +214,9 @@
 
             // Check if the received MobilityOperation message is intended for this vehicle's cmv_id   
             if(mobility_operation_cmv_id == _cmv_id) {
-<<<<<<< HEAD
-                _has_received_first_mobility_operation_msg = true;
-
                 // Since a new message indicates the previous action was completed, update all cargo-related data members based on the previous action that was completed
                 update_cargo_information_after_action_completion(_latest_mobility_operation_msg);
 
-                if (_latest_mobility_operation_msg.operation != "") {
-                    _previously_completed_operation = _latest_mobility_operation_msg.operation;
-                }
-
-=======
-                // Since a new message indicates the previous action was completed, update all cargo-related data members based on the previous action that was completed
-                update_cargo_information_after_action_completion(_latest_mobility_operation_msg);
-
->>>>>>> b78ae0ad
                 ROS_DEBUG_STREAM("Processing new port drayage MobilityOperation message for cmv_id " << mobility_operation_cmv_id);
                 mobility_operation_message_parser(msg->strategy_params);  
                 _previous_strategy_params = msg->strategy_params;
@@ -289,25 +239,6 @@
     }
 
     void PortDrayageWorker::update_cargo_information_after_action_completion(const PortDrayageMobilityOperationMsg& previous_port_drayage_msg) {
-<<<<<<< HEAD
-        // If the previously received message was for 'Pickup' or 'Dropoff', update this object's _has_cargo flag and _cargo_id members accordingly
-        // Note: This assumes the previous 'Pickup' or 'Dropoff' action was successful
-        if (previous_port_drayage_msg.operation == PORT_DRAYAGE_PICKUP_OPERATION_ID) {
-            _has_cargo = true;
-
-            if (previous_port_drayage_msg.cargo_id) {
-                _cargo_id = *previous_port_drayage_msg.cargo_id;
-                ROS_DEBUG_STREAM("CMV completed pickup action. CMV is now carrying cargo " << _cargo_id);
-            }
-            else {
-                ROS_DEBUG_STREAM("CMV has completed pickup, but there is no Cargo ID associated with the picked up cargo.");
-                throw std::invalid_argument("CMV has completed pickup, but there is no Cargo ID associated with the picked up cargo.");
-            }
-        }
-        else if (previous_port_drayage_msg.operation == PORT_DRAYAGE_DROPOFF_OPERATION_ID) {
-            ROS_DEBUG_STREAM("CMV completed dropoff action. CMV is no longer carrying cargo " << _cargo_id);
-            _has_cargo = false;
-=======
         // If the previously received message was for 'Pickup' or 'Dropoff', update this object's _cargo_id member accordingly
         // Note: This assumes the previous 'Pickup' or 'Dropoff' action was successful
         if (previous_port_drayage_msg.operation == PORT_DRAYAGE_PICKUP_OPERATION_ID) {
@@ -322,7 +253,6 @@
         }
         else if (previous_port_drayage_msg.operation == PORT_DRAYAGE_DROPOFF_OPERATION_ID) {
             ROS_DEBUG_STREAM("CMV completed dropoff action. CMV is no longer carrying cargo ID " << _cargo_id);
->>>>>>> b78ae0ad
             _cargo_id = ""; // Empty string is used when no cargo is being carried
         }
     }
@@ -339,14 +269,8 @@
         ROS_DEBUG_STREAM("operation: " << _latest_mobility_operation_msg.operation);
         if (_latest_mobility_operation_msg.operation == PORT_DRAYAGE_PICKUP_OPERATION_ID) {
             _latest_mobility_operation_msg.port_drayage_event_type = PortDrayageEvent::RECEIVED_NEW_DESTINATION;
-<<<<<<< HEAD
-            if (_has_cargo) {
-                ROS_DEBUG_STREAM("Received 'PICKUP' operation, but CMV is already carrying cargo.");
-                throw std::invalid_argument("Received 'PICKUP' operation, but CMV is already carrying cargo.");
-=======
             if (_cargo_id != "") {
                 ROS_WARN_STREAM("Received 'PICKUP' operation, but CMV is already carrying cargo.");
->>>>>>> b78ae0ad
             }
         }
 
@@ -358,12 +282,7 @@
         else{
             // If this message is for 'PICKUP', then the 'cargo_id' field is required
             if(_latest_mobility_operation_msg.operation == PORT_DRAYAGE_PICKUP_OPERATION_ID) {
-<<<<<<< HEAD
-                ROS_DEBUG_STREAM("Received 'PICKUP' operation, but no cargo_id was included.");
-                throw std::invalid_argument("Received 'PICKUP' operation, but no cargo_id was included.");
-=======
                 ROS_WARN_STREAM("Received 'PICKUP' operation, but no cargo_id was included.");
->>>>>>> b78ae0ad
             }
 
             _latest_mobility_operation_msg.cargo_id = boost::optional<std::string>();
@@ -415,11 +334,7 @@
         // CMV has officially arrived at its destination if the previous route was completed and is no longer active
         if (_latest_route_event != nullptr) {
             if (_latest_route_event->event == cav_msgs::RouteEvent::ROUTE_COMPLETED && msg->event == cav_msgs::RouteEvent::ROUTE_LOADED) {
-<<<<<<< HEAD
-                if (_pdsm.get_state() == PortDrayageState::EN_ROUTE) {
-=======
                 if (_pdsm.get_state() == PortDrayageState::EN_ROUTE_TO_INITIAL_DESTINATION || _pdsm.get_state() == PortDrayageState::EN_ROUTE_TO_RECEIVED_DESTINATION) {
->>>>>>> b78ae0ad
                     ROS_DEBUG_STREAM("CMV completed its previous route, and the previous route is no longer active.");
                     ROS_DEBUG_STREAM("Processing ARRIVED_AT_DESTINATION event.");
                     _pdsm.process_event(PortDrayageEvent::ARRIVED_AT_DESTINATION);
