#pragma once


/*
 * Copyright (C) 2019-2021 LEIDOS.
 *
 * Licensed under the Apache License, Version 2.0 (the "License"); you may not
 * use this file except in compliance with the License. You may obtain a copy of
 * the License at
 *
 * http://www.apache.org/licenses/LICENSE-2.0
 *
 * Unless required by applicable law or agreed to in writing, software
 * distributed under the License is distributed on an "AS IS" BASIS, WITHOUT
 * WARRANTIES OR CONDITIONS OF ANY KIND, either express or implied. See the
 * License for the specific language governing permissions and limitations under
 * the License.
 */

#include "carma_wm/WorldModel.h"
#include <lanelet2_extension/traffic_rules/CarmaUSTrafficRules.h>
#include <lanelet2_core/primitives/LineString.h>
#include "IndexedDistanceMap.h"
#include <cav_msgs/ExternalObject.h>
#include <cav_msgs/ExternalObjectList.h>
#include <cav_msgs/RoadwayObstacle.h>
#include <cav_msgs/RoadwayObstacleList.h>
#include <cav_msgs/SPAT.h>
#include "TrackPos.h"

namespace carma_wm
{
/*! \brief Class which implements the WorldModel interface. In addition this class provides write access to the world
 *         model. Write access is achieved through setters for the Map and Route and getMutableMap().
 *         NOTE: This class should NOT be used in runtime code by users and is exposed solely for use in unit tests where the WMListener class cannot be instantiated. 
 *
 *  Proper usage of this class dictates that the Map and Route object be kept in sync. For this reason normal WorldModel users should not try to construct this class directly unless in unit tests.
 *
 * NOTE: This class uses the CarmaUSTrafficRules class internally to interpret routes.
 *       So routes which are set on this model should use the getTrafficRules() method to build using the correct rule
 * set
 */
class CARMAWorldModel : public WorldModel
{
public:
  /**
   * @brief Constructor
   *
   */
  CARMAWorldModel() = default;

  /**
   * @brief Destructor as required by interface
   *
   */
  ~CARMAWorldModel() = default;

  /*! \brief Set the current map
   *
   *  \param map A shared pointer to the map which will share ownership to this object
   *  \param map_version Optional field to set the map version. While this is technically optional its uses is highly advised to manage synchronization.
   *  \param recompute_routing_graph Optional field which if true will result in the routing graph being recomputed. NOTE: If this map is the first map set the graph will always be recomputed
   */
  void setMap(lanelet::LaneletMapPtr map, size_t map_version = 0, bool recompute_routing_graph = true);

  /*! \brief Set the current route. This route must match the current map for this class to function properly
   *
   *  \param route A shared pointer to the route which will share ownership to this object
   */
  void setRoute(LaneletRoutePtr route);

  /*! \brief Get a mutable version of the current map
   * 
   *  NOTE: the user must make sure to setMap() after any edit to the map and to set a valid route
   */
  lanelet::LaneletMapPtr getMutableMap() const;

  /*! \brief Update internal records of roadway objects. These objects MUST be guaranteed to be on the road. 
   * 
   * These are detected by the sensor fusion node and are passed as objects compatible with lanelet 
   */
  void setRoadwayObjects(const std::vector<cav_msgs::RoadwayObstacle>& rw_objs);

  /**
   * @brief processSpatFromMsg update map's traffic light states with SPAT msg
   *
   * @param spat_msg Msg to update with
   */
  void processSpatFromMsg(const cav_msgs::SPAT& spat_msg);

  /**
   * \brief This function is called by distanceToObjectBehindInLane or distanceToObjectAheadInLane. 
   * Gets Downtrack distance to AND copy of the closest object on the same lane as the given point. Also returns crosstrack
   * distance relative to that object. Plus downtrack if the object is ahead along the lane, and also plus crosstrack
   * if the object is to the right relative to the reference line that crosses given object_center and is parallel to the
   * centerline of the lane. 
   *
   * \param object_center the point to measure the distance from
   * \param section either of LANE_AHEAD, LANE_BEHIND, LANE_FULL each including the current lanelet
   *
   * \throw std::invalid_argument if the map is not set, contains no lanelets, or the given point
   * is not on the current semantic map
   *
   * \return An optional tuple of <TrackPos, cav_msgs::RoadwayObstacle> to the closest in lane object. Return empty if there is no objects on current lane or the road
   */
  lanelet::Optional<std::tuple<TrackPos,cav_msgs::RoadwayObstacle>> getNearestObjInLane(const lanelet::BasicPoint2d& object_center, const LaneSection& section = LANE_AHEAD) const;

/** \param config_lim the configurable speed limit value populated from WMListener using the config_speed_limit parameter
 * in VehicleConfigParams.yaml
*
*/
  void setConfigSpeedLimit(double config_lim);
  
  /*! \brief Set endpoint of the route
   */
  void setRouteEndPoint(const lanelet::BasicPoint3d& end_point);
 
  /*! \brief helper for traffic light Id
   */
  lanelet::Id getTrafficLightId(uint16_t intersection_id,uint8_t signal_id);

  ////
  // Overrides
  ////
  std::pair<TrackPos, TrackPos> routeTrackPos(const lanelet::ConstArea& area) const override;

  TrackPos routeTrackPos(const lanelet::ConstLanelet& lanelet) const override;

  TrackPos routeTrackPos(const lanelet::BasicPoint2d& point) const override;

  std::vector<lanelet::ConstLanelet> getLaneletsBetween(double start, double end, bool shortest_path_only = false,  bool bounds_inclusive = true) const override;

  std::vector<lanelet::BasicPoint2d> sampleRoutePoints(double start_downtrack, double end_downtrack, double step_size) const override;

  boost::optional<lanelet::BasicPoint2d> pointFromRouteTrackPos(const TrackPos& route_pos) const override;

  lanelet::LaneletMapConstPtr getMap() const override;

  LaneletRouteConstPtr getRoute() const override;

  TrackPos getRouteEndTrackPos() const override;

  LaneletRoutingGraphConstPtr getMapRoutingGraph() const override;

  lanelet::Optional<TrafficRulesConstPtr>
  getTrafficRules(const std::string& participant = lanelet::Participants::Vehicle) const override;

  std::vector<cav_msgs::RoadwayObstacle> getRoadwayObjects() const override;

  std::vector<cav_msgs::RoadwayObstacle> getInLaneObjects(const lanelet::ConstLanelet& lanelet, const LaneSection& section = LANE_AHEAD) const override;

  lanelet::Optional<lanelet::Lanelet> getIntersectingLanelet (const cav_msgs::ExternalObject& object) const override;

  lanelet::Optional<cav_msgs::RoadwayObstacle> toRoadwayObstacle(const cav_msgs::ExternalObject& object) const override;

  lanelet::Optional<double> distToNearestObjInLane(const lanelet::BasicPoint2d& object_center) const override;

  lanelet::Optional<std::tuple<TrackPos,cav_msgs::RoadwayObstacle>> nearestObjectAheadInLane(const lanelet::BasicPoint2d& object_center) const override;

  lanelet::Optional<std::tuple<TrackPos,cav_msgs::RoadwayObstacle>> nearestObjectBehindInLane(const lanelet::BasicPoint2d& object_center) const override;

  std::vector<lanelet::ConstLanelet> getLane(const lanelet::ConstLanelet& lanelet, const LaneSection& section = LANE_AHEAD) const override;

  std::vector<lanelet::Lanelet> getLaneletsFromPoint(const lanelet::BasicPoint2d& point, const unsigned int n = 10) const override;

  size_t getMapVersion() const override;

<<<<<<< HEAD
  std::vector<lanelet::CarmaTrafficLightPtr> predictTrafficLight(const lanelet::BasicPoint2d& loc) const override;
=======
  std::vector<lanelet::CarmaTrafficLightPtr> getLightsAlongRoute(const lanelet::BasicPoint2d& loc) const override;
>>>>>>> 5842c022
  
  std::unordered_map<uint32_t, lanelet::Id> traffic_light_ids_;

private:
  
  double config_speed_limit_;
  
  /*! \brief Helper function to compute the geometry of the route downtrack/crosstrack reference line
   *         This function should generally only be called from inside the setRoute function as it uses member variables
   * set in that function
   *
   *  Sets the shortest_path_centerlines_, shortest_path_centerlines_lengths_, and
   * shortest_path_filtered_centerline_view_ member variables
   */
  void computeDowntrackReferenceLine();

  /*! \brief Helper function to perform a deep copy of a LineString and assign new ids to all the elements. Used during
   * route centerline construction
   *
   *  \param line The linestring to be coppied
   *
   *  \return A new linestring containing unique ids for all points and the linestring itself
   */
  lanelet::LineString3d copyConstructLineString(const lanelet::ConstLineString3d& line) const;

  std::shared_ptr<lanelet::LaneletMap> semantic_map_;
  LaneletRoutePtr route_;
  LaneletRoutingGraphPtr map_routing_graph_;
  double route_length_ = 0;
  std::unordered_map<uint16_t, std::unordered_map<uint8_t,std::vector<std::pair<ros::Time, lanelet::CarmaTrafficLightState>>>> traffic_light_states_; //[intersection_id][signal_group_id]
  lanelet::LaneletSubmapConstUPtr shortest_path_view_;  // Map containing only lanelets along the shortest path of the
                                                     // route
  std::vector<lanelet::LineString3d> shortest_path_centerlines_;  // List of disjoint centerlines seperated by lane
                                                                  // changes along the shortest path
  IndexedDistanceMap shortest_path_distance_map_;
  lanelet::LaneletMapUPtr shortest_path_filtered_centerline_view_;  // Lanelet map view of shortest path center lines
                                                                    // only
  std::vector<cav_msgs::RoadwayObstacle> roadway_objects_; // 

  size_t map_version_ = 0; // The current map version. This is cached from calls to setMap();
  
<<<<<<< HEAD

=======
  // The following constants are default timining plans for recieved traffic lights. 
  // The light is assumed to use these values until otherwise known
  // TODO can these be optional parameters?
  static constexpr double RED_LIGHT_DURATION = 20.0; //in sec
  static constexpr double YELLOW_LIGHT_DURATION = 3.0; //in sec
  static constexpr double GREEN_LIGHT_DURATION = 20.0; //in sec
>>>>>>> 5842c022
  
};
}  // namespace carma_wm<|MERGE_RESOLUTION|>--- conflicted
+++ resolved
@@ -165,11 +165,7 @@
 
   size_t getMapVersion() const override;
 
-<<<<<<< HEAD
-  std::vector<lanelet::CarmaTrafficLightPtr> predictTrafficLight(const lanelet::BasicPoint2d& loc) const override;
-=======
   std::vector<lanelet::CarmaTrafficLightPtr> getLightsAlongRoute(const lanelet::BasicPoint2d& loc) const override;
->>>>>>> 5842c022
   
   std::unordered_map<uint32_t, lanelet::Id> traffic_light_ids_;
 
@@ -211,16 +207,12 @@
 
   size_t map_version_ = 0; // The current map version. This is cached from calls to setMap();
   
-<<<<<<< HEAD
-
-=======
   // The following constants are default timining plans for recieved traffic lights. 
   // The light is assumed to use these values until otherwise known
   // TODO can these be optional parameters?
   static constexpr double RED_LIGHT_DURATION = 20.0; //in sec
   static constexpr double YELLOW_LIGHT_DURATION = 3.0; //in sec
   static constexpr double GREEN_LIGHT_DURATION = 20.0; //in sec
->>>>>>> 5842c022
   
 };
 }  // namespace carma_wm