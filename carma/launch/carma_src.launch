--- conflicted
+++ resolved
@@ -24,46 +24,19 @@
   Use:
   roslaunch carma carma.launch
   After using source devel/setup.bash from workspace root.
-<<<<<<< HEAD
-
-=======
->>>>>>> ff0332d1
 -->
 <launch>
 
   <!-- Directory of vehicle config parameters -->
   <arg name="vehicle_config_dir" default="/opt/carma/vehicle/config" doc="The directory continaing vehicle config type parameters"/>
   <arg name="vehicle_calibration_dir" default="/opt/carma/vehicle/calibration" doc="The directory continaing vehicle calibration type parameters"/>
-<<<<<<< HEAD
-  <arg name="yolo_dir" default="/opt/carma/yolo" doc="The directory continaing yolo weights files for the perception stack"/>
-  <arg name="cuda" default="true" doc="cuda flag for vision_darknet_detect (true if cuda is available)"/>
-  <arg name="enable_guidance_plugin_validator" default="false" doc="Flag indicating whether the Guidance Plugin Validator node will actively validate guidance strategic, tactical, and control plugins"/>
-  <arg name="strategic_plugins_to_validate" default="[]" doc="List of String: Guidance Strategic Plugins that will be validated by the Guidance Plugin Validator Node if enabled"/>
-  <arg name="tactical_plugins_to_validate" default="[]" doc="List of String: Guidance Tactical Plugins that will be validated by the Guidance Plugin Validator Node if enabled"/>
-  <arg name="control_plugins_to_validate" default="[]" doc="List of String: Guidance Control Plugins that will be validated by the Guidance Plugin Validator Node if enabled"/>
-  <arg name="combined_lidar_frame" default="velodyne" doc="Frame of the lidar(s)"/>
-
-	<!-- Startup Drivers With Main CARMA System -->
-  <arg name="launch_drivers" default="true" doc="True if drivers are to be launched with the CARMA Platform"/>
-=======
 
   <!-- Simulation Usage -->
->>>>>>> ff0332d1
   <arg name="simulation_mode" default="false" doc="True if CARMA Platform is launched with CARLA Simulator"/>
 
   <!-- Logging -->
   <!-- ROS Bag -->
   <arg name="rosbag_exclusions" default="/fake_exclusion" doc="Additonal regex pattern to match for identifying what topics to exclude from rosbag recordings"/>
-<<<<<<< HEAD
-
-  <!-- Map files to load -->
-  <arg name="arealist_path" default="arealist.txt" doc="Path to the arealist.txt file which contains the paths and dimensions of each map cell to load"/>
-  <arg name="load_type" default="noupdate" doc="Enum of the map loading approach to use. Can be 'download', 'noupdate', or 'arealist'"/>
-  <arg name="single_pcd_path" default="/opt/carma/maps/pcd_map.pcd" doc="Path to the map pcd file if using the noupdate load type"/>
-  <arg name="area" default="1x1" doc="Dimensions of the square of cells loaded at runtime using the download and arealist load types"/>
-  <arg name="vector_map_file" default="/opt/carma/maps/vector_map.osm" doc="Path to the map osm file if using the noupdate load type"/>
-=======
->>>>>>> ff0332d1
 
   <!-- Route File Locations -->
   <arg name="route_file_folder" default="/opt/carma/routes/" doc="Path of folder containing routes to load"/>
@@ -81,27 +54,7 @@
 
   <!-- Hardware Interface Stack -->
   <group ns="$(env CARMA_INTR_NS)">
-<<<<<<< HEAD
-    <include file="$(find carma)/launch/hardware_interface.launch">
-      <arg name="launch_drivers" value="$(arg launch_drivers)"/>
-      <arg name="vehicle_calibration_dir" value="$(arg vehicle_calibration_dir)"/>
-    </include>
-  </group>
-
-
-  <!-- Environment Perception Stack -->
-  <group ns="$(env CARMA_ENV_NS)">
-    <include file="$(find carma)/launch/environment.launch">
-      <arg name="cuda" value="$(arg cuda)"/>
-      <arg name="vector_map_file" value="$(arg vector_map_file)" />
-      <arg name="vehicle_calibration_dir" value="$(arg vehicle_calibration_dir)"/>
-      <arg name="yolo_dir" value="$(arg yolo_dir)"/>
-      <arg name="simulation_mode" value="$(arg simulation_mode)" />
-      <arg name="combined_lidar_frame" value="$(arg combined_lidar_frame)"/>
-    </include>
-=======
     <include file="$(find carma)/launch/hardware_interface.launch"/>
->>>>>>> ff0332d1
   </group>
 
   <!-- Set up the rosbag record node that will exclude sensitive topics -->
