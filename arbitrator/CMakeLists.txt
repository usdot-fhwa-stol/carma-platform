--- conflicted
+++ resolved
@@ -16,11 +16,7 @@
 cmake_minimum_required(VERSION 2.8.3)
 project(arbitrator)
 
-<<<<<<< HEAD
 ## Compile as C++14, supported in ROS Noetic and newer
-=======
-## Compile as C++11, supported in ROS Kinetic and newer
->>>>>>> e36955ac
 add_compile_options(-std=c++14)
 set( CMAKE_CXX_FLAGS "${CMAKE_CXX_FLAGS} -Wall")
 set( CMAKE_C_FLAGS "${CMAKE_C_FLAGS} -Wall")
