--- conflicted
+++ resolved
@@ -38,22 +38,13 @@
     required_plugins:
       - /guidance/plugins/route_following_plugin
       - /guidance/plugins/pure_pursuit_wrapper
-<<<<<<< HEAD
-      - /guidance/plugins/inlane_cruising_plugin
-      # TODO determine if there are any more
-=======
       - /guidance/plugins/inlanecruising_plugin
       - /guidance/plugins/cooperative_lanechange
->>>>>>> 0e3a49c8
 
     # List of guidance plugins which are not required but the user wishes to have automatically activated
     # so that the user doesn't need to manually activate them via the UI on each launch (though they still can)
     # this list should have zero intersection with the required_plugins
     auto_activated_plugins:
-<<<<<<< HEAD
-      - /guidance/plugins/lic_strategic_plugin
-      # TODO add all our current plugins
-=======
       - /guidance/plugins/lci_strategic_plugin
       - /guidance/plugins/intersection_transit_maneuvering
       - /guidance/plugins/light_controlled_intersection_tactical_plugin
@@ -67,5 +58,4 @@
     
     # List of guidance plugins that are ported to ROS2. If not in this list, it is assumed to be ROS1, and not managed.
     ros2_initial_plugins:
-      - /guidance/plugins/inlanecruising_plugin
->>>>>>> 0e3a49c8
+      - /guidance/plugins/inlanecruising_plugin