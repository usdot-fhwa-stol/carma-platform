--- conflicted
+++ resolved
@@ -43,11 +43,7 @@
       git clone --depth=1 https://github.com/usdot-fhwa-stol/carma-utils.git --branch develop
       git clone --depth=1 https://github.com/usdot-fhwa-stol/carma-messenger.git --branch develop
 else
-<<<<<<< HEAD
-      git clone --depth=1 https://github.com/usdot-fhwa-stol/carma-msgs.git --branch test/platoon2
-=======
-      git clone --depth=1 https://github.com/usdot-fhwa-stol/carma-msgs.git --branch release/zephyr
->>>>>>> 018cba8e
+      git clone --depth=1 https://github.com/usdot-fhwa-stol/carma-msgs.git --branch test/platoon3
       git clone --depth=1 https://github.com/usdot-fhwa-stol/novatel_gps_driver.git --branch release/zephyr
       git clone --depth=1 https://github.com/usdot-fhwa-stol/carma-utils.git --branch release/zephyr
       git clone --depth=1 https://github.com/usdot-fhwa-stol/carma-messenger.git --branch release/zephyr
