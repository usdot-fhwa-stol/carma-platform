#pragma once

/*
 * Copyright (C) 2021 LEIDOS.
 *
 * Licensed under the Apache License, Version 2.0 (the "License"); you may not
 * use this file except in compliance with the License. You may obtain a copy of
 * the License at
 *
 * http://www.apache.org/licenses/LICENSE-2.0
 *
 * Unless required by applicable law or agreed to in writing, software
 * distributed under the License is distributed on an "AS IS" BASIS, WITHOUT
 * WARRANTIES OR CONDITIONS OF ANY KIND, either express or implied. See the
 * License for the specific language governing permissions and limitations under
 * the License.
 */

/*
 * Developed by the UCLA Mobility Lab, 10/20/2021. 
 *
 * Creator: Xu Han
 * Author: Xu Han, Xin Xia, Jiaqi Ma
 */

#include <ros/ros.h>
#include <cav_msgs/MobilityOperation.h>
#include <cav_msgs/MobilityRequest.h>
#include <cav_msgs/MobilityResponse.h>
#include <cav_msgs/PlanType.h>
#include <geometry_msgs/PoseStamped.h>
#include <geometry_msgs/TwistStamped.h>
#include <carma_wm/WMListener.h>
#include <carma_wm/WorldModel.h>
#include <boost/uuid/uuid_generators.hpp>
#include <boost/uuid/uuid_io.hpp>
#include <autoware_msgs/ControlCommandStamped.h>




namespace platoon_strategic_ihp
{
    /**
    * \brief Struct for a platoon plan
    */ 
    struct PlatoonPlan 
    {
        
        bool valid;
        long planStartTime;
        std::string planId;
        std::string peerId;
        PlatoonPlan():valid(false), planStartTime(0), planId(""), peerId("") {} ;
        PlatoonPlan(bool valid, long planStartTime, std::string planId, std::string peerId): 
            valid(valid), planStartTime(planStartTime), planId(planId), peerId(peerId) {}  
    };

    /**
    * \brief A response to an MobilityRequest message.
    * ACK - indicates that the plugin accepts the MobilityRequest and will handle making any adjustments needed to avoid a conflict
    * NACK - indicates that the plugin rejects the MobilityRequest and would suggest the other vehicle replan
    * NO_RESPONSE - indicates that the plugin is indifferent but sees no conflict
    */
    enum MobilityRequestResponse 
    {
            ACK,
            NACK,
            NO_RESPONSE
    };

    /**
    * \brief Platoon States. UCLA: Added additional states 
    * (i.e., LEADERABORTING and CANDIDATELEADER) for same-lane front join.
    * (i.e., LEADWITHOPERATION and PREPARETOJOIN) for cut-in front join.
    *  
    */
    enum PlatoonState
    {
        STANDBY,                    // 0;
        LEADERWAITING,              // 1;
        LEADER,                     // 2;
        CANDIDATEFOLLOWER,          // 3;
        FOLLOWER,                   // 4;
        //UCLA: FRONTAL JOIN STATE
        LEADERABORTING,             // 5;
        //UCLA: FRONTAL JOIN STATE
        CANDIDATELEADER,            // 6;
        //UCLA: CUT-IN JOIN STATE
        LEADWITHOPERATION,          // 7;
        //UCLA: CUT-IN JOIN STATE
        PREPARETOJOIN               // 8;
    };

    /**
    * \brief Platoon States
    */
    struct PlatoonMember
    {
        // Static ID is permanent ID for each vehicle
        std::string staticId;
        // Vehicle real time command speed in m/s.
        double commandSpeed;
        // Actual vehicle speed in m/s.
        double vehicleSpeed;
        // Vehicle current down track distance on the current route in m.
        double vehiclePosition;
        // The local time stamp when the host vehicle update any informations of this member.
        long   timestamp;
        PlatoonMember(): staticId(""), commandSpeed(0.0), vehicleSpeed(0.0), vehiclePosition(0.0), timestamp(0) {} 
        PlatoonMember(std::string staticId, double commandSpeed, double vehicleSpeed, double vehiclePosition, long timestamp): staticId(staticId),
            commandSpeed(commandSpeed), vehicleSpeed(vehicleSpeed), vehiclePosition(vehiclePosition), timestamp(timestamp) {}
    };
        


    class PlatoonManager
    {
    public:

        /**
        * \brief Default constructor
        */
        PlatoonManager();

        // Platoon List (initialized empty)
        std::vector<PlatoonMember> platoon{};

        // Current vehicle pose in map
        geometry_msgs::PoseStamped pose_msg_;

        // Current vehicle downtrack
        double current_downtrack_distance_ = 0;

        /**
        * \brief Update platoon members information
        * 
        * \param senderId static id of the broadcasting vehicle
        * \param platoonId platoon id
        * \param senderBsmId bsm id of the broadcasting vehicle
        * \param params strategy parameters
        * \param Dtd downtrack distance
        */
        void memberUpdates(const std::string& senderId, const std::string& platoonId, const std::string& params, const double& DtD);

        /**
         * \brief Given any valid platooning mobility STATUS operation parameters and sender staticId,
         * in leader state this method will add/updates the information of platoon member if it is using
         * the same platoon ID, in follower state this method will updates the vehicle information who
         * is in front of the subject vehicle or update platoon id if the leader is join another platoon
         * 
         * \param senderId sender ID for the current info
         * \param platoonId sender platoon id
         * \param params strategy params from STATUS message in the format of "CMDSPEED:xx,DOWNTRACK:xx,SPEED:xx"
         **/
        void updatesOrAddMemberInfo(std::string senderId, double cmdSpeed, double dtDistance, double curSpeed);
        
        /**
        * \brief Returns total size of the platoon , in number of vehicles.
        */
        int getTotalPlatooningSize();


        /**
        * \brief Returns dynamic leader of the host vehicle.
        * 
        * \return The current dynamic leader as a vehcile object. 
        */
        PlatoonMember getDynamicLeader();


        /**
         * \brief This is the implementation of all predecessor following (APF) algorithm for leader
         * selection in a platoon. This function will recognize who is acting as the current leader
         * of the subject vehicle. The current leader of the subject vehicle will be any ONE of
         * the vehicles in front of it. Having a vehicle further downstream function as the leader
         * is more efficient and more stable; however, having a vehicle closer to the subject vehicle
         * function as the leader is safer. For this reason, the subject vehicle will monitor
         * all time headways between every single set of consecutive vehicles starting from itself
         * to the leader. If the time headways are within some safe thresholds then vehicles further
         * downstream may function as the leader. Otherwise, for the sake of safety, vehicles closer
         * to the subject vehicle, potentially even the predecessor, will function as the leader.
         * 
         * \return the index of the leader in the platoon list.
         */

        int allPredecessorFollowing();

        /**
        * \brief Update status when state change from Follower to Leader
        */
        void changeFromFollowerToLeader();
        
        /**
        * \brief Update status when state change from Leader to Follower
        *
        * \param newPlatoonId platoon id of the leader
        */
        void changeFromLeaderToFollower(std::string newPlatoonId);
        
        /**
        * \brief Get number of vehicles in front of host vehicle inside platoon
        */
        int getNumberOfVehicleInFront();
        
        /**
        * \brief Returns overall length of the platoon. in m.
        */
        double getCurrentPlatoonLength();

        /**
        * \brief Returns downtrack distance of the rear vehicle in platoon, in m.
        */
        double getPlatoonRearDowntrackDistance();
        
        /**
        * \brief Returns distance to the predessecor vehicle, in m.
        */
        double getDistanceToPredVehicle();
        
        /**
        * \brief Returns current speed, in m/s.
        */
        double getCurrentSpeed() const;
        
        /**
        * \brief Returns command speed. in m/s.
        */
        double getCommandSpeed();

        /**
        * \brief Returns current downtrack distance, in m.
        */
        double getCurrentDowntrackDistance() const;

        /**
        * \brief Returns current host static ID as a string.
        */
        std::string getHostStaticID() const;

        /**
         * \brief UCLA: Return the platoon leader downtrack distance, in m.
         */
        double getPlatoonFrontDowntrackDistance();

        /**
        * \brief UCLA: Return follower's desired position (i.e., downtrack, in m) that maintains the desired 
        * intra-platoon time gap, based on IHP platoon trajectory regulation algorithm.
        * 
        * \params dt: The planning time step, in s.
        * 
        * \return: Host vehicle's desired position as downtrack distance, in m.
        */
        double getIHPDesPosFollower(double dt);

        /**
        \brief UCLA: Return joiner's desired position
        to cut into the platoon 
        */
        int getClosestIndex(double joinerDtD);

        /**
        \brief UCLA: Return the desired gap size
        for cut-in join 
        */
        double getCutInGap(int gap_leading_index, double joinerDtD);

        // Member variables
        int platoonSize = 2;
        std::string leaderID = "default_leader_id";
        std::string currentPlatoonID = "default_test_id";
        bool isFollower = false;

        double current_speed_ = 0; // m/s
        double command_speed_ = 0; // m/s

        // Platoon State
        PlatoonState current_platoon_state = PlatoonState::STANDBY;
        
        // Platooning PLan
        PlatoonPlan current_plan;

        std::string targetLeaderId = "default_target_leader_id";

        // host vehicle's static ID 
        std::string HostMobilityId = "default_host_id";

        // UCLA: add indicator of creating gap
        bool isCreateGap = false;
        // UCLA: add indicator of lane change 
        bool safeToLaneChange = false;
        
    private:

        // local copy of configuration file
        PlatoonPluginConfig config_;

        std::string targetPlatoonId;
        std::string OPERATION_INFO_TYPE = "INFO";
        std::string OPERATION_STATUS_TYPE = "STATUS";
        std::string JOIN_AT_REAR_PARAMS = "SIZE:%1%,SPEED:%2%,DTD:%3%";
        // UCLA: add params for frontal join
        std::string JOIN_FROM_FRONT_PARAMS = "SIZE:%1%,SPEED:%2%,DTD:%3%";
        std::string  MOBILITY_STRATEGY = "Carma/Platooning";

        double minGap_ = 22.0;                                  // m
        double maxGap_ = 32.0;                                  // m
        std::string previousFunctionalDynamicLeaderID_ = "";
        int previousFunctionalDynamicLeaderIndex_ = -1;

        // note: APF related parameters are moved to config.h.
<<<<<<< HEAD

        double vehicleLength_ = 5.0;                            // the length of the vehicle, in m.
        double gapWithPred_ = 0.0;                              // time headway with predecessor, in s.
        double downtrack_progress_ = 0;                         // current downtrack distance, in m.

=======

        double vehicleLength_ = 5.0;                            // the length of the vehicle, in m.
        double gapWithPred_ = 0.0;                              // time headway with predecessor, in s.
        double downtrack_progress_ = 0;                         // current downtrack distance, in m.

>>>>>>> 9d536f57
        // Note: Parameters for IHP platoon trajectory regulation are moved to config.h. 

        std::string algorithmType_ = "APF_ALGORITHM";           // a string that defines the current algorithm to determine the dynamic leader.

        /**
        * \brief Check the gap with the predecessor vehicle. 
        * 
        * \param distanceToPredVehicle: The distance between the host to the predecessor vehicle. 
        * 
        * \return (bool) if the predecessor is to close.
        */
        bool insufficientGapWithPredecessor(double distanceToPredVehicle);
                
        /**
        * \brief Calculate the time headaway of each platoon member and save as a vector.
        * 
        * \param downtrackDistance: a vector containing the downtrack distances of all members.
        * \param speed: a vector containing the speeds of all members.
        * 
        * \return A vector containing the time headaway of all platoon members, each headway is in s.
        */
        std::vector<double> calculateTimeHeadway(std::vector<double> downtrackDistance, std::vector<double> speed) const;
        
        /**
        * \brief Determine the proper vehicle to follow based the time headway of each member. 
        * Note that the host will always choose the closest violator (i.e. time headaway too small or too large) to follow.
        * 
        * \param timeHeadways: A vector containing the time headaway of all platoon members.
        * 
        * \return An index indicating the proper vehicle to follow (i.e., leader). If choose to follow platoon leader, return 0.
        */
        int determineDynamicLeaderBasedOnViolation(std::vector<double> timeHeadways);
        
        /**
        * \brief Find the closest vehicle to the host vehicle that violates the (time headaway) lower boundary condition. 
        * 
        * \param timeHeadways: A vector containing the time headaway of all platoon members.
        * 
        * \return An index indicating the closest violating vehicle. If no violator, return -1.
        */
       int findLowerBoundaryViolationClosestToTheHostVehicle(std::vector<double> timeHeadways) const;

        /**
        * \brief Find the closest vehicle to the host vehicle that violates the (time headaway) maximum spacing condition. 
        * 
        * \param timeHeadways: A vector containing the time headaway of all platoon members.
        * 
        * \return An index indicating the closest violating vehicle. If no violator, return -1.
        */
        int findMaximumSpacingViolationClosestToTheHostVehicle(std::vector<double> timeHeadways) const;

        /**
        * \brief Return a sub-vector of the platoon-wise time headaways vector that start with a given index.  
        * 
        * \param timeHeadways: A vector containing the time headaway of all platoon members.
        *        start: An integer indicates the starting position.
        * 
        * \return An sub-vector start with given index.
        */
        std::vector<double> getTimeHeadwayFromIndex(std::vector<double> timeHeadways, int start) const;
    

    };
}<|MERGE_RESOLUTION|>--- conflicted
+++ resolved
@@ -309,19 +309,11 @@
         int previousFunctionalDynamicLeaderIndex_ = -1;
 
         // note: APF related parameters are moved to config.h.
-<<<<<<< HEAD
 
         double vehicleLength_ = 5.0;                            // the length of the vehicle, in m.
         double gapWithPred_ = 0.0;                              // time headway with predecessor, in s.
         double downtrack_progress_ = 0;                         // current downtrack distance, in m.
 
-=======
-
-        double vehicleLength_ = 5.0;                            // the length of the vehicle, in m.
-        double gapWithPred_ = 0.0;                              // time headway with predecessor, in s.
-        double downtrack_progress_ = 0;                         // current downtrack distance, in m.
-
->>>>>>> 9d536f57
         // Note: Parameters for IHP platoon trajectory regulation are moved to config.h. 
 
         std::string algorithmType_ = "APF_ALGORITHM";           // a string that defines the current algorithm to determine the dynamic leader.
