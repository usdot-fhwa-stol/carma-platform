--- conflicted
+++ resolved
@@ -49,71 +49,23 @@
 
 namespace stop_and_wait_plugin
 {
-<<<<<<< HEAD
 StopandWait::StopandWait(carma_wm::WorldModelConstPtr wm, StopandWaitConfig config,
                          PublishPluginDiscoveryCB plugin_discovery_publisher)
   : wm_(wm), config_(config), plugin_discovery_publisher_(plugin_discovery_publisher)
-  {
-    plugin_discovery_msg_.name = "StopandWaitPlugin";
-    plugin_discovery_msg_.versionId = "v1.1";
-    plugin_discovery_msg_.available = true;
-    plugin_discovery_msg_.activated = false;
-    plugin_discovery_msg_.type = cav_msgs::Plugin::TACTICAL;
-    plugin_discovery_msg_.capability = "tactical_plan/plan_trajectory";
-  };
+{
+  plugin_discovery_msg_.name = "StopandWaitPlugin";
+  plugin_discovery_msg_.versionId = "v1.1";
+  plugin_discovery_msg_.available = true;
+  plugin_discovery_msg_.activated = false;
+  plugin_discovery_msg_.type = cav_msgs::Plugin::TACTICAL;
+  plugin_discovery_msg_.capability = "tactical_plan/plan_trajectory";
+};
 
 bool StopandWait::spinCallback()
 {
-
   plugin_discovery_publisher_(plugin_discovery_msg_);
   return true;
 }
-=======
-    void StopandWait::initialize()
-    {
-        nh_.reset(new ros::CARMANodeHandle());
-        pnh_.reset(new ros::CARMANodeHandle("~"));
-        pnh2_.reset(new ros::CARMANodeHandle("/"));
-
-        trajectory_srv_ = nh_->advertiseService("plan_trajectory",&StopandWait::plan_trajectory_cb, this);
-        
-        plugin_discovery_pub_ = nh_->advertise<cav_msgs::Plugin>("plugin_discovery",1);
-        jerk_pub_ = nh_->advertise<std_msgs::Float64>("jerk",1);
-        plugin_discovery_msg_.name = "StopandWaitPlugin";
-        plugin_discovery_msg_.versionId = "v1.0";
-        plugin_discovery_msg_.available = true;
-        plugin_discovery_msg_.activated = false;
-        plugin_discovery_msg_.type = cav_msgs::Plugin::TACTICAL;
-        plugin_discovery_msg_.capability = "tactical_plan/plan_trajectory";
-        
-        pose_sub_ = nh_->subscribe("current_pose",1, &StopandWait::pose_cb, this);
-        twist_sub_ = nh_->subscribe("current_velocity", 1, &StopandWait::twist_cb, this);
-
-        wml_.reset(new carma_wm::WMListener());
-        wm_ = wml_->getWorldModel();
-        
-        pnh_->param<double>("minimal_trajectory_duration", minimal_trajectory_duration_);
-        pnh_->param<double>("max_jerk_limit", max_jerk_limit_);
-        pnh_->param<double>("min_timestep",min_timestep_);
-        pnh_->param<double>("min_jerk", min_jerk_limit_);
-        pnh_->param<double>("/guidance/destination_downtrack_range",destination_downtrack_range_);
-
-        discovery_pub_timer_ = pnh_->createTimer(
-            ros::Duration(ros::Rate(10.0)),
-            [this](const auto&) { 
-                plugin_discovery_pub_.publish(plugin_discovery_msg_);
-                std_msgs::Float64 jerk_msg;
-                jerk_msg.data = jerk_;
-                jerk_pub_.publish(jerk_msg);
-             });
-    }
-
-    void StopandWait::run()
-    {
-        initialize();
-        ros::CARMANodeHandle::spin();
-    }
->>>>>>> c423e410
 
 bool StopandWait::plan_trajectory_cb(cav_srvs::PlanTrajectoryRequest& req, cav_srvs::PlanTrajectoryResponse& resp)
 {
@@ -138,7 +90,8 @@
     throw std::invalid_argument("No valid maneuvers in plan provided to stop and wait plugin.");
   }
 
-  std::vector<PointSpeedPair> points_and_target_speeds = maneuvers_to_points(maneuver_plan, wm_, req.vehicle_state); // Now have 1m downsampled points from cur to endpoint
+  std::vector<PointSpeedPair> points_and_target_speeds = maneuvers_to_points(
+      maneuver_plan, wm_, req.vehicle_state);  // Now have 1m downsampled points from cur to endpoint
 
   // Trajectory plan
   cav_msgs::TrajectoryPlan trajectory;
@@ -146,14 +99,17 @@
   trajectory.header.stamp = ros::Time::now();
   trajectory.trajectory_id = boost::uuids::to_string(boost::uuids::random_generator()());
 
-  double stop_location_buffer = 3.0; // By default use a 3m stopping buffer 
-  if (maneuver_plan[0].stop_and_wait_maneuver.parameters.presence_vector & cav_msgs::ManeuverParameters::HAS_FLOAT_META_DATA) {
+  double stop_location_buffer = 3.0;  // By default use a 3m stopping buffer
+  if (maneuver_plan[0].stop_and_wait_maneuver.parameters.presence_vector &
+      cav_msgs::ManeuverParameters::HAS_FLOAT_META_DATA)
+  {
     stop_location_buffer = maneuver_plan[0].stop_and_wait_maneuver.parameters.float_valued_meta_data[0];
     ROS_DEBUG_STREAM("Using stop buffer from meta data: " << stop_location_buffer);
   }
 
-  trajectory.trajectory_points =
-      compose_trajectory_from_centerline(points_and_target_speeds, current_downtrack, req.vehicle_state.longitudinal_vel, maneuver_plan[0].stop_and_wait_maneuver.end_dist, stop_location_buffer, req.header.stamp);
+  trajectory.trajectory_points = compose_trajectory_from_centerline(
+      points_and_target_speeds, current_downtrack, req.vehicle_state.longitudinal_vel,
+      maneuver_plan[0].stop_and_wait_maneuver.end_dist, stop_location_buffer, req.header.stamp);
   ROS_DEBUG_STREAM("Trajectory points size:" << trajectory.trajectory_points.size());
   trajectory.initial_longitudinal_velocity = req.vehicle_state.longitudinal_vel;
   resp.trajectory_plan = trajectory;
@@ -187,16 +143,19 @@
   double starting_downtrack = wm_->routeTrackPos(veh_pos).downtrack;  // The vehicle position
   double starting_speed = state.longitudinal_vel;
 
-  std::vector<lanelet::BasicPoint2d> route_points = wm->sampleRoutePoints(std::min(starting_downtrack + 1, stop_and_wait_maneuver.end_dist), stop_and_wait_maneuver.end_dist, 1.0); // TODO make step size a parameter
+  std::vector<lanelet::BasicPoint2d> route_points =
+      wm->sampleRoutePoints(std::min(starting_downtrack + 1, stop_and_wait_maneuver.end_dist),
+                            stop_and_wait_maneuver.end_dist, 1.0);  // TODO make step size a parameter
   route_points.insert(route_points.begin(), veh_pos);
-  
-  for (const auto& p : route_points) {
+
+  for (const auto& p : route_points)
+  {
     PointSpeedPair pair;
     pair.point = p;
     pair.speed = starting_speed;
     points_and_target_speeds.push_back(pair);
   }
-  
+
   return points_and_target_speeds;
 }
 
@@ -230,9 +189,9 @@
   return traj;
 }
 // TODO how are we going to handle crawling to the stop line if stopped before?
-std::vector<cav_msgs::TrajectoryPlanPoint>
-StopandWait::compose_trajectory_from_centerline(const std::vector<PointSpeedPair>& points, double starting_downtrack,
-                                                double starting_speed, double stop_location, double stop_location_buffer, ros::Time start_time)
+std::vector<cav_msgs::TrajectoryPlanPoint> StopandWait::compose_trajectory_from_centerline(
+    const std::vector<PointSpeedPair>& points, double starting_downtrack, double starting_speed, double stop_location,
+    double stop_location_buffer, ros::Time start_time)
 {
   std::vector<cav_msgs::TrajectoryPlanPoint> plan;
   if (points.size() == 0)
@@ -291,7 +250,8 @@
   }
 
   // Now we have a trajectory that decelerates from our end point to somewhere in the maneuver
-  std::reverse(final_points.begin(), final_points.end()); // TODO seems lik final_points does not contain start and end point for some reason
+  std::reverse(final_points.begin(),
+               final_points.end());  // TODO seems lik final_points does not contain start and end point for some reason
 
   std::vector<double> speeds;
   std::vector<lanelet::BasicPoint2d> raw_points;
@@ -303,12 +263,15 @@
   bool in_range = false;
   double stopped_downtrack = 0;
   lanelet::BasicPoint2d stopped_point;
-  for (size_t i = 0; i < speeds.size(); i++) { // Apply minimum speed constraint
+  for (size_t i = 0; i < speeds.size(); i++)
+  {  // Apply minimum speed constraint
     double downtrack = downtracks[i];
-    if (downtrack > downtracks.back() - stop_location_buffer && speeds[i] < config_.crawl_speed + 0.22352) { // if we are within the stopping buffer and going at crawl speed then command stop
+    if (downtrack > downtracks.back() - stop_location_buffer && speeds[i] < config_.crawl_speed + 0.22352)
+    {  // if we are within the stopping buffer and going at crawl speed then command stop
       speeds[i] = 0.0;
-      
-      if (!in_range) {
+
+      if (!in_range)
+      {
         stopped_downtrack = downtracks[i];
         stopped_point = raw_points[i];
         in_range = true;
@@ -316,25 +279,29 @@
 
       downtracks[i] = stopped_downtrack;
       raw_points[i] = stopped_point;
-       
-    } else {
-      speeds[i] = std::max(speeds[i], config_.crawl_speed); // TODO make crawl_speed a parameter
+    }
+    else
+    {
+      speeds[i] = std::max(speeds[i], config_.crawl_speed);  // TODO make crawl_speed a parameter
     }
   }
 
   std::vector<double> times;
   trajectory_utils::conversions::speed_to_time(downtracks, speeds, &times);
 
-  for (size_t i = 0; i < times.size(); i++) {
-    if (times[i] != 0 && !std::isnormal(times[i]) && i !=0 ) { // If the time 
-      times[i] = times[i-1] + config_.stop_timestep;
-    }
-  } 
+  for (size_t i = 0; i < times.size(); i++)
+  {
+    if (times[i] != 0 && !std::isnormal(times[i]) && i != 0)
+    {  // If the time
+      times[i] = times[i - 1] + config_.stop_timestep;
+    }
+  }
 
   std::vector<double> yaws = carma_wm::geometry::compute_tangent_orientations(raw_points);
 
-  for (int i = 0; i < points.size(); i ++) {
-      ROS_DEBUG_STREAM("1d: " << downtracks[i] << " t: " << times[i] << " v: " << speeds[i]);
+  for (int i = 0; i < points.size(); i++)
+  {
+    ROS_DEBUG_STREAM("1d: " << downtracks[i] << " t: " << times[i] << " v: " << speeds[i]);
   }
 
   auto traj = trajectory_from_points_times_orientations(raw_points, times, yaws, start_time);
