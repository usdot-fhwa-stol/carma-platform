--- conflicted
+++ resolved
@@ -28,11 +28,7 @@
     # Pull docker image from docker hub
     # XTERM used for better catkin_make output
     docker:
-<<<<<<< HEAD
       - image: usdotfhwastoldev/autoware.ai:noetic-develop
-=======
-      - image: usdotfhwastoldev/autoware.ai:develop
->>>>>>> e36955ac
         user: carma
         environment:
           TERM: xterm
