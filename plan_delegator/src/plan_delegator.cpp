--- conflicted
+++ resolved
@@ -160,11 +160,7 @@
             auto maneuver_planner = GET_MANEUVER_PROPERTY(maneuver, parameters.planning_tactical_plugin);
 
             //////////
-<<<<<<< HEAD
-            // TODO REMOVE THE FOLLOWING IF STATEMENT AFTER VANDEN-PLAS release
-=======
             // TODO REMOVE THE FOLLOWING IF STATEMENT AFTER VANDEN-PLAS release https://github.com/usdot-fhwa-stol/carma-platform/issues/1106
->>>>>>> fd84c9bf
             /////////
             if (maneuver_planner.compare("InLaneCruisingPlugin") == 0) {
                 if (already_planned_inlane_cruising) {
@@ -203,11 +199,7 @@
                 break;
             }
         }
-<<<<<<< HEAD
-        latest_trajectory_plan.initial_longitudinal_velocity = std::max(latest_twist_.twist.linear.x, 2.2352); // TODO make config parameter
-=======
         latest_trajectory_plan.initial_longitudinal_velocity = std::max(latest_twist_.twist.linear.x, min_crawl_speed_); 
->>>>>>> fd84c9bf
         return latest_trajectory_plan;
     }
 
