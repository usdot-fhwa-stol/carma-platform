--- conflicted
+++ resolved
@@ -30,18 +30,14 @@
   trajectory_utils
   autoware_msgs
   carma_wm
-<<<<<<< HEAD
   basic_autonomy
   tf
   tf2_ros
   tf2_geometry_msgs
   roslib
   carma_debug_msgs
-=======
   unobstructed_lanechange
-  roslib
   lanelet2_extension
->>>>>>> 0e89e9a2
 )
 
 ## Find catkin macros and libraries
