# Copyright (C) 2021-2022 LEIDOS.
#
# Licensed under the Apache License, Version 2.0 (the "License");
# you may not use this file except in compliance with the License.
# You may obtain a copy of the License at
#
#     http://www.apache.org/licenses/LICENSE-2.0
#
# Unless required by applicable law or agreed to in writing, software
# distributed under the License is distributed on an "AS IS" BASIS,
# WITHOUT WARRANTIES OR CONDITIONS OF ANY KIND, either express or implied.
# See the License for the specific language governing permissions and
# limitations under the License.

from ament_index_python import get_package_share_directory
from launch.actions import Shutdown
from launch import LaunchDescription
from launch_ros.actions import Node
from launch.actions import IncludeLaunchDescription
from launch.launch_description_sources import PythonLaunchDescriptionSource
from launch.substitutions import ThisLaunchFileDir
from launch.substitutions import EnvironmentVariable
from launch.actions import GroupAction
from launch_ros.actions import PushRosNamespace
from carma_ros2_utils.launch.get_log_level import GetLogLevel
from launch.substitutions import LaunchConfiguration
from launch.actions import DeclareLaunchArgument

import os

def generate_launch_description():
    """
    Launch CARMA System.
    """

    system_controller_param_file = os.path.join(
        get_package_share_directory('system_controller'), 'config/config.yaml')

    env_log_levels = EnvironmentVariable('CARMA_ROS_LOGGING_CONFIG', default_value='{ "default_level" : "WARN" }')

    vehicle_calibration_dir = LaunchConfiguration('vehicle_calibration_dir')
    declare_vehicle_calibration_dir_arg = DeclareLaunchArgument(
        name = 'vehicle_calibration_dir', 
        default_value = "/opt/carma/vehicle/calibration",
        description = "Path to folder containing vehicle calibration directories"
    )

    vehicle_config_dir = LaunchConfiguration('vehicle_config_dir')
    declare_vehicle_config_dir_arg = DeclareLaunchArgument(
        name = 'vehicle_config_dir', 
        default_value = "/opt/carma/vehicle/config",
        description = "Path to file containing vehicle config directories"
    )

    # Declare the vehicle_calibration_dir launch argument
    vehicle_characteristics_param_file = LaunchConfiguration('vehicle_characteristics_param_file')
    declare_vehicle_characteristics_param_file_arg = DeclareLaunchArgument(
        name = 'vehicle_characteristics_param_file', 
        default_value = [vehicle_calibration_dir, "/identifiers/UniqueVehicleParams.yaml"],
        description = "Path to file containing unique vehicle characteristics"
    )

    # Declare the vehicle_config_param_file launch argument
    vehicle_config_param_file = LaunchConfiguration('vehicle_config_param_file')
    declare_vehicle_config_param_file_arg = DeclareLaunchArgument(
        name = 'vehicle_config_param_file',
        default_value = [vehicle_config_dir, "/VehicleConfigParams.yaml"],
        description = "Path to file contain vehicle configuration parameters"
    )

    #Declare the route file folder launch argument
    route_file_folder = LaunchConfiguration('route_file_folder')
    declare_route_file_folder = DeclareLaunchArgument(
        name = 'route_file_folder',
        default_value='/opt/carma/routes/',
        description = 'Path of folder containing routes to load'
    )

    # Declare enable_guidance_plugin_validate
    enable_guidance_plugin_validator = LaunchConfiguration('enable_guidance_plugin_validator')
    declare_enable_guidance_plugin_validator = DeclareLaunchArgument(
        name = 'enable_guidance_plugin_validator', 
        default_value='false', 
        description='Flag indicating whether the Guidance Plugin Validator node will actively validate guidance strategic, tactical, and control plugins'
    )

    # Declare strategic_plugins_to_validate
    strategic_plugins_to_validate = LaunchConfiguration('strategic_plugins_to_validate')
    declare_strategic_plugins_to_validate = DeclareLaunchArgument(
        name = 'strategic_plugins_to_validate',
        default_value = '[]',
        description = 'List of String: Guidance Strategic Plugins that will be validated by the Guidance Plugin Validator Node if enabled'
    )

    # Declare tactical_plugins_to_validate
    tactical_plugins_to_validate = LaunchConfiguration('tactical_plugins_to_validate')
    declare_tactical_plugins_to_validate = DeclareLaunchArgument(
        name = 'tactical_plugins_to_validate',
        default_value='[]',
        description='List of String: Guidance Tactical Plugins that will be validated by the Guidance Plugin Validator Node if enabled'
    )

    # Declare strategic_plugins_to_validate
    control_plugins_to_validate = LaunchConfiguration('control_plugins_to_validate')
    declare_control_plugins_to_validate = DeclareLaunchArgument(
        name = 'control_plugins_to_validate',
        default_value= '[]',
        description='List of String: Guidance Control Plugins that will be validated by the Guidance Plugin Validator Node if enabled'
    )
    
    ## Declare port
    #port = LaunchConfiguration('port')
    #declare_port = DeclareLaunchArgument(
    #    name = 'port',
    #    default_value= "9090",
    #    description='The default port for rosbridge is 909'
    #)

    # Nodes

    transform_group = GroupAction(
        actions=[
            PushRosNamespace(EnvironmentVariable('CARMA_TF_NS', default_value='/')),
            IncludeLaunchDescription(
                PythonLaunchDescriptionSource([ThisLaunchFileDir(), '/transforms.launch.py'])
            ),
        ]
    )

    environment_group = GroupAction(
        actions=[
            PushRosNamespace(EnvironmentVariable('CARMA_ENV_NS', default_value='environment')),
            IncludeLaunchDescription(
                PythonLaunchDescriptionSource([ThisLaunchFileDir(), '/environment.launch.py']),
                launch_arguments = { 
                    'subsystem_controller_param_file' : [vehicle_config_dir, '/SubsystemControllerParams.yaml'],
                    'vehicle_config_param_file' : vehicle_config_param_file,
                    'vehicle_characteristics_param_file' : vehicle_characteristics_param_file
                    }.items()
            ),
        ]
    )

    localization_group = GroupAction(
        actions=[
            PushRosNamespace(EnvironmentVariable('CARMA_LOCZ_NS', default_value='localization')),
            IncludeLaunchDescription(
                PythonLaunchDescriptionSource([ThisLaunchFileDir(), '/localization.launch.py']),
                launch_arguments = { 
                    'subsystem_controller_param_file' : [vehicle_config_dir, '/SubsystemControllerParams.yaml'],
                }.items()
            )
        ]
    )

    v2x_group = GroupAction(
        actions=[
            PushRosNamespace(EnvironmentVariable('CARMA_MSG_NS', default_value='message')),
            IncludeLaunchDescription(
                PythonLaunchDescriptionSource([ThisLaunchFileDir(), '/message.launch.py']),
                launch_arguments = { 
                    'vehicle_characteristics_param_file' : vehicle_characteristics_param_file,
                    'vehicle_config_param_file' : vehicle_config_param_file,
                    'subsystem_controller_param_file' : [vehicle_config_dir, '/SubsystemControllerParams.yaml']
                }.items()
            ),
        ]
    )

    guidance_group = GroupAction(
        actions=[
            PushRosNamespace(EnvironmentVariable('CARMA_GUIDE_NS', default_value='guidance')),
            
            IncludeLaunchDescription(
                PythonLaunchDescriptionSource([ThisLaunchFileDir(), '/guidance.launch.py']),
                launch_arguments={
                    'route_file_folder' : route_file_folder,
                    'vehicle_characteristics_param_file' : vehicle_characteristics_param_file, 
                    'vehicle_config_param_file' : vehicle_config_param_file,
                    'enable_guidance_plugin_validator' : enable_guidance_plugin_validator,
                    'strategic_plugins_to_validate' : strategic_plugins_to_validate,
                    'tactical_plugins_to_validate' : tactical_plugins_to_validate,
                    'control_plugins_to_validate' : control_plugins_to_validate,
                    'subsystem_controller_param_file' : [vehicle_config_dir, '/SubsystemControllerParams.yaml'],
                }.items()
            ),
        ]
    )

    drivers_group = GroupAction(
        actions=[
            PushRosNamespace(EnvironmentVariable('CARMA_INTR_NS', default_value='hardware_interface')),
            IncludeLaunchDescription(
                PythonLaunchDescriptionSource([ThisLaunchFileDir(), '/drivers.launch.py']),
                launch_arguments = { 
                    'vehicle_config_param_file' : vehicle_config_param_file,
                    'subsystem_controller_param_file' : [vehicle_config_dir, '/SubsystemControllerParams.yaml'],
                }.items()
            ),
        ]
    )

    system_controller = Node(
        package='system_controller',
        name='system_controller',
        executable='system_controller',
        parameters=[ system_controller_param_file ],
        on_exit = Shutdown(), # Mark the subsystem controller as required for segfaults
        arguments=['--ros-args', '--log-level', GetLogLevel('system_controller', env_log_levels)]
    )

    #ui_group = GroupAction(
    #    actions=[
    #        PushRosNamespace(EnvironmentVariable('CARMA_UI_NS', default_value='ui')),
    #        
    #        IncludeLaunchDescription(
    #            PythonLaunchDescriptionSource([ThisLaunchFileDir(), '/ui.launch.py']),
    #            launch_arguments={
    #            'port' : port
    #            }.items()
    #        ),
    #    ]
    #)

    return LaunchDescription([
        declare_vehicle_calibration_dir_arg,
        declare_vehicle_config_dir_arg,
        declare_vehicle_characteristics_param_file_arg,
        declare_vehicle_config_param_file_arg,
        declare_route_file_folder,
        declare_enable_guidance_plugin_validator,
        declare_strategic_plugins_to_validate,
        declare_tactical_plugins_to_validate,
        declare_control_plugins_to_validate,
        #declare_port,
        drivers_group,
        transform_group,
        environment_group,
        localization_group,
        v2x_group,
        guidance_group, 
<<<<<<< HEAD
        system_controller,
        #ui_group
=======
        ui_group,
        system_controller
>>>>>>> 8c43480b
    ])<|MERGE_RESOLUTION|>--- conflicted
+++ resolved
@@ -239,11 +239,6 @@
         localization_group,
         v2x_group,
         guidance_group, 
-<<<<<<< HEAD
-        system_controller,
-        #ui_group
-=======
         ui_group,
         system_controller
->>>>>>> 8c43480b
     ])