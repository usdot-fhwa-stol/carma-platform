CARMA Platform Release Notes
----------------------------

<<<<<<< HEAD
Version 3.8.2, released Oct 22nd, 2021
----------------------------------------

**Summary:** 
Carma-platform release version 3.8.2 is a hotfix release for 3.8.0.

Fixes in this release:
-	Issue 1489: Fixed stop and wait tactical plugin which uses constant vehicle acceleration specified through config parameters to bring the vehicle to a stop by sending acceleration value to the tactical plugin as a meta data in the maneuver message.
-	Issue 147: Updated the IP Addresses listed in the drivers. Launch file for the forward-facing left and right cameras on two of the trucks (10004 and 80550).
-	Issue 75: Fixed two LiDAR’s which were not calibrated on the carma white truck during verification testing.

=======
>>>>>>> d45a1afb
Version 3.8.1, released Oct 15th, 2021
----------------------------------------

**Summary:** 
Carma-platform release version 3.8.1 is a hotfix release for 3.8.0.

Fixes in this release:
- Issue 1461: Fixed basic autonomy errors in inlane cruising to prevent planning maneuvers on top of themselves, by fixing broken maneuvers_to_points method that didn't properly track the processed lanelets.
- Issue 1446: Fixed the work zone plugin by updating vehicle length parameter and modifying traffic light downtrack calculations to ensure that the target stopping location would be shifted backward by vehicle length.
- Issue 1475 & 139: Fixed carma-platform and carma-config by carma-docker.launch file for each freightliner to pass in the correct LiDAR frame and fixed IP address of the front left camera in the blue truck.

Version 3.8.0, released Sep 24th, 2021
----------------------------------------

**Summary:**
Carma-platform release version 3.8.0 is comprised of two major enhancements. First, Cooperative Traffic Signaling (CTS), fixed signal transit for Work Zones using a SPaT message a vehicle plans a maneuver to proceed through the intersection as efficiently as possible, or come to a safe stop if needed. Second lane geometry updates affected by a geofence to split and stitch lanelets together to match the geofence requirements. Along with the above enhancements, several bug fixes and CI related enhancements are included in this release.

Enhancements in this release:
-	Issue 1366: Added Work Zone use case node that can process intersection transit maneuvering messages sent from Carma Cloud.
-	Issue 1363: Updated Work zone use case related map modification in Geofence, Developed logic to identify which lanelets are affected by a Geofence which involves a geometry change and how to split stitch lanelets together to match the work zone Geofence requirements.
-	Issue 1377: Updated Strategic plugin to use Plan Maneuvers service call to include the initial vehicle state at the start of planning and removed duplicated code to get the current position/lane/velocity information in order to begin maneuver planning.

Fixes in this release:
-	Issue 1172: Updated Stop and Wait plugin to use a constant acceleration for planning stopping maneuvers at the end of a route and also updated In lane cruising to prevent overlapping points on lanelet transitions
-	Issue 1371: Fixed both carma-platform and carma-msg’s Maneuver Parameters message value “negotiation type” is incorrectly spelled as "neogition_type" in multiple files.
-	Issue 1383: Fixed Ci failing due to package of pure pursuit jerk wrapper in SonarQube.
-	Issue 1461: Fixed basic autonomy introduces errors in in lane-cruising
-	Issue 1420: Fixed Platform and UI need to process/display the SPAT correctly and distinguish which SPAT is from the approaching traffic signal controller for the SV as traffic signal intersection ID and group ID that are not available.

Version 3.7.2, released Sep 1st, 2021
----------------------------------------

**Summary:** 
Carma-platform release version 3.7.2 is a hotfix release for 3.7.0.

Fixes in this release:
-	Issue 1426: Route Following Plugin can seg fault in the presence of a lane change after a reroute.
-	Issue 1427: Rerouting triggered multiple time from TIM geofence.
-	Issue 1428: Excessive steering during lane change along curve at ACM 

Version 3.7.0, released Aug 10th, 2021
----------------------------------------

**Summary:** 
Carma-platform release version 3.7.0 is comprised of three major enhancements. First, Unobstructed lane change. Second Cooperative Lane Follow (CLF) - All Predecessor Following (APF) platooning. Third, Cooperative Traffic Management - Speed Advisory.  Along with the above enhancements, several bug fixes and CI related enhancements are included in this release.

Enhancements in this release:
-	Issue 1344: Added Platooning Strategic and developed Tactical and Control Plugins to enable CARMA Platform to perform platooning.

Fixes in this release:
-	Issue 957: Fixed Platooning code missing some of the mobility message fields where Platooning plugin messages are populated with correct data.
-	Issue 1347: Fixed route following plugin and Inlane cruising plugin with error no points to fit in time span exception during platooning test.
-	Issue 1351: Fixed Route Following Before passing the maneuver to the response the starting speed is updated but the ending speed is not changed and doesn't update speed limit if route not updated.
-	Issue 1356: Fixed Routing Graph creation takes unacceptably long time on ACM map.
-	Issue 1360: Fixed Smooth speed change when the control plugin first changes to platooning control.
-	Issue 1364: Fixed Platoon gap control by adding last speed command as current speed for smooth speed transition.
-	Issue 1227: Fixed cooperative lane change functionality by adding necessary components relates to yield plugin and fixed few other issues for CLC and integration tested.

Version 3.6.0, released June 29th, 2021
-------------------------------------

**Summary:**
Carma-platform release version 3.6.0 is comprised of four major enhancements. First, Added ADS unobstructed lane change. Second CTM Move-over law –When receiving a request from an emergency vehicle, CARMA Platform plans move over to the adjacent open lane. Third, Added Geofence speed, Gap control and lane closure. And fourth, added Carma-cloud integration. Along with the above enhancements, several bug fixes and CI related enhancements are included in this release.

Enhancements in this release:
-	Issue 1195: Added new functions to World Model interface, like route conversion to map and sample Route Points.
-	Issue 1199: Added a new node that visualizes host's and incoming mobility path’s location and received mobility path is synchronized to that of the host by matching the time steps and interpolating the points.
-	Issue 1206: Added a debug topic to in-lane cruising to improve the data analysis experience. 
-	Issue 1209: Updated Yield plugin to receive adjustable inter-vehicle gap from the map and modify the trajectory accordingly.
-	Issue 1216: Added the new Carma node handle spin behavior which improved vehicle control by reducing planning and feedback communications latencies. 
-	Issue 1234: Added lane change status publisher to Yield plugin constructor to ensure the topic is published properly.
-	Issue 1235: Added a ROS parameter for choosing the tactical plugin to be used for lane changing.
-	Issue 1275: Updated WM Broadcaster logic to determine when the host vehicle is within an active Geofence.
-	Issue 1296: Updated TCM Path nodes to match the logic of Carma-cloud with absolute Cartesian coordinates for each nodes.

Fixes in this release:
-	Issue 1163: Modified the object detection tracking node to accurately relay the object id for classification.
-	Issue 509: Arbitrator doesn't handle shutdown state properly.
-	Issue 1217: The EKF node and the pose to tf node both appear to be outputting the same transform which results in a frequency of 100Hz which will likely have a negative impact on system performance due to the extra high data frequency.
-	Issue 1223: Fixed traffic incident parser node georeference remap to /map param loader/georeference.
-	Issue 1231&866: Control requests are supposed to be published at periodic intervals (10s) after a route is selected.
-	Issue 1232: Fixed a number of issues with the TIM use case functionality. Correctly sets the schedule for the control messages coming out of the traffic incident parser node.
-	Issue 1244: Motion prediction reports wrong speed on prediction state part of roadway object message.
-	Issue 1267: Fixed Incorrect node placement from traffic incident parser node.
-	Issue 1270: TIM scenario vehicle speed up to configured limit instead of slowing down when in Geofence region.
-	Issue 1283: Fixed TCR timer after selecting a route, the WMB should broadcast constantly every 10 seconds.

Version 3.5.3, released April 9th, 2021
----------------------------------------------

**Summary:**
carma-platform release version 3.5.3 is comprised of five major enhancements. First, Added Automated Driving System (ADS) Lane Follow. Second Added ADS Motion Control. Third, ADS Perception. Fourth, ADS Planning. And fifth Operator UI. Along with the above enhancements, several bug fixes and CI related enhancements are included in this release.

Enhancements in this release:
- Issue 731: Updated the platooning tactical plugin to be compatible with the new routing mechanism of CARMA that uses vector map instead of recorded waypoints.
-	Issue 1022: Added Tactical Stop and Wait Maneuver Plugin that handles maneuver plans of type Stop and Wait.
-	Issue 1023: Added filter to the incoming trajectory plan request so inlane cruising only works on lane following maneuver types.
-	Issue 1031: Added a new carma_record package with rosbag record functionality which allows for carma config parameters to control the recording of certain Topics.
-	Issue 1037&1038: Added Traffic Incident parser node is a standalone ROS node in the CARMA Platform which collects incoming broadcasted data from DSRC Driver also added Speed advisory.
-	Issue1042: Added waypoint generation methodology to unobstructed lane change and updated the Lane Change Tactical Plugin to behave in a compatible manner with the new Guidance waypoint generation methodology.
-	Issue 834&1049: Updated the in-lane cruising plugin to include object avoidance logic.
-	Issue 1056: Added Feature mobility conversion to support the cooperative lane change design with Mobility Path data to get accurate predictions of vehicle motion for external object prediction.
-	Issue 1089: Developed Yield tactical plugin for modifying trajectories to avoid surrounding objects and Updated In-Lane Cruising plugin to communicate with Yield plugin.
-	Issue 1168: Added lane change status to the cooperative lane change plugin for displaying progress in the UI.
-	Issue 1140: Added new GPS only with initialization mode this allows the GPS offset with the map to be computed which gives the resulting GPS only pose far more accuracy. 
-	Issue 1072: Added Additional logic to include the camera as a required driver in the health monitor node and system recognizes the camera's driver status sends the appropriate alert messages to the health monitor.

Fixes in this release:
-	Issue 992: After receiving a response from the truck, the appropriate truck image does not always load and a broken link is shown.
-	Issue 1057: After getting a left route event unable to reselect the same route on the UI as receiving the already following route error.
-	Issue 1060: where the vehicle doesn't publish a route completed event after stopping at the end of the route.
-	Issue 1062: Non-valid route files reported from route node to UI as "0".
-	Issue 1028: On implementing the end of route behavior Trajectory executor issues error "Ran out of trajectory" at route end.
-	Issue 1189: Restrict routes which consist of a shortest path with duplicate lanelet IDs from being generated
-	Issue 1114: In-Lane cruising does not always select the shortest path lanelet when there is an adjacent lanelet going in the same direction.
-	Issue 1130: Fixed the required plugins configuration file to fix the UI display of required plugins to have Route Following, InLane Cruising Plugin, Stop and Wait Plugin, Pure Pursuit.
-	Issue 1160&1164: The predicted and current velocities of the roadway obstacle when detected on the /environment/roadway objects topic is always zero.

Version 3.4.2, released December 15th, 2020
--------------------------------------------------------

**Summary:**
carma-platform rlease version 3.4.2 is a hotfix to update platform with the most recent version of carma-messenger (carma-messenger-1.0.2). The carma-messenger-1.0.2 release resolves a defect where version numbers were not populating in carma-messenger-ui.

Fixes in this release:
-   Issue 948: The carma user interface dispalys "NULL" instead of the current version number.

Version 3.4.1, released December 11th, 2020
--------------------------------------------------------

**Summary:**
carma-platform release version 3.4.1 is a hotfix release to address the issue of unexpected switching between NDT and GPS localization. This hotfix ensures that switching between NDT and GPS will only occur in the event of a timeout.

Fixes in this release:
-   Issue 1005: The gnss_ndt_selector would cause lidar to gps failover in the event of an ndt timeout and vice versa regardless of the    operational mode (NDT only, GNSS only, AUTO score based switch).

Version 3.4.0, released December 9th, 2020
--------------------------------------------------------

**Summary:**
carma-platform release version 3.4.0 is comprised of four major enhancements. First, a steering limiter was added in order to prevent Carma from taking turns that present a risk of vehicle rollover. Second, updates were made to the health_monitor to allow for graceful handling of sensor failure, including control handover to the human driver. Third, carma-messenger was updated to detect nearby automated vehicles via DSRC. And fourth, functionality was added to carma-messenger to allow for requesting, receiving, and displaying truck safety info from a passing Carma truck via DSRC while vehicles are in motion. Along with the above enhancements, several bug fixes and CI related enhancements are included in this release.

Enhancements in this release:
-	Issues 520 & 617: Added a steering limiter to prevent Carma from taking overly sharp turns, reducing rollover risk.
-	Issue 592: Updated Carma’s UI to work with the new Route Manager.
-	Issue 606: Created carma-messenger repo and docker images to separate v2x messaging stack from carma-platform.
-	Issues 613 & 688: Implemented Truck Inspection Client for carma-messenger.
-	Issue 625: Added a LightBar Manager to handle control of the lightbar between different Carma components.
-	Issue 640: Updated the health_monitor to better handle lidar failures.
-	Issue 766: Improved localization computation speed.
-	Issue 838: Added support for PCD map file generation.
-   Issue 986: Added ability for gnss_ndt_selector to operate with a degraded sensor.

Fixes in this release:
-	Issue 460: carma-platform does not fully shutdown when a fatal system alert occurs.
-	Issue 588: Automatic initialization/localization is inaccurate, and manual localization is taking too long.
-	Issue 668: System_alert does not detect car or truck configuration.
-	Issue 758: The platooning strategic plugin cannot be built with docker build.
-	Issue 835: The default rviz configuration uses the wrong initialpose topic.
-	Issues 871 & 877: The MobilityOperation and MobilityRequest messages generated by the truck inspection client cannot be encoded or decoded by the message node.
- Issue 908: The health monitor continuously publishes alerts until an alert status changes.
- Issue 1002: Rosbridge crashes at startup due to vtk package update.


Version 3.3.0, released February 7th, 2020
--------------------------------------------------------

**Summary:**
CARMAPlatform release version 3.3.0 is comprised of three key enhancements. First, the plugin manager is now able to return a list of services that match a user-requested capability. Second, there are new configurations for the Freightliner Cascadia, including lidar configurations which leverage the autoware points_concat_filter node to combine the two lidar devices' data into a single stream. Third, a trailer angle sensor has been added to the Freightliner Cascadia. This sensor creates a more realistic model of the truck, by providing the angle between the trailer and cab's center lines.

Enhancements in this release:
- Issue 478: Capability Interface Implementation
- Issue 489: Create configuration of carma-platform capable of operating on the freightliner cascadia using two lidars
- Issue 518: Add trailer angle sensor to CARMA trucks

Fixes in this release:
- Issue 333: There is a behavior discrepancy between original autoware and CARMA pre-release
- Issue 488: CARMAGarminLidarLiteV3DriverWrapper does not have functional docker image
- Issue 490: The libproj.so cannot be found by vector_map loader
- Issue 496: Update LaneLet2 to version 0.9.0
- Issue 497: PACMOD and/or SSC module status messages appear to have different semantics on truck
- Issue 498: The Velodyne driver registration was not functional on the truck
- Issue 499: Trailer angle sensor devices are not mapped on the host or in docker
- Issue 506: The carma_build script is broken on autoware.ai fork v1.13
- Issue 514: Health Monitor param mismatch
- Issue 517: Load vector map to be loaded when carma is launched


Version 3.2.0, released December 23rd, 2019
--------------------------------------------------------

**Summary:**
CARMAPlatform release version 3.2.0 includes the following four major updates. An initial converter has been developed to convert OpenDrive maps to LaneLet2's OSM format. The converter currently only covers lane geometry only. Autoware v1.13 pre-release has been integrated with CARMAPlatform. A guidance plan delegator has been developed to notify strategic plugins that the arbitrator has selected their maneuver plan, and request the corresponding trajectory plan for said plugin. Finally, a guidance re-engage capability has been added to the platform, which will allow for multiple runs to be made without restarting the software.  

Enhancements in this release:  
- Issue 416: Update Docker to use Autoware 1.12 build
- Issue 419: Add support for Lanelet2 to Docker images and upgrade to Autoware v1.13 pre-release
- Issue 431: Develop OpenDrive to LaneLet2 Converter for Geometry
- Issue 456: Create initial vehicle model
- Issue 457: Add example vehicle calibration folder for CARMA users

Fixes in this release:  
- Issue 342: Fix UI, version number not showing up
- Issue 378: Fix the Operator Override state for SSC Wrapper and Guidance
- Issue 433: Autoware plugin publishes plugin discovery topic only once
- Issue 436: Arbitrator Capabilities Interface is not initialized
- Issue 437: Autoware Plugin discovery message does not contain plugin type
- Issue 439: Abritrator node initialization function is called multiple times during INITIAL state
- Issue 443: Autoware maneuver plan does not contain planner name
- Issue 446: Arbitrator does not load plugin priorities correctly
- Issue 450: Arbitrator public node handle is initialized with namespace
- Issue 451: Arbitrator node publishes maneuver plan every 10 seconds
- Issue 452: Pure pursuit wrapper does not convert trajectory into waypoints under new CARMA planning stack


Version 3.1.0, released 18 October 2019 
--------------------------------------------------------

**Summary:**
CARMAPlatform Skyline release version 3.1.0 main highlight is the new Docker configuration and deployment for all the repositories for CARMA3. The images are now available in DockerHub under the organization name of "usdotfhwastol". Docker provides better management of library dependencies, ease of deployment and scalability. Other highlights of this release are the new configurations for the 3 different controllers such as PACMod, NewEagle and DataSpeed, the basic vehicle kinematic model, the updates to the guidance state machine, the updates to the GNSS to map converter, and the new functionality to auto select between GNSS and NDT pose.  

Below are the highlights of the issues and pull requests (PRs) that have been addressed in this release.  

- Issue 275: Novatel SPAN PwrPak7 and IMU-IGM-S1 report bad location when vehicle is moving on Lexus
- Issue 309: Remove CARMA2 java packages that no longer applies to CARMA3
- Issue 316: Update repo for conform with parameter standards
- Issue 319: Resolve Blue Lexus shifter issue
- Issue 322: Pacifica deviates from waypoints when running Autoware waypoint following
- Issue 337: Data frequency changes in Docker 
- Issue 343: Fix UI - Route Name not showing
- Issue 348: Autoware plugin does not support plugin discovery
- Issue 349: Guidance state machine does not transition properly from active to engaged on Lexus
- Issue 352: CARMA launch file does not provide placeholder to pass map cell paths 
- Issue 358: CI build fails due to missing ros-kinetic-swri-serial-util pkg
- Issue 368: Unit test fails in GuidanceStateMachine
- Issue 370: CARMASscInterfaceWrapper Docker image build failing due to dbw_mkz_msgs 
- Issue 375: SonarCloud does not report code coverage correctly
- Issue 381: Fusion CAN topic names mismatch
- Issue 385: Automatically launch RVIZ configuration file

**Repository: CARMAPlatform**  
- PR 325: Initial implementation of CARMA3 guidance node
- PR 327: Fix environment variables in launch files.
- PR 329: Fix argument name for ray_ground_filter 
- PR 330: Remove utility packages and update checkout.bash to depend on CARMAUtils
- PR 331: Updating CARMAUtils repo name
- PR 322: GNSS/NDT auto selector
- PR 338: Add enhanced warning flag output to catkin build process
- PR 339: Update Circle CI for CARMA3
- PR 371: Update test cases for guidance node
- PR 374: Created a new Turner Fairbank waypoints

**Repository: autoware.ai**  
- PR 12: Build new Autoware dockerization system on top of new carma-base
- PR 17: Add calibration file for ray_ground_filter node
- PR 18: Update ndt_matching.cpp 
- PR 22: Disable genjava in Docker build as it causes instability 

**Repository: CARMABase**  
- PR 7:  Add Autoware dependencies and Sonar Scanner
- PR 8:  Add code coverage scripts to Docker image
- PR 10: Update init-env.sh to have proper Autoware install location
- PR 11: Update SSC Dependencies
- PR 12: Update for Component Release 3.1.0
- PR 13: Update package version to 3.1.0 

**Repository: CARMAWebUI**  
- PR 17: Fix Docker image name 
- PR 18: Update CircleCI For CARMA 3

**Repository: CARMAUtils**  
- PR 14: Add carma_utils and wgs84_utils packages to repo 
- PR 15: Update checkout.bash script and CARMAUtils repo name
- PR 16: Add uncertainty_tools package
- PR 17: Update CircleCI For CARMA 3
- PR 18: Feature/enhanced build warnings 

**Repository: CARMAMsgs**  
- PR 17: Update CircleCI for CARMA 3
- PR 18: Update Plugin.msg 

**Repository: CARMAConfig** 
- PR 8: Create initial ford fusion configuration
- PR 9: Update development config to match parameter standards 
- PR 10: Remove outdated IMU config in drivers.launch 
- PR 11: Fix Lexus can configuration
- PR 12: Add state machine type
- PR 13: Fix/pacifica configuration

**Repository: CARMAVehicleCalibration** 
- PR 1: Add initial development and Lexus calibration files
- PR 2: Add vehicle calibration data
- PR 3: Update Pacifica yaw offset
- PR 5: Update blue Lexus LiDAR calibration
- PR 6: Remove duplicated folders from blue Lexus calibration

**Repository: CARMASscInterfaceWrapper** 
- PR 13: Update for Docker 
- PR 14: Use ssc module state for controller state
- PR 16: Remove PACMod dependency for controller wrapper
- PR 17: Update to match parameter standards
- PR 19: Add SSC binaries to repo
- PR 20: Add topic remapping for SSC
- PR 21: Updating checkout.bash script and CARMAUtils repo name
- PR 25: Fix Lexus configuration 
- PR 26: Update kvaser 
- PR 28: Fix Pacifica config

**Repository: CARMAVehicleModelFramework** 
- PR 8: Add -Wall flag to C/C++ build args
- PR 9: Update for kinematic model and unit testing changes

**Repository: CARMAVelodyneLidarDriver** 
- PR 11: Update for Docker 
- PR 12: Update driver to match new parameter standards
- PR 13: Fix topic names in LiDAR launch file
- PR 15: Update carma3 circle 
- PR 16: Add -Wall flag to C/C++ build args 
- PR 19: Update Docker file version numbers to target next release

**Repository: CARMANovatelGpsDriver** 
- PR 18: Update for Docker
- PR 19: Update to match parameter standards"
- PR 20: Fix dependency linkage in Docker file
- PR 22: Refactor nodelet to have carma wrapper logic in separate nodelet
- PR 23: Sync with Swri master 
- PR 24: Add publishing for INSPVAX logs to driver 
- PR 27: Add -Wall flag to C++ and C compiler flags
- PR 29: Feature/update carma3 circle 
- PR 30: Update docker version numbers to target next release

**Repository: CARMAAvtVimbaDriver** 
- PR 11: Update Docker file to match parameter standards
- PR 13: CircleCI For CARMA3
- PR 14: Add -Wall C++ and C compiler flag

**Repository: CARMADelphiEsrDriver** 
- PR 13: CircleCI For CARMA3 
- PR 14: Add -Wall flag to C/C++ build args 

**Repository: CARMADelphiSrr2Driver** 
- PR 16: Update driver to match parameter standards 
- PR 18: Update CircleCI For CARMA 3
- PR 19: Add -Wall flag to C/C++ build args

Pre-Release Version 3.0.0, released 15 July 2019 
----------------------------------- 

**Summary:**
CARMAPlatform pre-release version 3.0.0 is the first step to integrating Autoware and its components, specifically NDT matching and pure pursuit. CARMAPlatform now includes both lateral (steering) control and longitudinal (speed) control for full SAE level 2 autonomy. GNSS initialization of NDT matching has been added in order to localize the vehicle’s position on the 3D Point Cloud Map with LiDAR scan.  A temporary UI integration has been included for minimum viable functionality while awaiting further development of CARMA guidance node. Other highlights of this release are the new drivers (e.g. Velodyne LiDAR, Novatel GPS), conforming to the new CARMA3 API, Docker updates, and adding code coverage metrics to Sonar Cloud.  
**Repository: CARMAPlatform**      
-PR 303: Add missing package to build script
-PR 293: Update unit tests to match what expected in the actual code.  
-PR 288: Fixes several issues encountered during integration testing for CARMA3 beta release.  
-PR 287: Fixes topic re-mappings for the voxel grid filter after the ray_ground_filter was added. Also adds the ssc_interface (as package) into the carma_build script.  
-PR 286: Update namespace in UI launch file.  
-PR 285: Add state tracking logic to ui_integration to facilitate the status reporting of the button on the Web UI.  
-PR 284: Remap Autoware state topic to avoid conflict with CARMA guidance state topic.  
-PR 283: Now that the UI is using static topics instead of going through the interface manager this PR properly remaps those topics to their actual location.  
-PR 282: Fix UI Integration node to properly fill out the set_guidance_active response based on new guidance state.  
-PR 281: Change localization configuration for points_downsample and ndt_matching.  
-PR 280: Make the robot_status callback in interface manager configurable.  
-PR 279: Add Autoware waypoints as an example.    
-PR 278: Fix namespace issue for route generator parameters in launch file.  
-PR 277: Adds a temporary UI integration for minimum viable functionality pending further development of a real guidance node compatible with CARMA3.  
-PR 276: Add two launch files for launching CARMA3 planning stack and control stack.  
-PR 274: Adds GNSS initialization of NDT to CARMA.  
-PR 272: Fix ECEF unit test quaternion usage.  
-PR 271: This is the initial implementation of Autoware plugin. This plugin takes in a list of waypoints from Autoware and convert them into a list of evenly spaced trajectory points.  
-PR 270: Fix usage of CARMANodeHandle exceptions and compilation errors.   
-PR 267: Provides similar API as original CARMA2 route node. It can work with CARMA2 UI and let user pick the route file (waypoint csv file) to load at run time.  
-PR 266: Resolves a circular build error where functions could be included multiple times if CARMANodeHandle.h was included in multiple files in a single executable.  
-PR 260: Add CARMANodeHandle to provide exception handling.   
-PR 258: Resolves issues #252 and #253. There was a bad comment in the TF wrapper and a missing message dependency in the pure_pursuit_wrapper.  
-PR 257: Update sensor fusion CMakelists.txt file to export the wgs84_utils library so that other ROS packages can use it. Additionally, copy over the ecef_to_geodesic function from carmajava geometry package.  
-PR 255: Add a script (actually a unit test) to find out the transform between MAP and ECEF based on current lat/lon and pose in MAP frame.  
-PR 254: Refactoring the Docker versioning and image dependencies.  
-PR 251: Add map tools for splitting up PCD files larger than 1 GB.  
-PR 250: Add pure_pursuit_wrapper node. This feature enables CARMA Guidance to communicate with Autoware pure_pursuit node.  
-PR 249: Contains a node to integrate NDT matching node from Autoware.  
-PR 247: Performs and initial overhaul of CARMA2 code to make it conform to the new CARMA 3 driver API and integrate with Autoware components, specifically NDT matching.   
**Repository: CARMABase**  
-PR 1: Refactoring the Docker versioning and image dependencies.  
 **Repository: CARMASscInterfaceWrapper**    
 -PR10: Add a launch file for launching the SSC in a remappable way to this repo.  
-PR9: Make vehicle/engage topic relative in ssc_interface_wrapper.  
-PR 7: Fix topic remappings in SSC driver launch file.  
-PR 6: Corrects some mismatched topic names in the driver wrapper and updates the launch file to have correct topic re-mappings for the PACMOD.  
-PR 5: Use global report from PACMOD driver to determine the health status of the controller device; Add CAN support to include CAN messages that PACMOD provided.  
-PR 4: Add launch file for full driver.   
-PR 2: Update driver type in DriverStatus message to match CARMA3 specifications.  
-PR 1: Add initial wrapper.   
**Repository: CARMAVehicleModelFramework**  
-PR 5: Correct some dependencies in vehicle model user examples.  
-PR 4: Add support for code coverage metrics to Sonar Cloud.  
-PR 3: Implementation of dynamic vehicle model.  
-PR 1 and 2: Initial commit of vehicle model framework.   
**Repository: CARMAVelodyneLidarDriver**  
-PR 8: Fixes the topic names provided by the wrapper to match the CARMA Driver API.  
-PR 7: Make topic name relative in wrapper.  
-PR 5: Adds a Lexus ready launch file to the LIDAR driver.  
-PR 4: Updates driver type to support CARMA3 driver types defined in CARMAMsgs.  
-PR 3: Disable Sonar test reports.  
-PR 2: Add Driver wrapper.  
-PR 1: Add Sonar and Circle CI config files.  
**Repository: CARMAConfig**  
-PR 5: Update carma.launch to use single map file.  
-PR 3: Add initial Pacifica configuration folder.  
-PR 2: Updates the urdf and drivers.launch file of the Lexus to include the frames needed for heading computations needed for GNSS initialization of NDT  
-PR 1: Refactoring the Docker versioning and image dependencies.  
**Repository: CARMACohdaDsrcDriver**  
-PR 11: Fix global topic remapping in this driver.   
-PR 9: Refactoring the Docker versioning and image dependencies.  
-PR 7: Add support for code coverage metrics to Circle CI and comments for Sonar Cloud once unit tests are added.  
-PR 6: Fix comments.  
-PR 5: Setup Sonar Cloud in Circle CI.  
-PR 4: Update driver API to use global namespace in topic names.  
-PR 3: Configure Docker scripts and others for usage with new dockerized deployment to vehicle via DockerHub.  
-PR 2: Update CI file to use new Docker image.  
-PR 1: Setup Circle CI.  
**Repository: CARMAConfig**  
-PR14: Updates to SetActiveRoute.srv to add error code.   
-PR 13: Updates the DriverStatus message to support the new driver types defined for CARMA 3.  
-PR 12: Updates to DriverStatus.msg to add gps and imu.   
-PR 10: Update version ID for cav_msgs.  
-PR 8: Resolves build order issue with cav_msgs and j2735_msgs.  
-PR 7: Adds the ROS messages necessary to support an initial implementation of the CARMA Planning Plugin API.  
-PR 6: Create TrajectoryExecutionStatus.msg to add new feedback msg for control plugins.  
-PR 5: Add new messages for trajectory planning.  
-PR 4: Update DriverStatus message.  
-PR 3: Update Docker image version.  
-PR 2: Update copyrights.
-PR 1: Setup Circle CI.  
**Repository: CARMAWebUi**  
-PR 13: Add a copy of the cruising widget to be usable with the Autoware plugin.  
-PR 12: Remove IM for controller topics.  
-PR 11: Refactoring the Docker versioning and image dependencies.  
**Repository: CARMAUtils**  
-PR 11: Update driver types for CARMA3.  
-PR 9: Add code coverage metrics to Sonar Cloud.  
-PR 8: Update comments.  
-PR 7: Add Sonar Cloud to Circle CI.  
-PR 6: Update driver API for XGV controller.  
-PR 5: Update Docker image version for Circle CI.  
-PR 4: Updated driver_wrapper to make spin rate visible.  
-PR 3: Updated README file.  
-PR 2: Add driver wrapper base class.  
-PR 1: Setup Circle CI.  
**Repository: CARMACadillacSrx2013CanDriver (Private)**  
-PR 5: Update driver type for CARMA3.  
-PR 4: Apply CARMA dockerization config.   
-PR 3: Update Driver API.  
-PR 2: Update Docker version.  
-PR 1: Setup Circle CI.  
**Repository: CARMACadillacSrx2013ControllerDriver**  
-PR 12: Refactoring the Docker versioning and image dependencies.  
-PR 11: Update driver type for CARMA3.  
-PR 9: Add code coverage metrics to Sonar Cloud  
-PR 8: Add a new topic for light bar status based on front light bar.  
-PR 7: Update comment.  
-PR 6: Add Sonar Cloud support to driver.   
-PR 5: Change from private namespace to global namespace.  
-PR 4: Apply CARMA dockerization config.   
-PR 3: Update Docker image version.  
-PR 2: Setup Circle CI.  
-PR 1: Update driver to allow light bar to remain on when robotic is off.   
**Repository: CARMACadillacSrx2013ObjectsDriver (Private)**  
-PR 5: Update driver type for CARMA3.  
-PR 3: Apply CARMA dockerization config.  
-PR 2: Update Docker image version.  
-PR 1: Setup Circle CI.  
**Repository: CARMADelphiEsrDriver**  
-PR 9: Refactoring the Docker versioning and image dependencies.  
-PR 8: Update driver type for CARMA3.  
-PR 6: Add code coverage metrics to Sonar Cloud.  
-PR 5: Update comment.  
-PR 4: Add Sonar Cloud to Circle CI.    
-PR 3: Apply CARMA dockerization config.  
-PR 2: Update Docker image version.  
-PR 1: Setup Circle CI.  
**Repository: CARMADelphiSrr2Driver**  
-PR 13: Refactoring the Docker versioning and image dependencies.  
-PR 12: Update driver type for CARMA3.  
-PR 11: Add code coverage metrics to Sonar Cloud.  
-PR 10: Update comment.   
-PR 9: Add Sonar Cloud to Circle CI.  
-PR 8: Add AStuff srr2 driver to Docker file.  
-PR 7: Fix Docker image name.   
-PR 6, Apply CARMA dockerization config.  
-PR 5: Add a timeout for local messages and corrected initial driver status.   
-PR 4: Update Docker image to newest version.  
-PR 3: Update SRR2 driver wrapper.   
-PR 2: Add driver wrapper skeleton code.  
-PR 1: Setup Circle CI.  
**Repository: CARMAFreightliner2012CanDriver (Private)**  
-PR 7: Update driver type for CARMA3.  
-PR 5: Apply CARMA dockerization config.  
-PR 4: Update driver API.  
-PR 3: Update Docker image to newest version.  
-PR 1: Setup Circle CI.  
**Repository: CARMAFreightliner2012ControllerDriver**  
-PR 10: Refactoring the Docker versioning and image dependencies.  
-PR 9: Update driver type for CARMA3.  
-PR 7: Add code coverage metrics to Sonar Cloud.  
-PR 6: Update comment.   
-PR 5: Add Sonar Cloud to Circle CI.  
-PR 4: Apply CARMA dockerization config.  
-PR 3: Update driver API.  
-PR 2: Update Docker image to newest version.  
-PR 1: Setup Circle CI.  
**Repository: CARMATorcXgvControllerDriver**  
-PR 8: Refactoring the Docker versioning and image dependencies.  
-PR 7: Update driver type for CARMA3.  
-PR 5: Add code coverage metrics to Sonar Cloud.  
-PR 4: Add Sonar Cloud to Circle CI.  
-PR 3: Apply CARMA dockerization config.  
-PR 2: Update Docker image to newest version.  
-PR 1: Setup Circle CI.  
**Repository: CARMATorcPinpointDriver**  
-PR 11: Refactoring the Docker versioning and image dependencies.  
-PR 10: Update driver type for CARMA3.  
-PR 8: Add code coverage metrics to Sonar Cloud.  
-PR 7: Update comment.  
-PR 6: Add Sonar Cloud to Circle CI.  
-PR 5: Apply CARMA dockerization config.  
-PR 4: Update driver API.  
-PR 3: Update Docker image to newest version.  
-PR 2: Updated copyright.  
-PR 1: Setup Circle CI.  
**Repository: CARMANovatelGpsDriver (Forked)**  
-PR 15: Update the driver launch file to publish heading messages by default.  
-PR 14: Add dual antenna heading msg, unit test and documentation.  
-PR 10: Merge latest SWRI master repo changes.   
-PR 9: Add node name to status message.  
-PR 8: Add support to DUALANTENNAHEADING message type.    
-PR 7: Add support for HEADING2 message type.   
-PR 6: Include the addition of BESTXYZ pushed to the SWRI master.  
-PR 5: Merge latest SWRI master repo changes.   
-PR 4: Adds a Lexus ready launch file to the repo for launching the carma3 compatible driver.  
-PR 3: Update driver type for CARMA3.  
-PR 2: The SWRI robotics Novatel driver code has been modified to add CARMA system alert and driver discovery features  
-PR 1: Fix build order.  
**Repository: CARMAAvtVimbaDriver (Forked)**  
-PR 8: Refactoring the Docker versioning and image dependencies.  
-PR 4: Add Sonar Cloud and Circle CI support to repo.  
-PR 3: Add build dependencies.  
-PR 2: Update with driver status and alert.  
-PR 1: Apply CARMA dockerization config.  
**Repository: autoware.ai (Forked)**  
-PR 9 Add new launch file to voxel_grid_filter to allow remapping.  
-PR 8: Use demo map file as default transform.  
-PR 7: Make map_1_origin private and add update_rate to params file.  
-PR 6: Updates the points map loader to load map cells directly from arealist.txt file when no additional PCD paths are provided.  
-PR 5: Mark modifications on files.  
-PR 4: Update map origin.  
-PR 3: Add the feature to enable waypoint loader to load new route file based on a subscribed topic.  
-PR 2: Add ECEF map TF broadcaster.  
-PR 1: Adds the deadreckoner node from the AStuff fork of Autoware.  

Version 2.9.0, released 15 May 2019 
----------------------------------- 

-PR 199, ignore raw CAN data in rosbags  
-PR 201, fix speed limit handling  
-PR 203, security checks on mobility message strategy strings  
-PR 206, address security issues  
-PR 208, expanded docker for developer testing  
-PR 210, fix maneuver dependency in Route node  
-PR 212, added unit tests for strategy string security  
-PR 214, cleaned up old messaging  
-PR 215, refactored GuidanceCommands into separate node  
-PR 216, fixed high priority SonarCloud issues  
-PR 223, added test coverage metrics to SonarCloud  
-PR 224, fix for test coverage metrics  
-PR 228, fix for test coverage metrics  
-PR 232, fix dockerfile version metadata  
-PR 233, fix test coverage metrics  
-PR 236, add SonarCloud status reporting to README

Version 2.8.4, released 04 March 2019 
------------------------------------- 

-PR 10, add NCV handling to traffic signal plugin  
-PR 12, fix obstacle subscriber to traffic signal plugin  
-PR 21, add unit tests for NCV detection  
-PR 23, fix timestamp interpolation in traffic signal plugin  
-PR 28, fix NCV integration problems in traffic signal plugin  
-PR 29, fixes for NCV conflict detection in traffic signal plugin  
-PR 30, removed unused traffic signal plugin message listeners  
-PR 35, configured docker for CARMA deployments  
-PR 37, fix .dockerignore  
-PR 38, fix traffic signal GUI widget  
-PR 56, refactor conflict manager  
-PR 43, 61, updates to administrative docs  
-PR 65, initial integration with Circle CI  
-PR 72, GUI logo update  
-PR 76, Docker remote start  
-PR 85, tuned ACC PID parameters  
-PR 87, fix ACC trigger conditions  
-PR 89, fix race condition in sensor fusion  
-PR 91, reduced log output  
-PR 92, bypass coarse plan in traffic signal plugin  
-PR 94, fix docker scripts  
-PR 100, refactored into multiple repositories  
-PR 102, fix gradle build error  
-PR 104, allow light bar operations while vehicle is off  
-PR 106, Circle CI build integration  
-PR 108, added html test report  
-PR 170, added AutonomouStuff message specs  
-PR 171, updated copyright dates for 2019  
-PR 173, update docker image version to 2.8.2  
-PR 174, fixes broken guidance unit tests  
-PR 176, dockerhub integration  
-PR 178, remove driver connection dependence on Interface Manager  
-PR 181, Circle CI integration  
-PR 182, update image dependencies in docker  
-PR 183, fixed platooning unit test  
-PR 185, fix docker shutdown  
-PR 186, enhanced carma tool for using docker  
-PR 187, fix to Circle CI integration  
-PR 188, fix lateral control publish topic name  
-PR 189, platooning demo configuration  
-PR 191, fix docker command error  
-PR 196, added light bar indicator to UI  

Version 2.8.1, released 15 November 2018  
----------------------------------------  

-Issue #51 fixed to prevent platooning plugin from failing on startup.
-Updates to several administrative documents.

Version 2.8.0, released 31 October 2018
---------------------------------------

-Added traffic signal plugin that provides GlidePath functionality (eco-approach and
 departure at a signalized intersection) for one or more fixed phase plan traffic signals 
 in the planned route.  
-Issue 1015, fixed UI to use Interface Manager for all driver topics and sensor fusion for
 source of vehicle speed  
-Issue 1041, fixed NPE caused by end of route in VehicleAwareness  
-Issue 1031, gave plugins access to ROS time  
-Issue 1078, allowed traffic signal popup for operator confirmation to appear earlier  

Version 2.7.4, released 22 October 2018
---------------------------------------

Redacted files with sensitive data that cannot be publicly distributed.


Version 2.7.3, released 09 October 2018
---------------------------------------

Material changes to the software in this version are:

-PR 982, fixed unit tests  
-PR 983, added decoding of J2735/2016 SPAT & MAP messages  
-PR 988, improved platooning plugin's use of mobility message connection  
-PR 1003, configuration changes for operation on the Saxton Ford Escape  
-PR 1005, fix CAN driver problems for the Saxton Freightliner Cascadia  
-PR 1007, allows handling of larger rosbag files  
-PR 1010, allows toggling of wrench effort control  
-PR 1011, renamed URDF file to be generic  
-PR 1012, fixes issue #999 for sensor fusion handling of aged object data  
-PR 1020, fixes issue #1017 for MAP connects-to list  
-PR 1022, fixes DSRC driver config data for SPAT & MAP messages  
-PR 1030, added ROS messages to pass traffic signal info to the UI  
-PR 1033, fix MessageConsumer for SPAT & MAP  
-PR 1035, added UI widget for traffic signal plugin  
-PR 1036, allow guidance plugins to set up ROS service servers  


Version 2.7.2, released 17 July 2018
------------------------------------

This is the first public release of the CARMA platform (internally known as Prototype I).

Installation must be performed from a development computer.  Once the system is built 
locally on that computer, the remote installer tool, found in the engineering_tools 
directory, can be run to transfer the executable and configuration files to the target 
vehicle computer in a directory named /opt/carma. Please see the User Guide in the docs
folder for more details.

Operating the software requires that it is installed in a properly modified vehicle, with
corresponding device drivers in place.  Use at FHWA Saxton Lab is on customized Cadillac SRX, 
Ford Escape and Freightliner Cascadia truck.   <|MERGE_RESOLUTION|>--- conflicted
+++ resolved
@@ -1,7 +1,6 @@
 CARMA Platform Release Notes
 ----------------------------
 
-<<<<<<< HEAD
 Version 3.8.2, released Oct 22nd, 2021
 ----------------------------------------
 
@@ -13,8 +12,7 @@
 -	Issue 147: Updated the IP Addresses listed in the drivers. Launch file for the forward-facing left and right cameras on two of the trucks (10004 and 80550).
 -	Issue 75: Fixed two LiDAR’s which were not calibrated on the carma white truck during verification testing.
 
-=======
->>>>>>> d45a1afb
+
 Version 3.8.1, released Oct 15th, 2021
 ----------------------------------------
 
