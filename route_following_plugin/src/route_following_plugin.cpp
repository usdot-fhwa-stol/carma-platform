--- conflicted
+++ resolved
@@ -96,15 +96,10 @@
         ros::Time time_progress = ros::Time::now();
         double target_speed=findSpeedLimit(current_lanelet);   //get Speed Limit
 
-<<<<<<< HEAD
         //double total_maneuver_length = current_progress + mvr_duration_ * target_speed;
-        double total_maneuver_length = wm_->getRouteEndTrackPos().downtrack;
-=======
         double total_maneuver_length = current_progress + mvr_duration_ * target_speed;
-        double route_length= wm_->routeTrackPos(shortest_path.back().centerline2d().back()).downtrack; 
+        double route_length= wm_->getRouteEndTrackPos().downtrack; 
         total_maneuver_length = std::min(total_maneuver_length, route_length);
-
->>>>>>> 6382f897
         bool approaching_route_end = false;
         double time_req_to_stop,stopping_dist;
         time_req_to_stop = sqrt(2*findSpeedLimit(shortest_path.back())/jerk_); 
@@ -119,26 +114,6 @@
         while(current_progress < total_maneuver_length && !approaching_route_end)
         {
             ROS_DEBUG_STREAM("Lanlet: " << shortest_path[last_lanelet_index].id());
-<<<<<<< HEAD
-            double end_dist;
-
-            if(last_lanelet_index == shortest_path.size()- 1)
-                end_dist = total_maneuver_length;
-            else
-                end_dist = wm_->routeTrackPos(shortest_path[last_lanelet_index].centerline2d().back()).downtrack;
-                
-            double dist_diff = end_dist - current_progress;
-            time_req_to_stop = sqrt(2*target_speed/jerk_);
-            stopping_dist = target_speed*time_req_to_stop - (0.167 * jerk_ * pow(time_req_to_stop,3));
-            ROS_DEBUG_STREAM("dist_diff" << dist_diff);
-            ROS_DEBUG_STREAM("current_progress" << current_progress);
-            ROS_DEBUG_STREAM("stopping_dist" << stopping_dist);
-            ROS_DEBUG_STREAM("total_maneuver_length" << total_maneuver_length);
-
-
-            if(total_maneuver_length - end_dist <= stopping_dist){
-                end_dist -= stopping_dist;
-=======
             ROS_DEBUG_STREAM("current_progress: "<< current_progress);
             ROS_DEBUG_STREAM("speed_progress: " << speed_progress);
             ROS_DEBUG_STREAM("target_speed: " << target_speed);
@@ -151,7 +126,6 @@
             ROS_DEBUG_STREAM("dist_diff: " << dist_diff);
             if(route_length - end_dist <= stopping_dist){
                 end_dist = route_length - stopping_dist; 
->>>>>>> 6382f897
                 dist_diff = end_dist - current_progress;
                 approaching_route_end = true;
 
@@ -164,11 +138,7 @@
                 ROS_WARN_STREAM("We are breaking here");
                 break;
             }
-<<<<<<< HEAD
             ROS_WARN_STREAM("Composing regular maneuver message");
-=======
-
->>>>>>> 6382f897
             resp.new_plan.maneuvers.push_back(
                 composeManeuverMessage(current_progress, end_dist,  
                                     speed_progress, target_speed, 
@@ -217,15 +187,6 @@
                 speed_progress,shortest_path[last_lanelet_index].id(),
                 shortest_path[last_lanelet_index].id(),end_time,time_req_to_stop)); 
         }
-<<<<<<< HEAD
-        ROS_DEBUG_STREAM("Reached a point to compose stop and wait message");
-        
-        resp.new_plan.maneuvers.push_back(
-            composeStopandWaitManeuverMessage(current_progress,total_maneuver_length,
-            speed_progress,shortest_path[last_lanelet_index].id(),
-            shortest_path[last_lanelet_index].id(),ros::Time::now(),time_req_to_stop));
-=======
->>>>>>> 6382f897
         if(resp.new_plan.maneuvers.size() == 0)
         {
             ROS_WARN_STREAM("Cannot plan maneuver because no route is found");
