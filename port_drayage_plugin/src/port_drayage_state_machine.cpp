--- conflicted
+++ resolved
@@ -25,9 +25,6 @@
         {
             case PortDrayageState::INACTIVE:
                 if (event == PortDrayageEvent::DRAYAGE_START) {
-<<<<<<< HEAD
-                    _state = PortDrayageState::EN_ROUTE;
-=======
                     _state = PortDrayageState::EN_ROUTE_TO_INITIAL_DESTINATION;
                 }
                 break;
@@ -37,7 +34,6 @@
                         _on_arrived_at_destination();
                     }
                     _state = PortDrayageState::AWAITING_DIRECTION;
->>>>>>> b78ae0ad
                 }
                 break;
             case PortDrayageState::EN_ROUTE_TO_RECEIVED_DESTINATION:
