--- conflicted
+++ resolved
@@ -70,15 +70,6 @@
         ros::CARMANodeHandle::spin();
     }
 
-<<<<<<< HEAD
-    void RouteFollowingPlugin::pose_cb(const geometry_msgs::PoseStampedConstPtr &msg)
-    {
-        pose_msg_ = msg;
-        lanelet::BasicPoint2d curr_loc(pose_msg_->pose.position.x, pose_msg_->pose.position.y);
-        current_loc_ = curr_loc;
-    }
-=======
->>>>>>> 9b23ffa9
     void RouteFollowingPlugin::twist_cb(const geometry_msgs::TwistStampedConstPtr &msg)
     {
         current_speed_ = msg->twist.linear.x;
@@ -89,21 +80,15 @@
         std::vector<cav_msgs::Maneuver> maneuvers;
         //This function calculates the maneuver plan every time the route is set
         ROS_DEBUG_STREAM("New route created");
-<<<<<<< HEAD
-=======
         ROS_ERROR_STREAM("New route created");
 
->>>>>>> 9b23ffa9
         //Go through entire route - identify lane changes and fill in the spaces with lane following
         auto nearest_lanelets = lanelet::geometry::findNearest(wm_->getMap()->laneletLayer, current_loc_, 10); //Return 10 nearest lanelets
         if (nearest_lanelets.empty())
         {
             ROS_WARN_STREAM("Cannot find any lanelet in map!");
-<<<<<<< HEAD
-=======
             ROS_ERROR_STREAM("Cannot find any lanelet in map!");
 
->>>>>>> 9b23ffa9
             return maneuvers;
         }
 
@@ -176,109 +161,6 @@
         return maneuvers;
     }
 
-<<<<<<< HEAD
-        double route_length = wm_->getRouteEndTrackPos().downtrack;
-        double start_dist = 0.0;
-        double end_dist = 0.0;
-        double start_speed = 0.0;
-
-        size_t shortest_path_index;
-        //Find lane changes in path - up to the second to last lanelet in path (till lane change is possible)
-        for (shortest_path_index = 0; shortest_path_index < route_shortest_path.size() - 1; ++shortest_path_index)
-        {
-            auto following_lanelets = wm_->getRoute()->followingRelations(route_shortest_path[shortest_path_index]);
-            double target_speed_in_lanelet = findSpeedLimit(route_shortest_path[shortest_path_index]);
-
-            //update start distance and start speed from previous maneuver if it exists
-            start_dist = (maneuvers.empty()) ? wm_->routeTrackPos(route_shortest_path[shortest_path_index].centerline2d().front()).downtrack : GET_MANEUVER_PROPERTY(maneuvers.back(), end_dist);
-            start_speed = (maneuvers.empty()) ? 0.0 : GET_MANEUVER_PROPERTY(maneuvers.back(), end_speed);
-
-            end_dist = wm_->routeTrackPos(route_shortest_path[shortest_path_index].centerline2d().back()).downtrack;
-            end_dist = std::min(end_dist, route_length);
-            
-            if (std::fabs(start_dist - end_dist) < 0.1) //TODO: edge case that was not recreatable. Sometimes start and end dist was same which crashes inlanecruising
-            {
-                ROS_WARN_STREAM("start and end dist are equal! shortest path id" << shortest_path_index << ", lanelet id:" << route_shortest_path[shortest_path_index].id() <<
-                    ", start and end dist:" << start_dist);
-                continue;
-            }
-            
-            if (isLaneChangeNeeded(following_lanelets, route_shortest_path[shortest_path_index + 1].id()))
-            {
-                //calculate required distance for lane change
-                double longl_travel_dist = (target_speed*(LANE_CHANGE_TIME_MAX + buffer_lanechange_time_));
-                double lane_change_start_dist;                             
-                
-                if(wm_->routeTrackPos(shortest_path[last_lanelet_index + 1].centerline2d().back()).downtrack >= route_length){
-                    lane_change_start_dist = route_length - longl_travel_dist;
-                    end_dist = route_length;
-
-                }
-                else{
-                    lane_change_start_dist = wm_->routeTrackPos(shortest_path[last_lanelet_index + 1].centerline2d().back()).downtrack - longl_travel_dist;
-                    end_dist  = wm_->routeTrackPos(shortest_path[last_lanelet_index + 1].centerline2d().back()).downtrack;
-                }               
-
-                lane_change_start_dist = current_progress;
-                double starting_lanelet_id = shortest_path[last_lanelet_index].id();
-                double ending_lanelet_id = shortest_path[last_lanelet_index+1].id();
-                resp.new_plan.maneuvers.push_back(
-                composeLaneChangeManeuverMessage(lane_change_start_dist, end_dist, speed_progress, target_speed, 
-                                    starting_lanelet_id, ending_lanelet_id,
-                                    time_progress));
-
-               ROS_DEBUG_STREAM("before composing lane change status msg");
-               upcoming_lane_change_status_msg_=ComposeLaneChangeStatus(lane_change_start_dist,shortest_path[last_lanelet_index],shortest_path[last_lanelet_index+1],current_downtrack);   
-                
-                ++last_lanelet_index;
-            }
-            else
-            {
-                maneuvers.push_back(composeLaneFollowingManeuverMessage(start_dist, end_dist, start_speed, target_speed_in_lanelet, route_shortest_path[shortest_path_index].id()));
-            }
-        }
-        //TO DO  - Update this block so that Stop and wait is the last maneuver ----
-        //add lane follow as last maneuver if there is a lanelet unplanned for in path
-        if (shortest_path_index < route_shortest_path.size())
-        {
-            double target_speed_in_lanelet = findSpeedLimit(route_shortest_path.back());
-            start_dist = wm_->routeTrackPos(route_shortest_path.back().centerline2d().front()).downtrack;
-            end_dist = wm_->routeTrackPos(route_shortest_path.back().centerline2d().back()).downtrack;
-            maneuvers.push_back(composeLaneFollowingManeuverMessage(start_dist, end_dist, start_speed, target_speed_in_lanelet, route_shortest_path.back().id()));
-        }
-        ////------------------
-        ROS_DEBUG_STREAM("Maneuver plan along route successfully generated");
-        return maneuvers;
-    }
-
-    bool RouteFollowingPlugin::planManeuverCb(cav_srvs::PlanManeuversRequest &req, cav_srvs::PlanManeuversResponse &resp)
-    {
-        if (latest_maneuver_plan_.empty())
-        {
-            ROS_ERROR_STREAM("A maneuver plan has not been generated");
-            return false;
-        }
-
-        double current_downtrack = wm_->routeTrackPos(current_loc_).downtrack;
-
-        //Return the set of maneuvers which intersect with min_plan_duration
-        int i = 0;
-        double planned_time = 0.0;
-
-        while (planned_time < min_plan_duration_ && i < latest_maneuver_plan_.size())
-        {
-            //Ignore plans for distance already covered
-            if (GET_MANEUVER_PROPERTY(latest_maneuver_plan_[i], end_dist) < current_downtrack)
-            {
-                ++i;
-                continue;
-            }
-            if(planned_time == 0.0){
-                //update start distance of first maneuver
-                setManeuverStartDist(latest_maneuver_plan_[i], current_downtrack);
-            }
-            planned_time += getManeuverDuration(latest_maneuver_plan_[i], epsilon_).toSec();
-=======
     bool RouteFollowingPlugin::planManeuverCb(cav_srvs::PlanManeuversRequest &req, cav_srvs::PlanManeuversResponse &resp)
     {
         if (latest_maneuver_plan_.empty())
@@ -311,7 +193,6 @@
                 setManeuverStartDist(latest_maneuver_plan_[i], current_downtrack);
             }
             planned_time += getManeuverDuration(latest_maneuver_plan_[i], 0.0001).toSec();
->>>>>>> 9b23ffa9
 
             resp.new_plan.maneuvers.push_back(latest_maneuver_plan_[i]);
             ++i;
@@ -320,12 +201,8 @@
         if (resp.new_plan.maneuvers.size() == 0)
         {
             ROS_WARN_STREAM("Cannot plan maneuver because no route is found");
-<<<<<<< HEAD
-            return false;
-=======
             ROS_ERROR_STREAM("Cannot plan maneuver because no route is found");
             return true;
->>>>>>> 9b23ffa9
         }
         //update plan
 
@@ -395,8 +272,6 @@
 
     ros::Duration RouteFollowingPlugin::getManeuverDuration(cav_msgs::Maneuver &maneuver, double epsilon) const
     {
-<<<<<<< HEAD
-=======
         double maneuver_start_speed = GET_MANEUVER_PROPERTY(maneuver, start_speed);
         double manever_end_speed = GET_MANEUVER_PROPERTY(maneuver, end_speed);
         double cur_plus_target = maneuver_start_speed + manever_end_speed;
@@ -417,17 +292,12 @@
 
     void RouteFollowingPlugin::updateTimeProgress(std::vector<cav_msgs::Maneuver> &maneuvers, ros::Time start_time) const
     {
->>>>>>> 9b23ffa9
         ros::Time time_progress = start_time;
         ros::Time prev_time = time_progress;
 
         for (auto &maneuver : maneuvers)
         {
-<<<<<<< HEAD
-            time_progress += getManeuverDuration(maneuver, epsilon_);
-=======
             time_progress += getManeuverDuration(maneuver, 0.001);
->>>>>>> 9b23ffa9
             switch (maneuver.type)
             {
             case cav_msgs::Maneuver::LANE_FOLLOWING:
@@ -459,7 +329,6 @@
             }
             prev_time = time_progress;
         }
-<<<<<<< HEAD
     }
 
     void RouteFollowingPlugin::updateStartingSpeed(cav_msgs::Maneuver &maneuver, double start_speed) const
@@ -489,37 +358,6 @@
         }
     }
 
-=======
-    }
-
-    void RouteFollowingPlugin::updateStartingSpeed(cav_msgs::Maneuver &maneuver, double start_speed) const
-    {
-        switch (maneuver.type)
-        {
-        case cav_msgs::Maneuver::LANE_FOLLOWING:
-            maneuver.lane_following_maneuver.start_speed = start_speed;
-            break;
-        case cav_msgs::Maneuver::LANE_CHANGE:
-            maneuver.lane_change_maneuver.start_speed = start_speed;
-            break;
-        case cav_msgs::Maneuver::INTERSECTION_TRANSIT_STRAIGHT:
-            maneuver.intersection_transit_straight_maneuver.start_speed = start_speed;
-            break;
-        case cav_msgs::Maneuver::INTERSECTION_TRANSIT_LEFT_TURN:
-            maneuver.intersection_transit_left_turn_maneuver.start_speed = start_speed;
-            break;
-        case cav_msgs::Maneuver::INTERSECTION_TRANSIT_RIGHT_TURN:
-            maneuver.intersection_transit_right_turn_maneuver.start_speed = start_speed;
-            break;
-        case cav_msgs::Maneuver::STOP_AND_WAIT:
-            maneuver.stop_and_wait_maneuver.start_speed = start_speed;
-            break;
-        default:
-            throw std::invalid_argument("Invalid maneuver type, cannot update starting speed for maneuver");
-        }
-    }
-
->>>>>>> 9b23ffa9
     void RouteFollowingPlugin::setManeuverStartDist(cav_msgs::Maneuver &maneuver, double start_dist) const
     {
         switch (maneuver.type)
@@ -577,12 +415,8 @@
         maneuver_msg.lane_following_maneuver.lane_id = std::to_string(lane_id);
         //Start time and end time for maneuver are assigned in updateTimeProgress
 
-<<<<<<< HEAD
-        ROS_INFO_STREAM("Creating lane follow start dist: " << start_dist << " end dist: " << end_dist);
-=======
         ROS_DEBUG_STREAM("Creating lane follow start dist: " << start_dist << " end dist: " << end_dist << "lane_id" << maneuver_msg.lane_following_maneuver.lane_id);
         ROS_ERROR_STREAM("Creating lane follow start dist: " << start_dist << " end dist: " << end_dist << "lane_id" << maneuver_msg.lane_following_maneuver.lane_id);
->>>>>>> 9b23ffa9
         
         return maneuver_msg;
     }
@@ -603,12 +437,8 @@
         maneuver_msg.lane_change_maneuver.ending_lane_id = std::to_string(ending_lane_id);
         //Start time and end time for maneuver are assigned in updateTimeProgress
 
-<<<<<<< HEAD
-        ROS_INFO_STREAM("Creating lane change start dist: " << start_dist << " end dist: " << end_dist << " Starting llt: " << starting_lane_id << " Ending llt: " << ending_lane_id);
-=======
         ROS_DEBUG_STREAM("Creating lane change start dist: " << start_dist << " end dist: " << end_dist << " Starting llt: " << starting_lane_id << " Ending llt: " << ending_lane_id);
         ROS_ERROR_STREAM("Creating lane change start dist: " << start_dist << " end dist: " << end_dist << " Starting llt: " << starting_lane_id << " Ending llt: " << ending_lane_id);
->>>>>>> 9b23ffa9
 
         return maneuver_msg;
     }
