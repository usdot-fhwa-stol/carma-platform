--- conflicted
+++ resolved
@@ -22,13 +22,9 @@
 #include <cav_msgs/RouteEvent.h>
 #include <geometry_msgs/TwistStamped.h>
 #include <geometry_msgs/PoseStamped.h>
-<<<<<<< HEAD
-#include <novatel_gps_msgs/Inspva.h>
-=======
 #include <lanelet2_extension/projection/local_frame_projector.h>
 #include <std_msgs/String.h>
 #include <cav_srvs/SetActiveRoute.h>
->>>>>>> 9e1ba52b
 #include <boost/optional.hpp>
 
 
@@ -99,15 +95,11 @@
             unsigned long _cmv_id;
             std::string _cargo_id;
             std::function<void(cav_msgs::MobilityOperation)> _publish_mobility_operation;
-<<<<<<< HEAD
+            std::function<bool(cav_srvs::SetActiveRoute)> _set_active_route;
+            std::shared_ptr<lanelet::projection::LocalFrameProjector> _map_projector = nullptr;
             bool _has_cargo; // Flag for whether CMV is currently carrying cargo
             bool _has_received_first_mobility_operation_msg = false; // Flag for whether CMV has received its first Port Drayage mobility operation message
             bool _enable_port_drayage; // Flag to enable to port drayage operations. If false, state machine will remain in 'INACTIVE' state
-=======
-            std::function<bool(cav_srvs::SetActiveRoute)> _set_active_route;
-            bool _has_cargo;
-            std::shared_ptr<lanelet::projection::LocalFrameProjector> _map_projector = nullptr;
->>>>>>> 9e1ba52b
 
             // Data member for storing the strategy_params field of the last processed port drayage MobilityOperation message intended for this vehicle's cmv_id
             std::string _previous_strategy_params;
@@ -147,28 +139,19 @@
                 unsigned long cmv_id,
                 std::string cargo_id,
                 std::string host_id,
-<<<<<<< HEAD
                 std::function<void(cav_msgs::MobilityOperation)> mobility_operations_publisher, 
                 double stop_speed_epsilon,
-                bool enable_port_drayage) :
-=======
-                std::function<void(cav_msgs::MobilityOperation)> mobility_operations_publisher,
-                std::function<bool(cav_srvs::SetActiveRoute)> call_set_active_route_client, 
-                double stop_speed_epsilon) :
->>>>>>> 9e1ba52b
+                bool enable_port_drayage,
+                std::function<bool(cav_srvs::SetActiveRoute)> call_set_active_route_client) :
                 _cmv_id(cmv_id),
                 _cargo_id(cargo_id),
                 _host_id(host_id),
                 _publish_mobility_operation(mobility_operations_publisher),
-<<<<<<< HEAD
+                _set_active_route(call_set_active_route_client),
                 _stop_speed_epsilon(stop_speed_epsilon),
                 _enable_port_drayage(enable_port_drayage) {
-=======
-                _set_active_route(call_set_active_route_client),
-                _stop_speed_epsilon(stop_speed_epsilon) {
+                    _has_cargo = (_cargo_id == "") ? false : true;
                     initialize();
->>>>>>> 9e1ba52b
-                    _has_cargo = (_cargo_id == "") ? false : true;
                 };
 
 
