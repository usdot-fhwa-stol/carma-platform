<?xml version="1.0"?>
<package format="3">
  <name>platoon_control</name>
  <version>3.3.0</version>
  <description>The node is to control a platooning maneuver</description>
  <maintainer email="CARMA@dot.gov">carma</maintainer>
  <license>Apache 2.0 License</license>
  <buildtool_depend>catkin</buildtool_depend>
  <depend>carma_utils</depend>
  <depend>cav_msgs</depend>
  <depend>roscpp</depend>
  <depend>std_msgs</depend>
<<<<<<< HEAD
  <depend>carma_cmake_common</depend>
=======
  <depend>autoware_msgs</depend>
>>>>>>> f7cce10a
  
</package><|MERGE_RESOLUTION|>--- conflicted
+++ resolved
@@ -10,10 +10,7 @@
   <depend>cav_msgs</depend>
   <depend>roscpp</depend>
   <depend>std_msgs</depend>
-<<<<<<< HEAD
   <depend>carma_cmake_common</depend>
-=======
   <depend>autoware_msgs</depend>
->>>>>>> f7cce10a
   
 </package>