/*
 * Copyright (C) 2020 LEIDOS.
 *
 * Licensed under the Apache License, Version 2.0 (the "License"); you may not
 * use this file except in compliance with the License. You may obtain a copy of
 * the License at
 *
 * http://www.apache.org/licenses/LICENSE-2.0
 *
 * Unless required by applicable law or agreed to in writing, software
 * distributed under the License is distributed on an "AS IS" BASIS, WITHOUT
 * WARRANTIES OR CONDITIONS OF ANY KIND, either express or implied. See the
 * License for the specific language governing permissions and limitations under
 * the License.
 */

#include <gmock/gmock.h>
#include <carma_wm_ctrl/GeofenceSchedule.h>
#include <carma_wm_ctrl/Geofence.h>
#include <carma_wm/TrafficControl.h>
#include <lanelet2_io/Io.h>
#include <lanelet2_io/io_handlers/Factory.h>
#include <lanelet2_io/io_handlers/Writer.h>
#include <carma_wm_ctrl/GeofenceScheduler.h>
#include <carma_wm_ctrl/WMBroadcaster.h>
#include <lanelet2_extension/utility/message_conversion.h>
#include <lanelet2_extension/io/autoware_osm_parser.h>
#include <memory>
#include <chrono>
#include <ctime>
#include <atomic>
#include <carma_utils/testing/TestHelpers.h>
#include <carma_utils/timers/testing/TestTimer.h>
#include <carma_utils/timers/testing/TestTimerFactory.h>
#include <algorithm>

#include <cav_msgs/Route.h>
#include <cav_msgs/TrafficControlMessage.h>
#include <boost/uuid/uuid_generators.hpp>
#include <boost/functional/hash.hpp>
#include <geometry_msgs/PoseStamped.h>

#include "TestHelpers.h"

using ::testing::_;
using ::testing::A;
using ::testing::DoAll;
using ::testing::InSequence;
using ::testing::Return;
using ::testing::ReturnArg;

using carma_utils::timers::testing::TestTimer;
using carma_utils::timers::testing::TestTimerFactory;

namespace carma_wm_ctrl

{

TEST(WMBroadcaster, Constructor)
{
  WMBroadcaster([](const autoware_lanelet2_msgs::MapBin& map_bin) {}, [](const autoware_lanelet2_msgs::MapBin& map_bin) {},
   [](const cav_msgs::TrafficControlRequest& control_msg_pub_){}, [](cav_msgs::CheckActiveGeofence& active_pub_){}, std::make_unique<TestTimerFactory>());  // Create broadcaster with test timers. Having this check helps
                                                        // verify that the timers do not crash on destruction
}
TEST(WMBroadcaster, baseMapCallback)
{
  ros::Time::setNow(ros::Time(0));  // Set current time

  size_t base_map_call_count = 0;
  WMBroadcaster wmb(
      [&](const autoware_lanelet2_msgs::MapBin& map_bin) {
        // Publish map callback
        lanelet::LaneletMapPtr map(new lanelet::LaneletMap);
        lanelet::utils::conversion::fromBinMsg(map_bin, map);

        ASSERT_EQ(4, map->laneletLayer.size());  // Verify the map can be decoded

        base_map_call_count++;
      }, [](const autoware_lanelet2_msgs::MapBin& map_bin) {}, [](const cav_msgs::TrafficControlRequest& control_msg_pub_){},
      [](cav_msgs::CheckActiveGeofence& active_pub_){},
      std::make_unique<TestTimerFactory>());

  // Get and convert map to binary message
  auto map = carma_wm::getDisjointRouteMap();

  autoware_lanelet2_msgs::MapBin msg;
  lanelet::utils::conversion::toBinMsg(map, &msg);

  autoware_lanelet2_msgs::MapBinConstPtr map_msg_ptr(new autoware_lanelet2_msgs::MapBin(msg));

  // Trigger basemap callback
  wmb.baseMapCallback(map_msg_ptr);

  ASSERT_EQ(1, base_map_call_count);
}

// here test the proj string transform test
TEST(WMBroadcaster, getAffectedLaneletOrAreasFromTransform)
{
  using namespace lanelet::units::literals;
  size_t base_map_call_count = 0;
  WMBroadcaster wmb(
      [&](const autoware_lanelet2_msgs::MapBin& map_bin) {
        // Publish map callback
        lanelet::LaneletMapPtr map(new lanelet::LaneletMap);
        lanelet::utils::conversion::fromBinMsg(map_bin, map);

        ASSERT_EQ(4, map->laneletLayer.size());  // Verify the map can be decoded

        base_map_call_count++;
      }, [](const autoware_lanelet2_msgs::MapBin& map_bin) {}, [](const cav_msgs::TrafficControlRequest& control_msg_pub_){},
      [](cav_msgs::CheckActiveGeofence& active_pub_){},
      std::make_unique<TestTimerFactory>());

  //////
  // Get and convert map to binary message
  /////
  auto map = carma_wm::getDisjointRouteMap();
  autoware_lanelet2_msgs::MapBin msg;
  lanelet::utils::conversion::toBinMsg(map, &msg);
  autoware_lanelet2_msgs::MapBinConstPtr map_msg_ptr(new autoware_lanelet2_msgs::MapBin(msg));

  // Set the map
  wmb.baseMapCallback(map_msg_ptr);
  ASSERT_EQ(1, base_map_call_count);

  // Setting georeferences
  // geofence's origin (0,0) is at base_map's (10,10)
  std::string base_map_proj_string, geofence_proj_string;
  std_msgs::String base_map_proj;
  base_map_proj_string = "+proj=tmerc +lat_0=39.46636844371259 +lon_0=-76.16919523566943 +k=1 +x_0=0 +y_0=0 +datum=WGS84 +units=m +vunits=m +no_defs";
  geofence_proj_string = "+proj=tmerc +lat_0=39.46645851394806215 +lon_0=-76.16907903057393980 +k=1 +x_0=0 +y_0=0 +datum=WGS84 +units=m +vunits=m +no_defs";
  base_map_proj.data = base_map_proj_string;
  wmb.geoReferenceCallback(base_map_proj);

  // create the geofence request
  cav_msgs::TrafficControlMessageV01 gf_msg;
  gf_msg.geometry.proj = geofence_proj_string;
  // set the points
  cav_msgs::PathNode pt;
  // check points that are inside lanelets
  pt.x = -8.5; pt.y = -9.5; pt.z = 0; // straight geofence line across 2 lanelets
  gf_msg.geometry.nodes.push_back(pt);
  pt.x = -8.5; pt.y = -8.5; pt.z = 0;
  gf_msg.geometry.nodes.push_back(pt);
  
  lanelet::ConstLaneletOrAreas affected_parts = wmb.getAffectedLaneletOrAreas(gf_msg);
  ASSERT_EQ(affected_parts.size(), 2);
  ASSERT_EQ(affected_parts[0].id(), 10002);
  ASSERT_EQ(affected_parts[1].id(), 10001);
  // check points that are outside, on the edge, and on the point that makes up the lanelets
  pt.x = -20; pt.y = -10; pt.z = 0;
  gf_msg.geometry.nodes.push_back(pt);
  pt.x = -9; pt.y = -8.5; pt.z = 0;
  gf_msg.geometry.nodes.push_back(pt);
  pt.x = 0; pt.y = 0; pt.z = 0;
  gf_msg.geometry.nodes.push_back(pt);
  
  affected_parts = wmb.getAffectedLaneletOrAreas(gf_msg);
  ASSERT_EQ(affected_parts.size(), 2); // newly added ones should not be considered to be on the lanelet
}

// here test assuming the georeference proj strings are the same
TEST(WMBroadcaster, getAffectedLaneletOrAreasOnlyLogic)
{
  using namespace lanelet::units::literals;
  // Set the environment  
  size_t base_map_call_count = 0;
  WMBroadcaster wmb(
      [&](const autoware_lanelet2_msgs::MapBin& map_bin) {
        // Publish map callback
        lanelet::LaneletMapPtr map(new lanelet::LaneletMap);
        lanelet::utils::conversion::fromBinMsg(map_bin, map);
        
        base_map_call_count++;
      }, [](const autoware_lanelet2_msgs::MapBin& map_bin) {}, [](const cav_msgs::TrafficControlRequest& control_msg_pub_){},
      [](cav_msgs::CheckActiveGeofence& active_pub_){},
      std::make_unique<TestTimerFactory>());

  //////
  // Get and convert map to binary message
  /////
  auto map = carma_wm::getBroadcasterTestMap();

  autoware_lanelet2_msgs::MapBin msg;
  lanelet::utils::conversion::toBinMsg(map, &msg);
  autoware_lanelet2_msgs::MapBinConstPtr map_msg_ptr(new autoware_lanelet2_msgs::MapBin(msg));

  cav_msgs::TrafficControlMessageV01 gf_msg;
  // Check if error are correctly being thrown
  EXPECT_THROW(wmb.getAffectedLaneletOrAreas(gf_msg), lanelet::InvalidObjectStateError);
  // Set the map
  wmb.baseMapCallback(map_msg_ptr);
  ASSERT_EQ(1, base_map_call_count);
  
  EXPECT_THROW(wmb.getAffectedLaneletOrAreas(gf_msg), lanelet::InvalidObjectStateError);
  
  // Setting georeference otherwise, geofenceCallback will throw exception
  std_msgs::String sample_proj_string;
  std::string proj_string = "+proj=tmerc +lat_0=39.46636844371259 +lon_0=-76.16919523566943 +k=1 +x_0=0 +y_0=0 +datum=WGS84 +units=m +vunits=m +no_defs";
  sample_proj_string.data = proj_string;
  wmb.geoReferenceCallback(sample_proj_string);

  // create the control message's relevant parts
  gf_msg.geometry.proj = proj_string;
  // set the points
  cav_msgs::PathNode pt;
  // check points that are inside lanelets
  pt.x = 1.75; pt.y = 0.5; pt.z = 0;
  gf_msg.geometry.nodes.push_back(pt);
  lanelet::ConstLaneletOrAreas affected_parts = wmb.getAffectedLaneletOrAreas(gf_msg);
  ASSERT_EQ(affected_parts.size(), 0); // this is 0 because there will never be geofence with only 1 pt
                                       // if there is, it won't apply to the map as it doesn't have any direction information, 
                                       // which makes it confusing for overlapping lanelets
  pt.x = 1.75; pt.y = 0.45; pt.z = 0;
  gf_msg.geometry.nodes.push_back(pt);
  affected_parts = wmb.getAffectedLaneletOrAreas(gf_msg);
  ASSERT_EQ(affected_parts.size(), 0); // although there are two points in the same lanelet,
                                       // lanelet and the two points are not in the same direction

  gf_msg.geometry.nodes.pop_back();
  pt.x = 1.75; pt.y = 0.55; pt.z = 0;
  gf_msg.geometry.nodes.push_back(pt);
  affected_parts = wmb.getAffectedLaneletOrAreas(gf_msg);
  ASSERT_EQ(affected_parts.size(), 1); // because two points are in one geofence, it will be recorded now
  gf_msg.geometry.nodes.pop_back();
  gf_msg.geometry.nodes.pop_back();

  pt.x = 0.5; pt.y = 0.5; pt.z = 0;    // first of series geofence points across multiple lanelets
  gf_msg.geometry.nodes.push_back(pt);
  pt.x = 0.5; pt.y = 1.1; pt.z = 0;    // adding point in the next lanelet
  gf_msg.geometry.nodes.push_back(pt);
  affected_parts = wmb.getAffectedLaneletOrAreas(gf_msg); 
  ASSERT_EQ(affected_parts.size(), 3);    // although (0.5,1.1) is in another overlapping lanelet (llt_unreg)
                                          // that lanelet is disjoint/doesnt have same direction/not successor of the any lanelet
  
  pt.x = 1.5; pt.y = 2.1; pt.z = 0;    // adding further points in different lanelet narrowing down our direction
  gf_msg.geometry.nodes.push_back(pt);
  affected_parts = wmb.getAffectedLaneletOrAreas(gf_msg);
  ASSERT_EQ(affected_parts.size(), 3);    // now they are actually 3 different lanelets because we changed direction
  std::vector<lanelet::Id> affected_parts_ids;
  for (auto i = 0; i < affected_parts.size(); i ++)
  {
    affected_parts_ids.push_back(affected_parts[i].id());
  }
  ASSERT_TRUE(std::find(affected_parts_ids.begin(), affected_parts_ids.end(), 10003) != affected_parts_ids.end()); //due to race condition
  ASSERT_TRUE(std::find(affected_parts_ids.begin(), affected_parts_ids.end(), 10000) != affected_parts_ids.end());
  ASSERT_TRUE(std::find(affected_parts_ids.begin(), affected_parts_ids.end(), 10006) != affected_parts_ids.end());

  // check points that are outside, on the edge, and on the point that makes up the lanelets
  pt.x = 0.5; pt.y = 0; pt.z = 0;
  gf_msg.geometry.nodes.push_back(pt);
  pt.x = 1.0; pt.y = 0; pt.z = 0;
  gf_msg.geometry.nodes.push_back(pt);
  pt.x = 10; pt.y = 10; pt.z = 0;
  gf_msg.geometry.nodes.push_back(pt);
  
  affected_parts = wmb.getAffectedLaneletOrAreas(gf_msg);
  ASSERT_EQ(affected_parts.size(), 2); // they should not be considered to be on the lanelet
}

TEST(WMBroadcaster, geofenceCallback)
{
  // Test adding then evaluate if the calls to active and inactive are done correctly
  auto gf = std::make_shared<Geofence>(Geofence());

  boost::uuids::uuid curr_id = boost::uuids::random_generator()(); 
  std::size_t curr_id_hashed = boost::hash<boost::uuids::uuid>()(curr_id);
  gf->id_ = curr_id;

  gf->schedules.push_back(carma_wm_ctrl::GeofenceSchedule(ros::Time(1),  // Schedule between 1 and 8
                                 ros::Time(8),
                                 ros::Duration(2),    // Starts at 2
                                 ros::Duration(1.1),  // Ends at by 3.1
                                 ros::Duration(0),    // 0 offset for repetition start, so still starts at 2
                                 ros::Duration(1),    // Duration of 1 and interval of two so active durations are (2-3)
                                 ros::Duration(2)));
  // convert to ros msg
  cav_msgs::TrafficControlMessageV01 msg_v01;
  std::copy(gf->id_.begin(),  gf->id_.end(), msg_v01.id.id.begin());
  msg_v01.params.schedule.start = gf->schedules[0].schedule_start_;
  msg_v01.params.schedule.end = gf->schedules[0].schedule_end_;
  cav_msgs::DailySchedule daily_schedule;
  daily_schedule.begin = gf->schedules[0].control_start_;
  daily_schedule.duration = gf->schedules[0].control_duration_;
  msg_v01.params.schedule.between.push_back(daily_schedule);
  msg_v01.params.schedule.repeat.offset =  gf->schedules[0].control_offset_;
  msg_v01.params.schedule.repeat.span =  gf->schedules[0].control_span_;
  msg_v01.params.schedule.repeat.period =  gf->schedules[0].control_period_;

  ros::Time::setNow(ros::Time(0));  // Set current time

  // variables needed to test
  size_t base_map_call_count = 0;
  std::atomic<uint32_t> active_call_count(0);
  std::atomic<std::size_t> last_active_gf(0);

  WMBroadcaster wmb(
      [&](const autoware_lanelet2_msgs::MapBin& map_bin) {
        // Publish map callback
        lanelet::LaneletMapPtr map(new lanelet::LaneletMap);
        lanelet::utils::conversion::fromBinMsg(map_bin, map);

        ASSERT_EQ(4, map->laneletLayer.size());  // Verify the map can be decoded
        base_map_call_count++;
      },
      [&](const autoware_lanelet2_msgs::MapBin& geofence_bin) {
        auto data_received = std::make_shared<carma_wm::TrafficControl>(carma_wm::TrafficControl());
        carma_wm::fromBinMsg(geofence_bin, data_received);
        ASSERT_EQ(data_received->id_, curr_id);
        ASSERT_EQ(data_received->remove_list_.size(), 0);
        ASSERT_EQ(data_received->update_list_.size(), 0);
        active_call_count.store(active_call_count.load() + 1);
        // atomic is not working for boost::uuids::uuid, so hash it
        last_active_gf.store(boost::hash<boost::uuids::uuid>()(data_received->id_));
      }, [](const cav_msgs::TrafficControlRequest& control_msg_pub_){},
      [](cav_msgs::CheckActiveGeofence& active_pub_){},
      std::make_unique<TestTimerFactory>());

  // Get and convert map to binary message
  auto map = carma_wm::getDisjointRouteMap();
  autoware_lanelet2_msgs::MapBin msg;
  lanelet::utils::conversion::toBinMsg(map, &msg);
  autoware_lanelet2_msgs::MapBinConstPtr map_msg_ptr(new autoware_lanelet2_msgs::MapBin(msg));

  // Trigger basemap callback
  wmb.baseMapCallback(map_msg_ptr);
  ASSERT_EQ(1, base_map_call_count);

  // Setting georeferences
  // geofence's origin (0,0) is at base_map's (10,10)
  std::string base_map_proj_string, geofence_proj_string;
  std_msgs::String base_map_proj;
  base_map_proj_string = "+proj=tmerc +lat_0=39.46636844371259 +lon_0=-76.16919523566943 +k=1 +x_0=0 +y_0=0 +datum=WGS84 +units=m +vunits=m +no_defs";
  geofence_proj_string = "+proj=tmerc +lat_0=39.46645851394806215 +lon_0=-76.16907903057393980 +k=1 +x_0=0 +y_0=0 +datum=WGS84 +units=m +vunits=m +no_defs";
  base_map_proj.data = base_map_proj_string;
  wmb.geoReferenceCallback(base_map_proj);

  cav_msgs::TrafficControlMessage gf_msg;
  gf_msg.choice = cav_msgs::TrafficControlMessage::RESERVED;

  ASSERT_EQ(0, active_call_count.load());
  ASSERT_EQ(0, last_active_gf.load());

  wmb.geofenceCallback(gf_msg); 

  ros::Time::setNow(ros::Time(1.0));  // Set current time

  ASSERT_EQ(0, active_call_count.load());
  ASSERT_EQ(0, last_active_gf.load());

  // Verify that nothing is happening when reserved
  wmb.geofenceCallback(gf_msg); 
  ros::Time::setNow(ros::Time(2.1));// Geofence should have started by now

  ASSERT_EQ(0, active_call_count.load());
  ASSERT_EQ(0, last_active_gf.load());
  
  gf_msg.choice = cav_msgs::TrafficControlMessage::TCMV01;
  // create the geofence request
  msg_v01.geometry.proj = geofence_proj_string;
  gf_msg.tcmV01 = msg_v01;

  // every control message needs associated control request id
  cav_msgs::Route route_msg;
  route_msg.route_path_lanelet_ids.push_back(10000);
  std::shared_ptr<j2735_msgs::Id64b> req_id = std::make_shared<j2735_msgs::Id64b>(j2735_msgs::Id64b());
  wmb.controlRequestFromRoute(route_msg, req_id);
  gf_msg.tcmV01.reqid = *req_id;

  // check geofence with no applicable points
  ros::Time::setNow(ros::Time(0));
  wmb.geofenceCallback(gf_msg);
  ros::Time::setNow(ros::Time(2.1));  // Set current time
  ASSERT_FALSE(carma_utils::testing::waitForEqOrTimeout(10.0, curr_id_hashed, last_active_gf));
  ASSERT_EQ(0, active_call_count.load());

  // set the points
  cav_msgs::PathNode pt;
  // check points that are inside lanelets
  pt.x = -8.5; pt.y = -9.5; pt.z = 0; // straight geofence line across 2 lanelets
  msg_v01.geometry.nodes.push_back(pt);
  pt.x = -8.5; pt.y = -8.5; pt.z = 0;
  msg_v01.geometry.nodes.push_back(pt);
  // update id to continue testing
  curr_id = boost::uuids::random_generator()(); 
  curr_id_hashed = boost::hash<boost::uuids::uuid>()(curr_id);
  std::copy(curr_id.begin(), curr_id.end(), msg_v01.id.id.begin());
  msg_v01.reqid = *req_id;
  gf_msg.tcmV01 = msg_v01;

  ros::Time::setNow(ros::Time(0));
  // check how many times map_update is called so far
  // calling again with same id should not have an effect
  wmb.geofenceCallback(gf_msg);
  ros::Time::setNow(ros::Time(2.1));  // Set current time
  ASSERT_TRUE(carma_utils::testing::waitForEqOrTimeout(10.0, curr_id_hashed, last_active_gf));
  ASSERT_EQ(1, active_call_count.load());

  // update id to continue testing
  curr_id = boost::uuids::random_generator()(); 
  curr_id_hashed = boost::hash<boost::uuids::uuid>()(curr_id);
  std::copy(curr_id.begin(),  curr_id.end(), msg_v01.id.id.begin());
  gf_msg.tcmV01 = msg_v01;
  wmb.geofenceCallback(gf_msg);

  // check if different geofence id is working
  ros::Time::setNow(ros::Time(3.0)); // right before finishing at 3.1
  ASSERT_TRUE(carma_utils::testing::waitForEqOrTimeout(10.0, curr_id_hashed, last_active_gf));
  ASSERT_EQ(2, active_call_count.load());

}
  
TEST(WMBroadcaster, routeCallbackMessage) 
{
  cav_msgs::Route route_msg;
  
  route_msg.route_path_lanelet_ids.push_back(1346);
  route_msg.route_path_lanelet_ids.push_back(1349);

  ROS_INFO_STREAM("This is a test: ");
  
  size_t base_map_call_count = 0;
  WMBroadcaster wmb(
      [&](const autoware_lanelet2_msgs::MapBin& map_bin) {
        // Publish map callback  
        lanelet::LaneletMapPtr map(new lanelet::LaneletMap);
        lanelet::utils::conversion::fromBinMsg(map_bin, map);

        ASSERT_EQ(2, map->laneletLayer.size());  // Verify the map can be decoded

        base_map_call_count++;
      }, [](const autoware_lanelet2_msgs::MapBin& map_bin) {}, [](const cav_msgs::TrafficControlRequest& control_msg_pub_){},
      [](cav_msgs::CheckActiveGeofence& active_pub_){},
      std::make_unique<TestTimerFactory>());
 
  
  //Test throw exceptions
  ASSERT_THROW(wmb.routeCallbackMessage(route_msg), lanelet::InvalidObjectStateError);
  ROS_INFO_STREAM("Throw Exceptions Test Passed.");
  
  // Load vector map from a file start 
  std::string file = "resource/test_vector_map1.osm";
  int projector_type = 0;
  std::string target_frame;
  lanelet::ErrorMessages load_errors;
  // Parse geo reference info from the original lanelet map (.osm)
  lanelet::io_handlers::AutowareOsmParser::parseMapParams(file, &projector_type, &target_frame);

  lanelet::projection::LocalFrameProjector local_projector(target_frame.c_str());

  lanelet::LaneletMapPtr map = lanelet::load(file, local_projector, &load_errors);

  if (map->laneletLayer.size() == 0)
  {
    FAIL() << "Input map does not contain any lanelets";
  }
  // apply loaded map to WMBroadcaster
  autoware_lanelet2_msgs::MapBin msg;
  lanelet::utils::conversion::toBinMsg(map, &msg);
  autoware_lanelet2_msgs::MapBinConstPtr map_msg_ptr(new autoware_lanelet2_msgs::MapBin(msg));

  // Trigger basemap callback
  wmb.baseMapCallback(map_msg_ptr);
  ASSERT_EQ(1, base_map_call_count);

  //Test target_frame value
  std_msgs::String target;
  target.data = target_frame;
  wmb.geoReferenceCallback(target);
  ASSERT_FALSE(target_frame.empty());
  // loading end
  
  cav_msgs::TrafficControlRequest coRe;

  ///// Test without user defined route callback
  coRe = wmb.controlRequestFromRoute(route_msg);

  ASSERT_TRUE(coRe.tcrV01.bounds.size() > 0);

}

TEST(WMBroadcaster, addAndRemoveGeofence)
{
  using namespace lanelet::units::literals;
  // Set the environment  
  size_t base_map_call_count = 0;
  size_t map_update_call_count = 0;
  WMBroadcaster wmb(
      [&](const autoware_lanelet2_msgs::MapBin& map_bin) {
        // Publish map callback
        lanelet::LaneletMapPtr map(new lanelet::LaneletMap);
        lanelet::utils::conversion::fromBinMsg(map_bin, map);
        base_map_call_count++;
      }, 
      [&](const autoware_lanelet2_msgs::MapBin& map_bin) {
        // Publish map update callback
        map_update_call_count++;
      }, [](const cav_msgs::TrafficControlRequest& control_msg_pub_){},
      [](cav_msgs::CheckActiveGeofence& active_pub_){},
      std::make_unique<TestTimerFactory>());

  //////
  // Set up the map (add relevant regulatory elements)
  /////
  auto map = carma_wm::getBroadcasterTestMap();
  ASSERT_EQ(map->regulatoryElementLayer.size(), 0);
  // add regems
  lanelet::DigitalSpeedLimitPtr old_speed_limit = std::make_shared<lanelet::DigitalSpeedLimit>(lanelet::DigitalSpeedLimit::buildData(lanelet::InvalId, 5_mph, {}, {},
                                                     { lanelet::Participants::VehicleCar }));
  ASSERT_TRUE(old_speed_limit->attribute(lanelet::AttributeName::Subtype).value().compare(lanelet::DigitalSpeedLimit::RuleName) == 0);
  ASSERT_EQ(map->laneletLayer.get(10000).regulatoryElements().size(), 0);
  map->update(map->laneletLayer.get(10000), old_speed_limit); // added a speed limit to first llt
  
  ASSERT_EQ(map->laneletLayer.get(10000).regulatoryElements().size(), 1);
  ASSERT_TRUE(map->regulatoryElementLayer.exists(old_speed_limit->id()));
  ASSERT_EQ(map->regulatoryElementLayer.size(), 1);
  ASSERT_EQ(map->laneletLayer.findUsages(old_speed_limit).size(), 1);
  ASSERT_EQ(map->laneletLayer.find(10000)->regulatoryElements().front()->id(), old_speed_limit->id());//should be 10045 old speed limit's id
  
  
  autoware_lanelet2_msgs::MapBin msg;
  lanelet::utils::conversion::toBinMsg(map, &msg);
  autoware_lanelet2_msgs::MapBinConstPtr map_msg_ptr(new autoware_lanelet2_msgs::MapBin(msg));
  // Set the map
  wmb.baseMapCallback(map_msg_ptr);
  // Setting georeference otherwise, geofenceCallback will throw exception
  std_msgs::String sample_proj_string;
  std::string proj_string = "+proj=tmerc +lat_0=39.46636844371259 +lon_0=-76.16919523566943 +k=1 +x_0=0 +y_0=0 +datum=WGS84 +units=m +vunits=m +no_defs";
  sample_proj_string.data = proj_string;
  wmb.geoReferenceCallback(sample_proj_string);

  // Create the geofence object
  auto gf_ptr = std::make_shared<carma_wm_ctrl::Geofence>(carma_wm_ctrl::Geofence());
  gf_ptr->id_ = boost::uuids::random_generator()();
  
  cav_msgs::TrafficControlMessageV01 gf_msg;
  lanelet::DigitalSpeedLimitPtr new_speed_limit = std::make_shared<lanelet::DigitalSpeedLimit>(lanelet::DigitalSpeedLimit::buildData(map->regulatoryElementLayer.uniqueId(), 10_mph, {}, {},
                                                     { lanelet::Participants::VehicleCar }));
  gf_ptr->regulatory_element_ = new_speed_limit;
  // create the control message's relevant parts to fill the object
  gf_msg.geometry.proj = proj_string;
  // set the points
  cav_msgs::PathNode pt;
  // check points that are inside lanelets
  pt.x = 0.5; pt.y = 0.5; pt.z = 0;
  gf_msg.geometry.nodes.push_back(pt);
  pt.x = 0.5; pt.y = 1.5; pt.z = 0;
  gf_msg.geometry.nodes.push_back(pt);
  gf_ptr->affected_parts_ = wmb.getAffectedLaneletOrAreas(gf_msg);

  ASSERT_EQ(gf_ptr->affected_parts_.size(), 2);
  ASSERT_EQ(gf_ptr->affected_parts_[1].id(), 10000);
  ASSERT_EQ(gf_ptr->affected_parts_[1].regulatoryElements()[0]->id(), old_speed_limit->id()); // old speed limit
  ASSERT_EQ(gf_ptr->affected_parts_[1].regulatoryElements().size(), 4); // old speed limit and other map conforming regulations
  // process the geofence and change the map

  wmb.addGeofence(gf_ptr);
  ASSERT_EQ(map_update_call_count, 1);
  // we can see that the gf_ptr->now would have the prev speed limit of 5_mph that affected llt 10000
  ASSERT_EQ(gf_ptr->prev_regems_.size(), 1);
  ASSERT_EQ(gf_ptr->prev_regems_[0].first, 10000);
  ASSERT_EQ(gf_ptr->prev_regems_[0].second->id(), old_speed_limit->id());

  // now suppose the geofence is finished being used, we have to revert the changes
  wmb.removeGeofence(gf_ptr);
  ASSERT_EQ(map_update_call_count, 2);
  ASSERT_EQ(gf_ptr->prev_regems_.size(), 0);

  // we can check if the removeGeofence worked, by using addGeofence again and if the original is there again
  wmb.addGeofence(gf_ptr);
  ASSERT_EQ(map_update_call_count, 3);
  ASSERT_EQ(gf_ptr->prev_regems_.size(), 1);
  ASSERT_EQ(gf_ptr->prev_regems_[0].first, 10000);
  ASSERT_EQ(gf_ptr->prev_regems_[0].second->id(), old_speed_limit->id());

}

TEST(WMBroadcaster, GeofenceBinMsgTest)
{
  using namespace lanelet::units::literals;
  // Set the environment  
  size_t base_map_call_count = 0;
  WMBroadcaster wmb(
      [&](const autoware_lanelet2_msgs::MapBin& map_bin) {
        // Publish map callback
        lanelet::LaneletMapPtr map(new lanelet::LaneletMap);
        lanelet::utils::conversion::fromBinMsg(map_bin, map);
        base_map_call_count++;
      },
      [](const autoware_lanelet2_msgs::MapBin& map_bin) {}, [](const cav_msgs::TrafficControlRequest& control_msg_pub_){},
      [](cav_msgs::CheckActiveGeofence& active_pub_){},
      std::make_unique<TestTimerFactory>());
  
  /////
  // Set up the map (add relevant regulatory elements)
  /////
  auto map = carma_wm::getBroadcasterTestMap();
  ASSERT_EQ(map->regulatoryElementLayer.size(), 0);
  // add regems
  lanelet::DigitalSpeedLimitPtr old_speed_limit = std::make_shared<lanelet::DigitalSpeedLimit>(lanelet::DigitalSpeedLimit::buildData(lanelet::InvalId, 5_mph, {}, {},
                                                     { lanelet::Participants::VehicleCar }));
  ASSERT_TRUE(old_speed_limit->attribute(lanelet::AttributeName::Subtype).value().compare(lanelet::DigitalSpeedLimit::RuleName) == 0);
  ASSERT_EQ(map->laneletLayer.get(10000).regulatoryElements().size(), 0);
  map->update(map->laneletLayer.get(10000), old_speed_limit); // added a speed limit to first llt
  
  ASSERT_EQ(map->laneletLayer.get(10000).regulatoryElements().size(), 1);
  ASSERT_TRUE(map->regulatoryElementLayer.exists(old_speed_limit->id()));
  ASSERT_EQ(map->regulatoryElementLayer.size(), 1);
  ASSERT_EQ(map->laneletLayer.findUsages(old_speed_limit).size(), 1);
  ASSERT_EQ(map->laneletLayer.find(10000)->regulatoryElements().front()->id(), old_speed_limit->id());//should be 10045 old speed limit's id
  
  autoware_lanelet2_msgs::MapBin msg;
  lanelet::utils::conversion::toBinMsg(map, &msg);
  autoware_lanelet2_msgs::MapBinConstPtr map_msg_ptr(new autoware_lanelet2_msgs::MapBin(msg));
  // Set the map
  wmb.baseMapCallback(map_msg_ptr);
  // Setting georeference otherwise, geofenceCallback will throw exception
  std_msgs::String sample_proj_string;
  std::string proj_string = "+proj=tmerc +lat_0=39.46636844371259 +lon_0=-76.16919523566943 +k=1 +x_0=0 +y_0=0 +datum=WGS84 +units=m +vunits=m +no_defs";
  sample_proj_string.data = proj_string;
  wmb.geoReferenceCallback(sample_proj_string);

  // Create the geofence object
  auto gf_ptr = std::make_shared<carma_wm_ctrl::Geofence>(carma_wm_ctrl::Geofence());
  gf_ptr->id_ = boost::uuids::random_generator()();
  
  cav_msgs::TrafficControlMessageV01 gf_msg;
  lanelet::DigitalSpeedLimitPtr new_speed_limit = std::make_shared<lanelet::DigitalSpeedLimit>(lanelet::DigitalSpeedLimit::buildData(map->regulatoryElementLayer.uniqueId(), 10_mph, {}, {},
                                                     { lanelet::Participants::VehicleCar }));
  gf_ptr->regulatory_element_ = new_speed_limit;
  // create the control message's relevant parts to fill the object
  gf_msg.geometry.proj = proj_string;
  // set the points
  cav_msgs::PathNode pt;
  // check points that are inside lanelets
  pt.x = 0.5; pt.y = 0.5; pt.z = 0;
  gf_msg.geometry.nodes.push_back(pt);
  pt.x = 0.5; pt.y = 1.5; pt.z = 0;
  gf_msg.geometry.nodes.push_back(pt);
  gf_ptr->affected_parts_ = wmb.getAffectedLaneletOrAreas(gf_msg);

  ASSERT_EQ(gf_ptr->affected_parts_.size(), 2);
  ASSERT_EQ(gf_ptr->affected_parts_[1].id(), 10000);
  ASSERT_EQ(gf_ptr->affected_parts_[1].regulatoryElements()[0]->id(), old_speed_limit->id()); // old speed limit
  ASSERT_EQ(gf_ptr->affected_parts_[1].regulatoryElements().size(), 4); // old speed limit and other map conforming regulations
  // process the geofence and change the map

  // flow for adding geofence to the map
  wmb.addGeofence(gf_ptr);
  // from broadcaster
  autoware_lanelet2_msgs::MapBin gf_obj_msg;

  auto send_data = std::make_shared<carma_wm::TrafficControl>(carma_wm::TrafficControl(gf_ptr->id_, gf_ptr->update_list_, gf_ptr->remove_list_));
  carma_wm::toBinMsg(send_data, &gf_obj_msg);
  // at map users
  auto data_received = std::make_shared<carma_wm::TrafficControl>(carma_wm::TrafficControl());
  carma_wm::fromBinMsg(gf_obj_msg, data_received);
  ASSERT_EQ(data_received->id_, gf_ptr->id_);
  ASSERT_EQ(gf_ptr->remove_list_.size(), 1);
  ASSERT_EQ(data_received->remove_list_.size(), 1); // old_speed_limit
  ASSERT_TRUE(data_received->remove_list_[0].second->attribute(lanelet::AttributeName::Subtype).value().compare(lanelet::DigitalSpeedLimit::RuleName) ==0 );
  ASSERT_EQ(data_received->update_list_.size(), 2); // geofence tags 2 lanelets
  ASSERT_EQ(data_received->update_list_[1].first, 10000);

  // we can see that the gf_ptr->now would have the prev speed limit of 5_mph that affected llt 10000
  ASSERT_EQ(gf_ptr->prev_regems_.size(), 1);
  ASSERT_EQ(gf_ptr->prev_regems_[0].first, 10000);
  ASSERT_EQ(gf_ptr->prev_regems_[0].second->id(), old_speed_limit->id());

  // now suppose the geofence is finished being used, we have to revert the changes
  wmb.removeGeofence(gf_ptr);
  ASSERT_EQ(gf_ptr->prev_regems_.size(), 0); // should be reset
  // from broadcaster
  autoware_lanelet2_msgs::MapBin gf_msg_revert;
  auto send_data_revert = std::make_shared<carma_wm::TrafficControl>(carma_wm::TrafficControl(gf_ptr->id_, gf_ptr->update_list_, gf_ptr->remove_list_));
  carma_wm::toBinMsg(send_data_revert, &gf_msg_revert);
  // at map users
  auto rec_data_revert = std::make_shared<carma_wm::TrafficControl>(carma_wm::TrafficControl());
  carma_wm::fromBinMsg(gf_msg_revert, rec_data_revert);

  // previously added update_list_ should be tagged for removal, vice versa
  ASSERT_EQ(rec_data_revert->remove_list_.size(), 2);
  ASSERT_EQ(rec_data_revert->remove_list_.size(), data_received->update_list_.size());
  ASSERT_EQ(rec_data_revert->update_list_.size(), data_received->remove_list_.size());
  ASSERT_EQ(rec_data_revert->update_list_.size(), 1);
  ASSERT_EQ(rec_data_revert->update_list_[0].first, 10000);
  ASSERT_EQ(rec_data_revert->update_list_[0].second->id(), old_speed_limit->id());
  
}

TEST(WMBroadcaster, RegulatoryPCLTest)
{
  // Test adding then evaluate if the calls to active and inactive are done correctly
  auto gf_ptr = std::make_shared<Geofence>(Geofence());

  boost::uuids::uuid curr_id = boost::uuids::random_generator()(); 
  std::size_t curr_id_hashed = boost::hash<boost::uuids::uuid>()(curr_id);
  gf_ptr->id_ = curr_id;

  gf_ptr->schedules.push_back(carma_wm_ctrl::GeofenceSchedule(ros::Time(1),  // Schedule between 1 and 8
                                 ros::Time(8),
                                 ros::Duration(2),    // Starts at 2
                                 ros::Duration(1.1),  // Ends at by 3.1
                                 ros::Duration(0),    // 0 offset for repetition start, so still starts at 2
                                 ros::Duration(1),    // Duration of 1 and interval of two so active durations are (2-3)
                                 ros::Duration(2)));
  // convert to ros msg
  cav_msgs::TrafficControlMessageV01 msg_v01;
  std::copy(gf_ptr->id_.begin(),  gf_ptr->id_.end(), msg_v01.id.id.begin());
  msg_v01.params.schedule.start = gf_ptr->schedules[0].schedule_start_;
  msg_v01.params.schedule.end = gf_ptr->schedules[0].schedule_end_;
  cav_msgs::DailySchedule daily_schedule;
  daily_schedule.begin = gf_ptr->schedules[0].control_start_;
  daily_schedule.duration = gf_ptr->schedules[0].control_duration_;
  msg_v01.params.schedule.between.push_back(daily_schedule);
  msg_v01.params.schedule.repeat.offset =  gf_ptr->schedules[0].control_offset_;
  msg_v01.params.schedule.repeat.span =  gf_ptr->schedules[0].control_span_;
  msg_v01.params.schedule.repeat.period =  gf_ptr->schedules[0].control_period_;

  ros::Time::setNow(ros::Time(0));  // Set current time

  // variables needed to test
  size_t base_map_call_count = 0;
  std::atomic<uint32_t> active_call_count(0);
  std::atomic<std::size_t> last_active_gf(0);
  bool testing_forward_direction = false;
  bool testing_reverse_direction = false;

  // Get and convert map to binary message
  auto map = carma_wm::getBroadcasterTestMap();
  
  ASSERT_EQ(map->regulatoryElementLayer.size(), 0);
  // add regems
  lanelet::PassingControlLinePtr old_pcl = std::make_shared<lanelet::PassingControlLine>(lanelet::PassingControlLine::buildData(10082, {map->laneletLayer.get(10000).leftBound()}, {},
                                                     { lanelet::Participants::VehicleCar }));
  ASSERT_TRUE(old_pcl->attribute(lanelet::AttributeName::Subtype).value().compare(lanelet::PassingControlLine::RuleName) == 0);
  ASSERT_EQ(map->laneletLayer.get(10000).regulatoryElements().size(), 0);
  map->update(map->laneletLayer.get(10000), old_pcl); // added a passing control line
  map->update(map->laneletLayer.get(10007), old_pcl);
  ASSERT_EQ(map->laneletLayer.find(10000)->regulatoryElements().front()->id(), old_pcl->id());
  ASSERT_EQ(map->laneletLayer.find(10007)->regulatoryElements().front()->id(), old_pcl->id());
  ASSERT_FALSE(old_pcl->passableFromLeft(lanelet::Participants::VehicleCar));
  ASSERT_TRUE(old_pcl->passableFromRight(lanelet::Participants::VehicleCar));

  WMBroadcaster wmb(
      [&](const autoware_lanelet2_msgs::MapBin& map_bin) {
        // Publish map callback
        lanelet::LaneletMapPtr map(new lanelet::LaneletMap);
        lanelet::utils::conversion::fromBinMsg(map_bin, map);
        base_map_call_count++;
      },
      [&](const autoware_lanelet2_msgs::MapBin& geofence_bin) {
        auto data_received = std::make_shared<carma_wm::TrafficControl>(carma_wm::TrafficControl());
        carma_wm::fromBinMsg(geofence_bin, data_received);

        ASSERT_EQ(data_received->id_, curr_id);

        // gather the new control lines from update list to test
        std::vector<lanelet::PassingControlLinePtr> control_lines;
        for (auto pair : data_received->update_list_)
        {
          auto factory_pcl = lanelet::RegulatoryElementFactory::create(pair.second->attribute(lanelet::AttributeName::Subtype).value(),
                                                            std::const_pointer_cast<lanelet::RegulatoryElementData>(pair.second->constData()));
          lanelet::PassingControlLinePtr control_line = std::dynamic_pointer_cast<lanelet::PassingControlLine>(factory_pcl);
          control_lines.push_back(control_line);
        }
        
        if (testing_forward_direction)
        {
          ASSERT_FALSE(lanelet::PassingControlLine::boundPassable(map->laneletLayer.get(10000).leftBound(), control_lines,
                                                 true, lanelet::Participants::VehicleCar));
          ASSERT_TRUE(lanelet::PassingControlLine::boundPassable(map->laneletLayer.get(10000).leftBound(), control_lines,
                                                      false, lanelet::Participants::VehicleCar));
        }
        if (testing_reverse_direction)
        {
          ASSERT_FALSE(lanelet::PassingControlLine::boundPassable(map->laneletLayer.get(10005).leftBound(), control_lines, true,
                                                      lanelet::Participants::VehicleCar));
          ASSERT_TRUE(lanelet::PassingControlLine::boundPassable(map->laneletLayer.get(10005).leftBound(), control_lines, false,
                                                      lanelet::Participants::VehicleCar));
        }
       
        active_call_count.store(active_call_count.load() + 1);
        // atomic is not working for boost::uuids::uuid, so hash it
        last_active_gf.store(boost::hash<boost::uuids::uuid>()(data_received->id_));
      }, [](const cav_msgs::TrafficControlRequest& control_msg_pub_){},
      [](cav_msgs::CheckActiveGeofence& active_pub_){},
      std::make_unique<TestTimerFactory>());

  autoware_lanelet2_msgs::MapBin msg;
  lanelet::utils::conversion::toBinMsg(map, &msg);
  autoware_lanelet2_msgs::MapBinConstPtr map_msg_ptr(new autoware_lanelet2_msgs::MapBin(msg));
  // Set the map
  wmb.baseMapCallback(map_msg_ptr);
  // Setting georeference otherwise, geofenceCallback will throw exception
  std_msgs::String sample_proj_string;
  std::string proj_string = "+proj=tmerc +lat_0=39.46636844371259 +lon_0=-76.16919523566943 +k=1 +x_0=0 +y_0=0 +datum=WGS84 +units=m +vunits=m +no_defs";
  sample_proj_string.data = proj_string;
  wmb.geoReferenceCallback(sample_proj_string);

  // set the accessibility
  msg_v01.params_exists = true;
  j2735_msgs::TrafficControlVehClass veh_class;
  veh_class.vehicle_class = j2735_msgs::TrafficControlVehClass::PASSENGER_CAR;
  msg_v01.params.vclasses.push_back(veh_class);
  msg_v01.params.detail.choice = cav_msgs::TrafficControlDetail::LATAFFINITY_CHOICE;
  msg_v01.params.detail.lataffinity = cav_msgs::TrafficControlDetail::LEFT; // applies to the left boundaries of the 
  msg_v01.params.detail.latperm[0] = cav_msgs::TrafficControlDetail::NONE; // not accessible from left
  msg_v01.params.detail.latperm[1] = cav_msgs::TrafficControlDetail::PERMITTED; // accessible from right

  // create the control message's relevant parts to fill the object
  msg_v01.geometry.proj = proj_string;
  // set the points
  cav_msgs::PathNode pt;
  // check points that are inside lanelets, thauto gf_ptr = std::make_shared<Geofence>(Geofence());ese correspond to id 10000, 10007
  pt.x = 0.5; pt.y = 0.5; pt.z = 0;  
  msg_v01.geometry.nodes.push_back(pt);
  pt.x = 0.5; pt.y = 1.5; pt.z = 0;
  msg_v01.geometry.nodes.push_back(pt);

  // register the geofence
  cav_msgs::TrafficControlMessage gf_msg;
  gf_msg.choice = cav_msgs::TrafficControlMessage::TCMV01;

  // every control message needs associated control request id
  cav_msgs::Route route_msg;
  route_msg.route_path_lanelet_ids.push_back(10000);
  std::shared_ptr<j2735_msgs::Id64b> req_id = std::make_shared<j2735_msgs::Id64b>(j2735_msgs::Id64b());
  wmb.controlRequestFromRoute(route_msg, req_id);
  msg_v01.reqid = *req_id;

  gf_msg.tcmV01 = msg_v01;
  testing_forward_direction = true;

  wmb.geofenceCallback(gf_msg);

  ros::Time::setNow(ros::Time(2.1));  // Set current time
  ASSERT_TRUE(carma_utils::testing::waitForEqOrTimeout(10.0, curr_id_hashed, last_active_gf));
  ASSERT_EQ(1, active_call_count.load());

  testing_forward_direction = false;
  testing_reverse_direction = true;

  ros::Time::setNow(ros::Time(0));  // Reset time
  // update id to continue testing
  curr_id = boost::uuids::random_generator()(); 
  curr_id_hashed = boost::hash<boost::uuids::uuid>()(curr_id);
  std::copy(curr_id.begin(), curr_id.end(), msg_v01.id.id.begin());
  msg_v01.geometry.nodes = {};
  pt.x = 0.5; pt.y = 0.75; pt.z = 0;
  msg_v01.geometry.nodes.push_back(pt);
  pt.x = 0.5; pt.y = 0.5; pt.z = 0;
  msg_v01.geometry.nodes.push_back(pt);
  gf_msg.tcmV01 = msg_v01;

  wmb.geofenceCallback(gf_msg);
  ros::Time::setNow(ros::Time(2.1));  // Set current time
  
  ASSERT_TRUE(carma_utils::testing::waitForEqOrTimeout(10.0, curr_id_hashed, last_active_gf));
  ASSERT_EQ(2, active_call_count.load());
}

TEST(WMBroadcaster,DISABLED_geofenceFromMsgTest)
{
  using namespace lanelet::units::literals;
  // Start creating ROS msg
  cav_msgs::TrafficControlMessageV01 msg_v01;
  boost::uuids::uuid curr_id = boost::uuids::random_generator()(); 
  std::copy(curr_id.begin(),  curr_id.end(), msg_v01.id.id.begin());
  msg_v01.params.schedule.start = ros::Time(1);  // Schedule between 1 ...
  msg_v01.params.schedule.end = ros::Time(8);    // and 8
  cav_msgs::DailySchedule daily_schedule;
  daily_schedule.begin = ros::Duration(2);       // Starts at 2
  daily_schedule.duration = ros::Duration(1.1);  // Ends at by 3.1
  msg_v01.params.schedule.between.push_back(daily_schedule);
  msg_v01.params.schedule.repeat.offset =  ros::Duration(0);  // 0 offset for repetition start, so still starts at 2
  msg_v01.params.schedule.repeat.span = ros::Duration(1);     // Duration of 1 and interval of two so active durations are (2-3)
  msg_v01.params.schedule.repeat.period =  ros::Duration(2);

  // Get map and convert map to binary message
  auto map = carma_wm::getBroadcasterTestMap();

  // Set a basic environment  
  size_t base_map_call_count = 0;
  WMBroadcaster wmb(
      [&](const autoware_lanelet2_msgs::MapBin& map_bin) {
        // Publish map callback
        lanelet::LaneletMapPtr map(new lanelet::LaneletMap);
        lanelet::utils::conversion::fromBinMsg(map_bin, map);
        base_map_call_count++;
      },
      [](const autoware_lanelet2_msgs::MapBin& map_bin) {}, [](const cav_msgs::TrafficControlRequest& control_msg_pub_){},
      [](cav_msgs::CheckActiveGeofence& active_pub_){},
      std::make_unique<TestTimerFactory>());

  autoware_lanelet2_msgs::MapBin msg;
  lanelet::utils::conversion::toBinMsg(map, &msg);
  autoware_lanelet2_msgs::MapBinConstPtr map_msg_ptr(new autoware_lanelet2_msgs::MapBin(msg));
  // Set the map
  wmb.baseMapCallback(map_msg_ptr);
  // Setting georeference otherwise, geofenceCallback will throw exception
  std_msgs::String sample_proj_string;
  std::string proj_string = "+proj=tmerc +lat_0=39.46636844371259 +lon_0=-76.16919523566943 +k=1 +x_0=0 +y_0=0 +datum=WGS84 +units=m +vunits=m +no_defs";
  sample_proj_string.data = proj_string;
  wmb.geoReferenceCallback(sample_proj_string);

  // create rest of control message's relevant parts to fill the object
  msg_v01.geometry.proj = proj_string;
  // set the points
  cav_msgs::PathNode pt;
  // check points that are inside lanelets, these correspond to id 10000, 10007
  pt.x = 0.5; pt.y = 0.5; pt.z = 0;  
  msg_v01.geometry.nodes.push_back(pt);
  pt.x = 0.5; pt.y = 1.5; pt.z = 0;
  msg_v01.geometry.nodes.push_back(pt);
  msg_v01.params_exists = true;
  
  // test maxspeed
  msg_v01.params.detail.choice = cav_msgs::TrafficControlDetail::MAXSPEED_CHOICE;
  msg_v01.params.detail.maxspeed = 50;
  auto gf_ptr = wmb.geofenceFromMsg(msg_v01);
  ASSERT_TRUE(gf_ptr->regulatory_element_->attribute(lanelet::AttributeName::Subtype).value().compare(lanelet::DigitalSpeedLimit::RuleName) == 0);
  lanelet::DigitalSpeedLimitPtr max_speed = std::dynamic_pointer_cast<lanelet::DigitalSpeedLimit>(gf_ptr->regulatory_element_);
  ASSERT_NEAR(max_speed->speed_limit_.value(), 22.352, 0.00001);

  // test maxspeed
  msg_v01.params.detail.choice = cav_msgs::TrafficControlDetail::MINSPEED_CHOICE;
  msg_v01.params.detail.minspeed = 50;
  gf_ptr = wmb.geofenceFromMsg(msg_v01);
  ASSERT_TRUE(gf_ptr->regulatory_element_->attribute(lanelet::AttributeName::Subtype).value().compare(lanelet::DigitalSpeedLimit::RuleName) == 0);
  lanelet::DigitalSpeedLimitPtr min_speed = std::dynamic_pointer_cast<lanelet::DigitalSpeedLimit>(gf_ptr->regulatory_element_);
  ASSERT_NEAR(min_speed->speed_limit_.value(), 22.352,  0.00001);

  // TEST passing control line
  // Test lataffinity
  msg_v01.params.detail.choice = cav_msgs::TrafficControlDetail::LATAFFINITY_CHOICE;
  msg_v01.params.detail.lataffinity = cav_msgs::TrafficControlDetail::LEFT; // applies to the left boundaries of the 
  gf_ptr = wmb.geofenceFromMsg(msg_v01);
  ASSERT_TRUE(gf_ptr->regulatory_element_->attribute(lanelet::AttributeName::Subtype).value().compare(lanelet::PassingControlLine::RuleName) == 0);
  ASSERT_TRUE(gf_ptr->pcl_affects_left_);

  msg_v01.params.detail.lataffinity = cav_msgs::TrafficControlDetail::RIGHT; // applies to the right boundaries of the 
  gf_ptr = wmb.geofenceFromMsg(msg_v01);
  ASSERT_TRUE(gf_ptr->pcl_affects_right_);

  msg_v01.params.detail.latperm[0] = cav_msgs::TrafficControlDetail::NONE; // not accessible from left
  msg_v01.params.detail.latperm[1] = cav_msgs::TrafficControlDetail::PERMITTED; // accessible from right

  // Test Participants
  j2735_msgs::TrafficControlVehClass veh_class;
  veh_class.vehicle_class = j2735_msgs::TrafficControlVehClass::ANY;
  msg_v01.params.vclasses.push_back(veh_class);
  gf_ptr = wmb.geofenceFromMsg(msg_v01);
  lanelet::PassingControlLinePtr pcl = std::dynamic_pointer_cast<lanelet::PassingControlLine>(gf_ptr->regulatory_element_);
  ASSERT_EQ(pcl->right_participants_.size(), 3);

  msg_v01.params.vclasses = {};
  veh_class.vehicle_class = j2735_msgs::TrafficControlVehClass::PEDESTRIAN;
  msg_v01.params.vclasses.push_back(veh_class);
  gf_ptr = wmb.geofenceFromMsg(msg_v01);
  pcl = std::dynamic_pointer_cast<lanelet::PassingControlLine>(gf_ptr->regulatory_element_);
  ASSERT_TRUE(strcmp(pcl->right_participants_.begin()->data(), lanelet::Participants::Pedestrian) == 0);
  
  msg_v01.params.vclasses = {};
  veh_class.vehicle_class = j2735_msgs::TrafficControlVehClass::BICYCLE;
  msg_v01.params.vclasses.push_back(veh_class);
  gf_ptr = wmb.geofenceFromMsg(msg_v01);
  pcl = std::dynamic_pointer_cast<lanelet::PassingControlLine>(gf_ptr->regulatory_element_);
  ASSERT_TRUE(strcmp(pcl->right_participants_.begin()->data(), lanelet::Participants::Bicycle) == 0);
  
  msg_v01.params.vclasses = {};
  veh_class.vehicle_class = j2735_msgs::TrafficControlVehClass::MOTORCYCLE;
  msg_v01.params.vclasses.push_back(veh_class);
  gf_ptr = wmb.geofenceFromMsg(msg_v01);
  pcl = std::dynamic_pointer_cast<lanelet::PassingControlLine>(gf_ptr->regulatory_element_);
  ASSERT_TRUE(strcmp(pcl->right_participants_.begin()->data(), lanelet::Participants::VehicleMotorcycle) == 0);
  
  msg_v01.params.vclasses = {};
  veh_class.vehicle_class = j2735_msgs::TrafficControlVehClass::BUS;
  msg_v01.params.vclasses.push_back(veh_class);
  gf_ptr = wmb.geofenceFromMsg(msg_v01);
  pcl = std::dynamic_pointer_cast<lanelet::PassingControlLine>(gf_ptr->regulatory_element_);
  ASSERT_TRUE(strcmp(pcl->right_participants_.begin()->data(), lanelet::Participants::VehicleBus) == 0);

  msg_v01.params.vclasses = {};
  veh_class.vehicle_class = j2735_msgs::TrafficControlVehClass::LIGHT_TRUCK_VAN;
  msg_v01.params.vclasses.push_back(veh_class);
  gf_ptr = wmb.geofenceFromMsg(msg_v01);
  pcl = std::dynamic_pointer_cast<lanelet::PassingControlLine>(gf_ptr->regulatory_element_);
  ASSERT_TRUE(strcmp(pcl->right_participants_.begin()->data(), lanelet::Participants::VehicleCar) == 0);

  msg_v01.params.vclasses = {};
  veh_class.vehicle_class = j2735_msgs::TrafficControlVehClass::THREE_AXLE_SINGLE_UNIT_TRUCK;
  msg_v01.params.vclasses.push_back(veh_class);
  gf_ptr = wmb.geofenceFromMsg(msg_v01);
  pcl = std::dynamic_pointer_cast<lanelet::PassingControlLine>(gf_ptr->regulatory_element_);
  ASSERT_TRUE(strcmp(pcl->right_participants_.begin()->data(), lanelet::Participants::VehicleTruck) == 0);
  ASSERT_EQ(pcl->left_participants_.size(), 0);
  
  msg_v01.params.detail.latperm[0] = cav_msgs::TrafficControlDetail::PERMITTED; // accessible from left
  msg_v01.params.detail.latperm[1] = cav_msgs::TrafficControlDetail::NONE; // not accessible from right
  gf_ptr = wmb.geofenceFromMsg(msg_v01);
  pcl = std::dynamic_pointer_cast<lanelet::PassingControlLine>(gf_ptr->regulatory_element_);
  ASSERT_TRUE(strcmp(pcl->left_participants_.begin()->data(), lanelet::Participants::VehicleTruck) == 0);
  ASSERT_EQ(pcl->right_participants_.size(), 0);

  msg_v01.params.detail.latperm[0] = cav_msgs::TrafficControlDetail::EMERGENCYONLY; 
  msg_v01.params.detail.latperm[1] = cav_msgs::TrafficControlDetail::EMERGENCYONLY; 
  gf_ptr = wmb.geofenceFromMsg(msg_v01);
  pcl = std::dynamic_pointer_cast<lanelet::PassingControlLine>(gf_ptr->regulatory_element_);
  ASSERT_TRUE(strcmp(pcl->right_participants_.begin()->data(), lanelet::Participants::VehicleEmergency) == 0);
  ASSERT_TRUE(strcmp(pcl->left_participants_.begin()->data(), lanelet::Participants::VehicleEmergency) == 0);
  
}

<<<<<<< HEAD

TEST(WMBroadcaster, currentLocationCallback)
{
  //Create input message
  geometry_msgs::PoseStamped input_msg;

  input_msg.pose.position.x = 12.0;
  input_msg.pose.position.y = 24.0;
  input_msg.pose.position.z = 36.0;


 size_t base_map_call_count = 0;
=======
TEST(WMBroadcaster, distToNearestActiveGeofence)
{
   // Test adding then evaluate if the calls to active and inactive are done correctly
  auto gf = std::make_shared<Geofence>(Geofence());

  boost::uuids::uuid curr_id = boost::uuids::random_generator()(); 
  std::size_t curr_id_hashed = boost::hash<boost::uuids::uuid>()(curr_id);
  gf->id_ = curr_id;

  gf->schedules.push_back(carma_wm_ctrl::GeofenceSchedule(ros::Time(1),  // Schedule between 1 and 8
                                 ros::Time(8),
                                 ros::Duration(2),    // Starts at 2
                                 ros::Duration(1.1),  // Ends at by 3.1
                                 ros::Duration(0),    // 0 offset for repetition start, so still starts at 2
                                 ros::Duration(1),    // Duration of 1 and interval of two so active durations are (2-3)
                                 ros::Duration(2)));
  // convert to ros msg
  cav_msgs::TrafficControlMessageV01 msg_v01;
  std::copy(gf->id_.begin(),  gf->id_.end(), msg_v01.id.id.begin());
  msg_v01.params.schedule.start = gf->schedules[0].schedule_start_;
  msg_v01.params.schedule.end = gf->schedules[0].schedule_end_;
  cav_msgs::DailySchedule daily_schedule;
  daily_schedule.begin = gf->schedules[0].control_start_;
  daily_schedule.duration = gf->schedules[0].control_duration_;
  msg_v01.params.schedule.between.push_back(daily_schedule);
  msg_v01.params.schedule.repeat.offset =  gf->schedules[0].control_offset_;
  msg_v01.params.schedule.repeat.span =  gf->schedules[0].control_span_;
  msg_v01.params.schedule.repeat.period =  gf->schedules[0].control_period_;

  ros::Time::setNow(ros::Time(0));  // Set current time

  // variables needed to test
  size_t base_map_call_count = 0;
  std::atomic<uint32_t> map_update_call_count(0);
  std::atomic<std::size_t> last_active_gf(0);
  std::atomic<std::size_t> last_inactive_gf(0);
  bool activated = false;

>>>>>>> ba2e91b0
  WMBroadcaster wmb(
      [&](const autoware_lanelet2_msgs::MapBin& map_bin) {
        // Publish map callback
        lanelet::LaneletMapPtr map(new lanelet::LaneletMap);
        lanelet::utils::conversion::fromBinMsg(map_bin, map);
<<<<<<< HEAD
        base_map_call_count++;
      },
      [](const autoware_lanelet2_msgs::MapBin& map_bin) {}, [](const cav_msgs::TrafficControlRequest& control_msg_pub_){},
      [](cav_msgs::CheckActiveGeofence& active_pub_){},
      std::make_unique<TestTimerFactory>());


    // Load vector map from a file start 
  std::string file = "resource/test_vector_map1.osm";
  int projector_type = 0;
  std::string target_frame;
  lanelet::ErrorMessages load_errors;
  // Parse geo reference info from the original lanelet map (.osm)
  lanelet::io_handlers::AutowareOsmParser::parseMapParams(file, &projector_type, &target_frame);

  lanelet::projection::LocalFrameProjector local_projector(target_frame.c_str());

  lanelet::LaneletMapPtr map = lanelet::load(file, local_projector, &load_errors);

  if (map->laneletLayer.size() == 0)
  {
    FAIL() << "Input map does not contain any lanelets";
  }
  // apply loaded map to WMBroadcaster
=======
      },
      [&](const autoware_lanelet2_msgs::MapBin& geofence_bin) {
        auto data_received = std::make_shared<carma_wm::TrafficControl>(carma_wm::TrafficControl());
        carma_wm::fromBinMsg(geofence_bin, data_received);
        map_update_call_count.store(map_update_call_count.load() + 1);
        // atomic is not working for boost::uuids::uuid, so hash it
        if (activated)
          last_active_gf.store(boost::hash<boost::uuids::uuid>()(data_received->id_));
        if (!activated)
          last_inactive_gf.store(boost::hash<boost::uuids::uuid>()(data_received->id_));
      }, [](const cav_msgs::TrafficControlRequest& control_msg_pub_){},
      std::make_unique<TestTimerFactory>());

  // Get and convert map to binary message
  auto map = carma_wm::getDisjointRouteMap();
>>>>>>> ba2e91b0
  autoware_lanelet2_msgs::MapBin msg;
  lanelet::utils::conversion::toBinMsg(map, &msg);
  autoware_lanelet2_msgs::MapBinConstPtr map_msg_ptr(new autoware_lanelet2_msgs::MapBin(msg));

<<<<<<< HEAD
  ROS_INFO_STREAM("Test Check");

  // Trigger basemap callback
  wmb.baseMapCallback(map_msg_ptr);
  ASSERT_EQ(1, base_map_call_count);

  //Test target_frame value
  std_msgs::String target;
  target.data = target_frame;
  wmb.geoReferenceCallback(target);
  ASSERT_FALSE(target_frame.empty());
  // loading end




      // Setting georeferences
=======
  // Trigger basemap callback
  wmb.baseMapCallback(map_msg_ptr);

  // Setting georeferences
>>>>>>> ba2e91b0
  // geofence's origin (0,0) is at base_map's (10,10)
  std::string base_map_proj_string, geofence_proj_string;
  std_msgs::String base_map_proj;
  base_map_proj_string = "+proj=tmerc +lat_0=39.46636844371259 +lon_0=-76.16919523566943 +k=1 +x_0=0 +y_0=0 +datum=WGS84 +units=m +vunits=m +no_defs";
<<<<<<< HEAD
  geofence_proj_string = "+proj=tmerc +lat_0=39.46645851394806215 +lon_0=-76.16907903057393980 +k=1 +x_0=0 +y_0=0 +datum=WGS84 +units=m +vunits=m +no_defs";
  base_map_proj.data = base_map_proj_string;
  wmb.geoReferenceCallback(base_map_proj);

   // create the geofence request
  cav_msgs::TrafficControlMessageV01 gf_msg;
  gf_msg.geometry.proj = geofence_proj_string;

  cav_msgs::CheckActiveGeofence check = wmb.checkActiveGeofenceLogic(input_msg);
  ASSERT_GE(check.distance_to_next_geofence.front(), 0);
  ASSERT_TRUE(check.type != 0);
  EXPECT_TRUE(check.is_on_active_geofence);






}


=======
  geofence_proj_string = "+proj=tmerc +lat_0=39.46636844371259 +lon_0=-76.16919523566943 +k=1 +x_0=0 +y_0=0 +datum=WGS84 +units=m +vunits=m +no_defs";
  base_map_proj.data = base_map_proj_string;
  wmb.geoReferenceCallback(base_map_proj);
  
  cav_msgs::TrafficControlMessage gf_msg;
  gf_msg.choice = cav_msgs::TrafficControlMessage::TCMV01;
  // create the geofence request
  msg_v01.geometry.proj = geofence_proj_string;

  // every control message needs associated control request id
  cav_msgs::Route route_msg;
  route_msg.route_path_lanelet_ids.push_back(10000);
  route_msg.route_path_lanelet_ids.push_back(10001);
  route_msg.route_path_lanelet_ids.push_back(10002);
  route_msg.route_path_lanelet_ids.push_back(10003);
  std::shared_ptr<j2735_msgs::Id64b> req_id = std::make_shared<j2735_msgs::Id64b>(j2735_msgs::Id64b());
  wmb.controlRequestFromRoute(route_msg, req_id);
  msg_v01.reqid = *req_id;

  // set the points
  cav_msgs::PathNode pt;
  // check points that are inside lanelets
  pt.x = 1.5; pt.y = 1.5; pt.z = 0; // straight geofence line across 2 lanelets
  msg_v01.geometry.nodes.push_back(pt);
  pt.x = 1.5; pt.y = 2.5; pt.z = 0;
  msg_v01.geometry.nodes.push_back(pt);
  // update id to continue testing
  curr_id = boost::uuids::random_generator()(); 
  curr_id_hashed = boost::hash<boost::uuids::uuid>()(curr_id);
  std::copy(curr_id.begin(), curr_id.end(), msg_v01.id.id.begin());

  msg_v01.params.detail.choice = cav_msgs::TrafficControlDetail::MAXSPEED_CHOICE;
  msg_v01.params.detail.maxspeed = 50;
  gf_msg.tcmV01 = msg_v01;

  // Make sure the geofence is active now
  ros::Time::setNow(ros::Time(0));
  activated = true;
  wmb.geofenceCallback(gf_msg);
  ros::Time::setNow(ros::Time(2.1));  // Set current time so that geofence is active
  ASSERT_TRUE(carma_utils::testing::waitForEqOrTimeout(10.0, curr_id_hashed, last_active_gf));
  ASSERT_EQ(1, map_update_call_count.load());

  lanelet::BasicPoint2d curr_pos = {1.5,0.5};
  double nearest_gf_dist = wmb.distToNearestActiveGeofence(curr_pos);
  ASSERT_NEAR(nearest_gf_dist, 0.5, 0.0001);

  curr_pos = {0.5,0.5};
  nearest_gf_dist = wmb.distToNearestActiveGeofence(curr_pos);
  ASSERT_NEAR(nearest_gf_dist, 1.5, 0.0001);

  curr_pos = {1.5,1.5};  // it is currently on an active geofence
  nearest_gf_dist = wmb.distToNearestActiveGeofence(curr_pos);
  ASSERT_NEAR(nearest_gf_dist, 0.5, 0.0001);  // it should point the next

  curr_pos = {1.5,3.5};  // it is currently not on any lanelet
  EXPECT_THROW(wmb.distToNearestActiveGeofence(curr_pos), std::invalid_argument);

  activated = false;
  ros::Time::setNow(ros::Time(3.2));  // Geofences deactivate now
  ASSERT_TRUE(carma_utils::testing::waitForEqOrTimeout(10.0, curr_id_hashed, last_inactive_gf));
  ASSERT_EQ(2, map_update_call_count.load());

  curr_pos = {1.5,1.5};  // it is currently on an active geofence
  nearest_gf_dist = wmb.distToNearestActiveGeofence(curr_pos);
  ASSERT_NEAR(nearest_gf_dist, 0, 0.0001);  // it should point the next
}
>>>>>>> ba2e91b0
}  // namespace carma_wm_ctrl<|MERGE_RESOLUTION|>--- conflicted
+++ resolved
@@ -861,7 +861,7 @@
   ASSERT_EQ(2, active_call_count.load());
 }
 
-TEST(WMBroadcaster,DISABLED_geofenceFromMsgTest)
+TEST(WMBroadcaster, geofenceFromMsgTest)
 {
   using namespace lanelet::units::literals;
   // Start creating ROS msg
@@ -1014,20 +1014,6 @@
   
 }
 
-<<<<<<< HEAD
-
-TEST(WMBroadcaster, currentLocationCallback)
-{
-  //Create input message
-  geometry_msgs::PoseStamped input_msg;
-
-  input_msg.pose.position.x = 12.0;
-  input_msg.pose.position.y = 24.0;
-  input_msg.pose.position.z = 36.0;
-
-
- size_t base_map_call_count = 0;
-=======
 TEST(WMBroadcaster, distToNearestActiveGeofence)
 {
    // Test adding then evaluate if the calls to active and inactive are done correctly
@@ -1066,38 +1052,11 @@
   std::atomic<std::size_t> last_inactive_gf(0);
   bool activated = false;
 
->>>>>>> ba2e91b0
   WMBroadcaster wmb(
       [&](const autoware_lanelet2_msgs::MapBin& map_bin) {
         // Publish map callback
         lanelet::LaneletMapPtr map(new lanelet::LaneletMap);
         lanelet::utils::conversion::fromBinMsg(map_bin, map);
-<<<<<<< HEAD
-        base_map_call_count++;
-      },
-      [](const autoware_lanelet2_msgs::MapBin& map_bin) {}, [](const cav_msgs::TrafficControlRequest& control_msg_pub_){},
-      [](cav_msgs::CheckActiveGeofence& active_pub_){},
-      std::make_unique<TestTimerFactory>());
-
-
-    // Load vector map from a file start 
-  std::string file = "resource/test_vector_map1.osm";
-  int projector_type = 0;
-  std::string target_frame;
-  lanelet::ErrorMessages load_errors;
-  // Parse geo reference info from the original lanelet map (.osm)
-  lanelet::io_handlers::AutowareOsmParser::parseMapParams(file, &projector_type, &target_frame);
-
-  lanelet::projection::LocalFrameProjector local_projector(target_frame.c_str());
-
-  lanelet::LaneletMapPtr map = lanelet::load(file, local_projector, &load_errors);
-
-  if (map->laneletLayer.size() == 0)
-  {
-    FAIL() << "Input map does not contain any lanelets";
-  }
-  // apply loaded map to WMBroadcaster
-=======
       },
       [&](const autoware_lanelet2_msgs::MapBin& geofence_bin) {
         auto data_received = std::make_shared<carma_wm::TrafficControl>(carma_wm::TrafficControl());
@@ -1109,66 +1068,23 @@
         if (!activated)
           last_inactive_gf.store(boost::hash<boost::uuids::uuid>()(data_received->id_));
       }, [](const cav_msgs::TrafficControlRequest& control_msg_pub_){},
+      [](cav_msgs::CheckActiveGeofence& active_pub_){},
       std::make_unique<TestTimerFactory>());
 
   // Get and convert map to binary message
   auto map = carma_wm::getDisjointRouteMap();
->>>>>>> ba2e91b0
   autoware_lanelet2_msgs::MapBin msg;
   lanelet::utils::conversion::toBinMsg(map, &msg);
   autoware_lanelet2_msgs::MapBinConstPtr map_msg_ptr(new autoware_lanelet2_msgs::MapBin(msg));
 
-<<<<<<< HEAD
-  ROS_INFO_STREAM("Test Check");
-
   // Trigger basemap callback
   wmb.baseMapCallback(map_msg_ptr);
-  ASSERT_EQ(1, base_map_call_count);
-
-  //Test target_frame value
-  std_msgs::String target;
-  target.data = target_frame;
-  wmb.geoReferenceCallback(target);
-  ASSERT_FALSE(target_frame.empty());
-  // loading end
-
-
-
-
-      // Setting georeferences
-=======
-  // Trigger basemap callback
-  wmb.baseMapCallback(map_msg_ptr);
 
   // Setting georeferences
->>>>>>> ba2e91b0
   // geofence's origin (0,0) is at base_map's (10,10)
   std::string base_map_proj_string, geofence_proj_string;
   std_msgs::String base_map_proj;
   base_map_proj_string = "+proj=tmerc +lat_0=39.46636844371259 +lon_0=-76.16919523566943 +k=1 +x_0=0 +y_0=0 +datum=WGS84 +units=m +vunits=m +no_defs";
-<<<<<<< HEAD
-  geofence_proj_string = "+proj=tmerc +lat_0=39.46645851394806215 +lon_0=-76.16907903057393980 +k=1 +x_0=0 +y_0=0 +datum=WGS84 +units=m +vunits=m +no_defs";
-  base_map_proj.data = base_map_proj_string;
-  wmb.geoReferenceCallback(base_map_proj);
-
-   // create the geofence request
-  cav_msgs::TrafficControlMessageV01 gf_msg;
-  gf_msg.geometry.proj = geofence_proj_string;
-
-  cav_msgs::CheckActiveGeofence check = wmb.checkActiveGeofenceLogic(input_msg);
-  ASSERT_GE(check.distance_to_next_geofence.front(), 0);
-  ASSERT_TRUE(check.type != 0);
-  EXPECT_TRUE(check.is_on_active_geofence);
-
-
-
-
-
-
-}
-
-
-=======
   geofence_proj_string = "+proj=tmerc +lat_0=39.46636844371259 +lon_0=-76.16919523566943 +k=1 +x_0=0 +y_0=0 +datum=WGS84 +units=m +vunits=m +no_defs";
   base_map_proj.data = base_map_proj_string;
   wmb.geoReferenceCallback(base_map_proj);
@@ -1236,5 +1152,96 @@
   nearest_gf_dist = wmb.distToNearestActiveGeofence(curr_pos);
   ASSERT_NEAR(nearest_gf_dist, 0, 0.0001);  // it should point the next
 }
->>>>>>> ba2e91b0
+
+
+TEST(WMBroadcaster, currentLocationCallback)
+{
+  //Create input message
+  geometry_msgs::PoseStamped input_msg;
+
+  //Input message coordinates
+  input_msg.pose.position.x = 12.0;
+  input_msg.pose.position.y = 24.0;
+  input_msg.pose.position.z = 36.0;
+
+
+ size_t base_map_call_count = 0;
+  WMBroadcaster wmb(
+      [&](const autoware_lanelet2_msgs::MapBin& map_bin) {
+        // Publish map callback
+        lanelet::LaneletMapPtr map(new lanelet::LaneletMap);
+        lanelet::utils::conversion::fromBinMsg(map_bin, map);
+        base_map_call_count++;
+      },
+      [](const autoware_lanelet2_msgs::MapBin& map_bin) {}, [](const cav_msgs::TrafficControlRequest& control_msg_pub_){},
+      [](cav_msgs::CheckActiveGeofence& active_pub_){},
+      std::make_unique<TestTimerFactory>());
+
+    // Load vector map from a file start 
+  std::string file = "resource/test_vector_map1.osm";
+  int projector_type = 0;
+  std::string target_frame;
+  lanelet::ErrorMessages load_errors;
+  // Parse geo reference info from the original lanelet map (.osm)
+  lanelet::io_handlers::AutowareOsmParser::parseMapParams(file, &projector_type, &target_frame);
+
+  lanelet::projection::LocalFrameProjector local_projector(target_frame.c_str());
+
+  lanelet::LaneletMapPtr map = lanelet::load(file, local_projector, &load_errors);
+
+  if (map->laneletLayer.size() == 0)
+  {
+    FAIL() << "Input map does not contain any lanelets";
+  }
+  // apply loaded map to WMBroadcaster
+  autoware_lanelet2_msgs::MapBin msg;
+  lanelet::utils::conversion::toBinMsg(map, &msg);
+  autoware_lanelet2_msgs::MapBinConstPtr map_msg_ptr(new autoware_lanelet2_msgs::MapBin(msg));
+
+  ROS_INFO_STREAM("Test Check");
+
+  // Trigger basemap callback
+  wmb.baseMapCallback(map_msg_ptr);
+  ASSERT_EQ(1, base_map_call_count);
+
+  //Test target_frame value
+  std_msgs::String target;
+  target.data = target_frame;
+  wmb.geoReferenceCallback(target);
+  ASSERT_FALSE(target_frame.empty());
+  // loading end
+
+
+
+
+      // Setting georeferences
+  // geofence's origin (0,0) is at base_map's (10,10)
+  std::string base_map_proj_string, geofence_proj_string;
+  std_msgs::String base_map_proj;
+  base_map_proj_string = "+proj=tmerc +lat_0=39.46636844371259 +lon_0=-76.16919523566943 +k=1 +x_0=0 +y_0=0 +datum=WGS84 +units=m +vunits=m +no_defs";
+  geofence_proj_string = "+proj=tmerc +lat_0=39.46645851394806215 +lon_0=-76.16907903057393980 +k=1 +x_0=0 +y_0=0 +datum=WGS84 +units=m +vunits=m +no_defs";
+  base_map_proj.data = base_map_proj_string;
+  wmb.geoReferenceCallback(base_map_proj);
+
+  std::unordered_set<lanelet::Id> active_geofence_llt_ids;
+  active_geofence_llt_ids.insert(11111);
+
+
+   // create the geofence request
+  cav_msgs::TrafficControlMessageV01 gf_msg;
+  gf_msg.geometry.proj = geofence_proj_string;
+
+  cav_msgs::CheckActiveGeofence check = wmb.checkActiveGeofenceLogic(input_msg);
+  ASSERT_GE(check.distance_to_next_geofence.front(), 0);
+  ASSERT_TRUE(check.type != 0);
+  EXPECT_TRUE(check.is_on_active_geofence);
+
+
+
+
+
+
+}
+
+
 }  // namespace carma_wm_ctrl