#pragma once

/*
 * Copyright (C) 2019-2020 LEIDOS.
 *
 * Licensed under the Apache License, Version 2.0 (the "License"); you may not
 * use this file except in compliance with the License. You may obtain a copy of
 * the License at
 *
 * http://www.apache.org/licenses/LICENSE-2.0
 *
 * Unless required by applicable law or agreed to in writing, software
 * distributed under the License is distributed on an "AS IS" BASIS, WITHOUT
 * WARRANTIES OR CONDITIONS OF ANY KIND, either express or implied. See the
 * License for the specific language governing permissions and limitations under
 * the License.
 */

#include <vector>
#include <cav_msgs/TrajectoryPlan.h>
#include <cav_msgs/TrajectoryPlanPoint.h>
#include <cav_msgs/Plugin.h>
#include <boost/shared_ptr.hpp>
#include <carma_utils/CARMAUtils.h>
#include <boost/geometry.hpp>
#include <carma_wm/Geometry.h>
#include <basic_autonomy/basic_autonomy.h>
#include <cav_srvs/PlanTrajectory.h>
#include <carma_wm/WMListener.h>
#include <carma_debug_msgs/TrajectoryCurvatureSpeeds.h>
#include <functional>
#include "inlanecruising_config.h"
#include <unordered_set>
#include <autoware_msgs/Lane.h>
#include <ros/ros.h>
#include <carma_debug_msgs/TrajectoryCurvatureSpeeds.h>
<<<<<<< HEAD
=======
#include <basic_autonomy/helper_functions.h>
>>>>>>> c094d8eb

namespace inlanecruising_plugin
{
using PublishPluginDiscoveryCB = std::function<void(const cav_msgs::Plugin&)>;
using DebugPublisher = std::function<void(const carma_debug_msgs::TrajectoryCurvatureSpeeds&)>;
using PointSpeedPair = basic_autonomy::waypoint_generation::PointSpeedPair;

/**
 * \brief Class containing primary business logic for the In-Lane Cruising Plugin
 * 
 */ 
class InLaneCruisingPlugin
{
public:
  /**
   * \brief Constructor
   * 
   * \param wm Pointer to intialized instance of the carma world model for accessing semantic map data
   * \param config The configuration to be used for this object
   * \param plugin_discovery_publisher Callback which will publish the current plugin discovery state
   * \param debug_publisher Callback which will publish a debug message. The callback defaults to no-op.
   */ 
  InLaneCruisingPlugin(carma_wm::WorldModelConstPtr wm, InLaneCruisingPluginConfig config,
                       PublishPluginDiscoveryCB plugin_discovery_publisher, DebugPublisher debug_publisher=[](const auto& msg){});

  /**
   * \brief Service callback for trajectory planning
   * 
   * \param req The service request
   * \param resp The service response
   * 
   * \return True if success. False otherwise
   */ 
  bool plan_trajectory_cb(cav_srvs::PlanTrajectoryRequest& req, cav_srvs::PlanTrajectoryResponse& resp);

  /**
   * \brief Method to call at fixed rate in execution loop. Will publish plugin discovery updates
   * 
   * \return True if the node should continue running. False otherwise
   */ 
  bool onSpin();

  /**
<<<<<<< HEAD
=======
   * \brief Applies the provided speed limits to the provided speeds such that each element is capped at its corresponding speed limit if needed
   * 
   * \param speeds The speeds to limit
   * \param speed_limits The speed limits to apply. Must have the same size as speeds
   * 
   * \return The capped speed limits. Has the same size as speeds
   */ 
  std::vector<double> apply_speed_limits(const std::vector<double> speeds, const std::vector<double> speed_limits);

  /**
   * \brief Returns a 2D coordinate frame which is located at p1 and oriented so p2 lies on the +X axis
   * 
   * \param p1 The origin point for the frame in the parent frame
   * \param p2 A point in the parent frame that will define the +X axis relative to p1
   * 
   * \return A 2D coordinate frame transform
   */ 
  Eigen::Isometry2d compute_heading_frame(const lanelet::BasicPoint2d& p1, const lanelet::BasicPoint2d& p2);

  /**
   * \brief Reduces the input points to only those points that fit within the provided time boundary
   * 
   * \param points The input point speed pairs to reduce
   * \param time_span The time span in seconds which the output points will fit within
   * 
   * \return The subset of points that fit within time_span
   */ 
  std::vector<PointSpeedPair> constrain_to_time_boundary(const std::vector<PointSpeedPair>& points, double time_span);

  /**
   * \brief Method converts a list of lanelet centerline points and current vehicle state into a usable list of trajectory points for trajectory planning
   * 
   * \param points The set of points that define the current lane the vehicle is in and are defined based on the request planning maneuvers. 
   *               These points must be in the same lane as the vehicle and must extend in front of it though it is fine if they also extend behind it. 
   * \param state The current state of the vehicle
   * \param state_time The abosolute time which the provided vehicle state corresponds to
   * 
   * \return A list of trajectory points to send to the carma planning stack
   */ 
  std::vector<cav_msgs::TrajectoryPlanPoint>
  compose_trajectory_from_centerline(const std::vector<PointSpeedPair>& points, const cav_msgs::VehicleState& state, const ros::Time& state_time);

  /**
   * \brief Method combines input points, times, orientations, and an absolute start time to form a valid carma platform trajectory
   * 
   * NOTE: All input vectors must be the same size. The output vector will take this size.
   * 
   * \param points The points in the map frame that the trajectory will follow. Units m
   * \param times The times which at the vehicle should arrive at the specified points. First point should have a value of 0. Units s
   * \param yaws The orientation the vehicle should achieve at each point. Units radians
   * \param startTime The absolute start time which will be used to update the input relative times. Units s
   * 
   * \return A list of trajectory points built from the provided inputs.
   */ 
  std::vector<cav_msgs::TrajectoryPlanPoint> trajectory_from_points_times_orientations(
      const std::vector<lanelet::BasicPoint2d>& points, const std::vector<double>& times,
      const std::vector<double>& yaws, ros::Time startTime);

  /**
   * \brief Converts a set of requested LANE_FOLLOWING maneuvers to point speed limit pairs. 
   * 
   * \param maneuvers The list of maneuvers to convert
   * \param max_starting_downtrack The maximum downtrack that is allowed for the first maneuver. This should be set to the vehicle position or earlier.
   *                               If the first maneuver exceeds this then it's downtrack will be shifted to this value.
   * 
   * \param wm Pointer to intialized world model for semantic map access
   * 
   * \return List of centerline points paired with speed limits
   */ 
  std::vector<PointSpeedPair> maneuvers_to_points(const std::vector<cav_msgs::Maneuver>& maneuvers,
                                                  double max_starting_downtrack,
                                                  const carma_wm::WorldModelConstPtr& wm);

  /**
   * \brief Computes a spline based on the provided points
   * 
   * \param basic_points The points to use for fitting the spline
   * 
   * \return A spline which has been fit to the provided points
   */ 
  std::unique_ptr<smoothing::SplineI> compute_fit(const std::vector<lanelet::BasicPoint2d>& basic_points);

  /**
   * \brief Returns the speeds of points closest to the lookahead distance.
   * 
   * \param points The points in the map frame that the trajectory will follow. Units m
   * \param speeds Speeds assigned to points that trajectory will follow. Unit m/s
   * \param lookahead The lookahead distance to obtain future points' speed. Unit m
   * 
   * \return A vector of speed values shifted by the lookahead distance.
   */ 

  std::vector<double> get_lookahead_speed(const std::vector<lanelet::BasicPoint2d>& points, const std::vector<double>& speeds, const double& lookahead);

  /**
   * \brief Applies the longitudinal acceleration limit to each point's speed
   * 
   * \param downtracks downtrack distances corresponding to each speed
   * \param curv_speeds vehicle velocity in m/s.
   * \param accel_limit vehicle longitudinal acceleration in m/s^2.
   * 
   * \return optimized speeds for each dowtrack points that satisfies longitudinal acceleration
   */ 
  std::vector<double> optimize_speed(const std::vector<double>& downtracks, const std::vector<double>& curv_speeds, double accel_limit);

  /**
   * \brief Given the curvature fit, computes the curvature at the given step along the curve
   * 
   * \param step_along_the_curve Value in double from 0.0 (curvature start) to 1.0 (curvature end) representing where to calculate the curvature
   * 
   * \param fit_curve curvature fit
   * 
   * \return Curvature (k = 1/r, 1/meter)
   */ 
  double compute_curvature_at(const inlanecruising_plugin::smoothing::SplineI& fit_curve, double step_along_the_curve) const;

    /**
   * \brief Attaches back_distance length of points in front of future points
   * 
   * \param points all point speed pairs
   * \param nearest_pt_index idx of nearest point to the vehicle
   * \param future_points future points before which to attach the points
   * \param back_distance number of back distance in meters
   * 
   * \return point speed pairs with back distance length of points in front of future points
   */ 
  std::vector<PointSpeedPair> attach_back_points(const std::vector<PointSpeedPair>& points, const int nearest_pt_index, 
                               std::vector<inlanecruising_plugin::PointSpeedPair> future_points, double back_distance) const;
  /**
>>>>>>> c094d8eb
   * \brief set the yield service
   * 
   * \param yield_srv input yield service
   */
  void set_yield_client(ros::ServiceClient& client);

   /**
   * \brief verify if the input yield trajectory plan is valid
   * 
   * \param yield_plan input yield trajectory plan
   *
   * \return true or falss
   */
  bool validate_yield_plan(const cav_msgs::TrajectoryPlan& yield_plan);
  
private:

  carma_wm::WorldModelConstPtr wm_;
  InLaneCruisingPluginConfig config_;
  PublishPluginDiscoveryCB plugin_discovery_publisher_;
  ros::ServiceClient yield_client_;

  cav_msgs::Plugin plugin_discovery_msg_;
  DebugPublisher debug_publisher_;
  carma_debug_msgs::TrajectoryCurvatureSpeeds debug_msg_;
  cav_msgs::VehicleState ending_state_before_buffer; //state before applying extra points for curvature calculation that are removed later
<<<<<<< HEAD

  cav_msgs::VehicleState ending_state_before_buffer_;
=======
>>>>>>> c094d8eb

};



};  // namespace inlanecruising_plugin<|MERGE_RESOLUTION|>--- conflicted
+++ resolved
@@ -34,10 +34,6 @@
 #include <autoware_msgs/Lane.h>
 #include <ros/ros.h>
 #include <carma_debug_msgs/TrajectoryCurvatureSpeeds.h>
-<<<<<<< HEAD
-=======
-#include <basic_autonomy/helper_functions.h>
->>>>>>> c094d8eb
 
 namespace inlanecruising_plugin
 {
@@ -81,138 +77,6 @@
   bool onSpin();
 
   /**
-<<<<<<< HEAD
-=======
-   * \brief Applies the provided speed limits to the provided speeds such that each element is capped at its corresponding speed limit if needed
-   * 
-   * \param speeds The speeds to limit
-   * \param speed_limits The speed limits to apply. Must have the same size as speeds
-   * 
-   * \return The capped speed limits. Has the same size as speeds
-   */ 
-  std::vector<double> apply_speed_limits(const std::vector<double> speeds, const std::vector<double> speed_limits);
-
-  /**
-   * \brief Returns a 2D coordinate frame which is located at p1 and oriented so p2 lies on the +X axis
-   * 
-   * \param p1 The origin point for the frame in the parent frame
-   * \param p2 A point in the parent frame that will define the +X axis relative to p1
-   * 
-   * \return A 2D coordinate frame transform
-   */ 
-  Eigen::Isometry2d compute_heading_frame(const lanelet::BasicPoint2d& p1, const lanelet::BasicPoint2d& p2);
-
-  /**
-   * \brief Reduces the input points to only those points that fit within the provided time boundary
-   * 
-   * \param points The input point speed pairs to reduce
-   * \param time_span The time span in seconds which the output points will fit within
-   * 
-   * \return The subset of points that fit within time_span
-   */ 
-  std::vector<PointSpeedPair> constrain_to_time_boundary(const std::vector<PointSpeedPair>& points, double time_span);
-
-  /**
-   * \brief Method converts a list of lanelet centerline points and current vehicle state into a usable list of trajectory points for trajectory planning
-   * 
-   * \param points The set of points that define the current lane the vehicle is in and are defined based on the request planning maneuvers. 
-   *               These points must be in the same lane as the vehicle and must extend in front of it though it is fine if they also extend behind it. 
-   * \param state The current state of the vehicle
-   * \param state_time The abosolute time which the provided vehicle state corresponds to
-   * 
-   * \return A list of trajectory points to send to the carma planning stack
-   */ 
-  std::vector<cav_msgs::TrajectoryPlanPoint>
-  compose_trajectory_from_centerline(const std::vector<PointSpeedPair>& points, const cav_msgs::VehicleState& state, const ros::Time& state_time);
-
-  /**
-   * \brief Method combines input points, times, orientations, and an absolute start time to form a valid carma platform trajectory
-   * 
-   * NOTE: All input vectors must be the same size. The output vector will take this size.
-   * 
-   * \param points The points in the map frame that the trajectory will follow. Units m
-   * \param times The times which at the vehicle should arrive at the specified points. First point should have a value of 0. Units s
-   * \param yaws The orientation the vehicle should achieve at each point. Units radians
-   * \param startTime The absolute start time which will be used to update the input relative times. Units s
-   * 
-   * \return A list of trajectory points built from the provided inputs.
-   */ 
-  std::vector<cav_msgs::TrajectoryPlanPoint> trajectory_from_points_times_orientations(
-      const std::vector<lanelet::BasicPoint2d>& points, const std::vector<double>& times,
-      const std::vector<double>& yaws, ros::Time startTime);
-
-  /**
-   * \brief Converts a set of requested LANE_FOLLOWING maneuvers to point speed limit pairs. 
-   * 
-   * \param maneuvers The list of maneuvers to convert
-   * \param max_starting_downtrack The maximum downtrack that is allowed for the first maneuver. This should be set to the vehicle position or earlier.
-   *                               If the first maneuver exceeds this then it's downtrack will be shifted to this value.
-   * 
-   * \param wm Pointer to intialized world model for semantic map access
-   * 
-   * \return List of centerline points paired with speed limits
-   */ 
-  std::vector<PointSpeedPair> maneuvers_to_points(const std::vector<cav_msgs::Maneuver>& maneuvers,
-                                                  double max_starting_downtrack,
-                                                  const carma_wm::WorldModelConstPtr& wm);
-
-  /**
-   * \brief Computes a spline based on the provided points
-   * 
-   * \param basic_points The points to use for fitting the spline
-   * 
-   * \return A spline which has been fit to the provided points
-   */ 
-  std::unique_ptr<smoothing::SplineI> compute_fit(const std::vector<lanelet::BasicPoint2d>& basic_points);
-
-  /**
-   * \brief Returns the speeds of points closest to the lookahead distance.
-   * 
-   * \param points The points in the map frame that the trajectory will follow. Units m
-   * \param speeds Speeds assigned to points that trajectory will follow. Unit m/s
-   * \param lookahead The lookahead distance to obtain future points' speed. Unit m
-   * 
-   * \return A vector of speed values shifted by the lookahead distance.
-   */ 
-
-  std::vector<double> get_lookahead_speed(const std::vector<lanelet::BasicPoint2d>& points, const std::vector<double>& speeds, const double& lookahead);
-
-  /**
-   * \brief Applies the longitudinal acceleration limit to each point's speed
-   * 
-   * \param downtracks downtrack distances corresponding to each speed
-   * \param curv_speeds vehicle velocity in m/s.
-   * \param accel_limit vehicle longitudinal acceleration in m/s^2.
-   * 
-   * \return optimized speeds for each dowtrack points that satisfies longitudinal acceleration
-   */ 
-  std::vector<double> optimize_speed(const std::vector<double>& downtracks, const std::vector<double>& curv_speeds, double accel_limit);
-
-  /**
-   * \brief Given the curvature fit, computes the curvature at the given step along the curve
-   * 
-   * \param step_along_the_curve Value in double from 0.0 (curvature start) to 1.0 (curvature end) representing where to calculate the curvature
-   * 
-   * \param fit_curve curvature fit
-   * 
-   * \return Curvature (k = 1/r, 1/meter)
-   */ 
-  double compute_curvature_at(const inlanecruising_plugin::smoothing::SplineI& fit_curve, double step_along_the_curve) const;
-
-    /**
-   * \brief Attaches back_distance length of points in front of future points
-   * 
-   * \param points all point speed pairs
-   * \param nearest_pt_index idx of nearest point to the vehicle
-   * \param future_points future points before which to attach the points
-   * \param back_distance number of back distance in meters
-   * 
-   * \return point speed pairs with back distance length of points in front of future points
-   */ 
-  std::vector<PointSpeedPair> attach_back_points(const std::vector<PointSpeedPair>& points, const int nearest_pt_index, 
-                               std::vector<inlanecruising_plugin::PointSpeedPair> future_points, double back_distance) const;
-  /**
->>>>>>> c094d8eb
    * \brief set the yield service
    * 
    * \param yield_srv input yield service
@@ -239,11 +103,8 @@
   DebugPublisher debug_publisher_;
   carma_debug_msgs::TrajectoryCurvatureSpeeds debug_msg_;
   cav_msgs::VehicleState ending_state_before_buffer; //state before applying extra points for curvature calculation that are removed later
-<<<<<<< HEAD
 
   cav_msgs::VehicleState ending_state_before_buffer_;
-=======
->>>>>>> c094d8eb
 
 };
 
