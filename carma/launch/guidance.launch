<?xml version="1.0"?>
<!--
  Copyright (C) 2018-2022 LEIDOS.

  Licensed under the Apache License, Version 2.0 (the "License"); you may not
  use this file except in compliance with the License. You may obtain a copy of
  the License at

  http://www.apache.org/licenses/LICENSE-2.0

  Unless required by applicable law or agreed to in writing, software
  distributed under the License is distributed on an "AS IS" BASIS, WITHOUT
  WARRANTIES OR CONDITIONS OF ANY KIND, either express or implied. See the
  License for the specific language governing permissions and limitations under
  the License.
-->
<!--
	Launch file for launching the nodes in the CARMA guidance stack
-->
<launch>


  <!-- Arguments -->
  <arg name="route_file_folder" default="$(find carma)/routes" doc="Path of folder containing routes to load"/>
  <arg name="vehicle_calibration_dir" default="$(find carma)../../CARMAVehicleCalibration/development/vehicle" doc="The directory continaing vehicle calibration type parameters"/>
  <arg name="enable_guidance_plugin_validator" default="false" doc="Flag indicating whether the Guidance Plugin Validator node will actively validate guidance strategic, tactical, and control plugins"/>
  <arg name="strategic_plugins_to_validate" default="[]" doc="List of String: Guidance Strategic Plugins that will be validated by the Guidance Plugin Validator Node if enabled"/>
  <arg name="tactical_plugins_to_validate" default="[]" doc="List of String: Guidance Tactical Plugins that will be validated by the Guidance Plugin Validator Node if enabled"/>
  <arg name="control_plugins_to_validate" default="[]" doc="List of String: Guidance Control Plugins that will be validated by the Guidance Plugin Validator Node if enabled"/>

  <!-- Remap topics from external packages -->
  <remap from="bsm" to="$(optenv CARMA_MSG_NS)/outgoing_bsm"/>
  <remap from="bsm_outbound" to="$(optenv CARMA_MSG_NS)/bsm_outbound"/>
  <remap from="incoming_map" to="$(optenv CARMA_MSG_NS)/incoming_map"/>
  <remap from="incoming_spat" to="$(optenv CARMA_MSG_NS)/incoming_spat"/>
  <remap from="outgoing_mobility_operation" to="$(optenv CARMA_MSG_NS)/outgoing_mobility_operation"/>
  <remap from="outgoing_mobility_request" to="$(optenv CARMA_MSG_NS)/outgoing_mobility_request"/>
  <remap from="outgoing_mobility_response" to="$(optenv CARMA_MSG_NS)/outgoing_mobility_response"/>
  <remap from="incoming_mobility_response" to="$(optenv CARMA_MSG_NS)/incoming_mobility_response"/>

  <remap from="heading" to="$(optenv CARMA_INTR_NS)/gnss/heading_raw"/>
  <remap from="nav_sat_fix" to="$(optenv CARMA_INTR_NS)/gnss/fix_raw"/>
  <remap from="velocity" to="$(optenv CARMA_INTR_NS)/gnss/vel_raw"/>
  
  <remap from="/republish/cmd_lateral" to="$(optenv CARMA_INTR_NS)/controller/cmd_lateral"/>
  <remap from="/republish/cmd_longitudinal_effort" to="$(optenv CARMA_INTR_NS)/controller/cmd_longitudinal_effort"/>
  <remap from="/republish/cmd_speed" to="$(optenv CARMA_INTR_NS)/controller/cmd_speed"/>
  <remap from="robot_enabled" to="$(optenv CARMA_INTR_NS)/controller/robot_enabled"/>
  <remap from="robot_status" to="$(optenv CARMA_INTR_NS)/controller/robot_status"/>
  <remap from="/controller/cmd_lateral" to="$(optenv CARMA_INTR_NS)/controller/cmd_lateral"/>
  <remap from="/controller/cmd_longitudinal_effort" to="$(optenv CARMA_INTR_NS)/controller/cmd_longitudinal_effort"/>
  <remap from="/controller/cmd_speed" to="$(optenv CARMA_INTR_NS)/controller/cmd_speed"/>
  <remap from="enable_robotic" to="$(optenv CARMA_INTR_NS)/controller/enable_robotic"/>
  <remap from="vehicle_status" to="$(optenv CARMA_INTR_NS)/vehicle_status"/>

  <remap from="ui_instructions" to="$(optenv CARMA_UI_NS)/ui_instructions"/>

  <remap from="get_transform" to="$(optenv CARMA_TF_NS)/get_transform"/>

  <!-- TODO Look into if there is a better way for handling global prameters -->
  <remap from="~vehicle_id" to="/vehicle_id"/> 
  <remap from="vehicle_state_machine_type" to="/vehicle_state_machine_type"/> 
  <remap from="vehicle_length" to="/vehicle_length"/> 
  <remap from="vehicle_width" to="/vehicle_width"/> 

  <remap from="system_alert" to="/system_alert"/>

  <remap from="/base/lane_waypoints_raw" to="base/lane_waypoints_raw"/> 
  <remap from="/based/lane_waypoints_raw" to="base/lane_waypoints_raw"/>      
  <remap from="/lane_waypoints_array" to="lane_waypoints_array"/>
  <remap from="/traffic_waypoints_array" to="traffic_waypoints_array"/>
  <remap from="/red_waypoints_array" to="red_waypoints_array"/>
  <remap from="/green_waypoints_array" to="green_waypoints_array"/>
  <remap from="trajectory" to="plan_trajectory"/>

  <remap from="georeference" to="$(optenv CARMA_LOCZ_NS)/map_param_loader/georeference"/>
  <remap from="current_pose" to="$(optenv CARMA_LOCZ_NS)/current_pose"/>
  <remap from="current_velocity" to="$(optenv CARMA_INTR_NS)/vehicle/twist"/>
  <remap from="controller/enable_robotic" to="$(optenv CARMA_INTR_NS)/controller/enable_robotic"/>

  <remap from="guidance_state" to="$(optenv CARMA_GUIDE_NS)/state"/>
  <remap from="maneuver_plan" to="$(optenv CARMA_GUIDE_NS)/arbitrator/final_maneuver_plan"/>

  <remap from="semantic_map" to="$(optenv CARMA_ENV_NS)/semantic_map"/>
  <remap from="map_update" to="$(optenv CARMA_ENV_NS)/map_update"/>
  <remap from="roadway_objects" to="$(optenv CARMA_ENV_NS)/roadway_objects"/>
  <remap from="incoming_spat" to="$(optenv CARMA_MSG_NS)/incoming_spat"/>

  <!-- Launch Guidance Main -->
  <include file="$(find guidance)/launch/guidance_main.launch"/>

  <!-- Launch Arbitrator -->
  <include file="$(find arbitrator)/launch/arbitrator.launch"/>

  <!-- Launch Plan Delegator -->
  <include file="$(find plan_delegator)/launch/plan_delegator.launch"/>

  <remap from="/vehicle_status" to="$(optenv CARMA_INTR_NS)/vehicle_status"/>
  <remap from="/current_pose" to="$(optenv CARMA_LOCZ_NS)/current_pose"/>  

  <!-- Pure Pursuit Wrapper -->
  <include file="$(find pure_pursuit_wrapper)/launch/pure_pursuit_wrapper.launch">
	  <arg name="vehicle_calibration_dir" value="$(arg vehicle_calibration_dir)"/>
  </include>

    <!-- Route Following Plugin -->
  <group>
    <remap from="upcoming_lane_change_status" to="$(optenv CARMA_GUIDE_NS)/upcoming_lane_change_status"/>
    <include file="$(find route_following_plugin)/launch/route_following_plugin.launch" />
  </group>

<<<<<<< HEAD
   <!-- Workzone Strategic Plugin >
  <include file="$(find wz_strategic_plugin)/launch/wz_strategic_plugin.launch" /-->

  <!-- Platoon Control Plugin -->
  <include file="$(find platoon_control_pid0)/launch/platoon_control_pid0.launch" />

  <!-- Platooning Control IHP Plugin -->
  <!-- <include file="$(find platoon_control_ihp)/launch/platoon_control_ihp.launch" /> -->
=======
  <!-- Platooning Control Plugin -->
  <include file="$(find platoon_control)/launch/platoon_control.launch" />
>>>>>>> 3df15bbe

  <!-- Platooning Control IHP Plugin -->
  <include file="$(find platoon_control_ihp)/launch/platoon_control_ihp.launch" />

  <!-- Twist Filter -->
  <group>
    <remap from="/accel_cmd" to="accel_cmd"/>
    <remap from="/brake_cmd" to="brake_cmd"/>
    <remap from="/ctrl_cmd" to="ctrl_cmd"/>
    <remap from="/decision_maker/state" to="decision_maker/state"/>
    <remap from="/gear_cmd" to="gear_cmd"/>
    <remap from="/twist_cmd" to="twist_cmd"/>
    <remap from="/lamp_cmd" to="lamp_cmd"/>
    <remap from="/mode_cmd" to="mode_cmd"/>
    <remap from="/remote_cmd" to="remote_cmd"/>
    <remap from="/steer_cmd" to="steer_cmd"/>
    <remap from="/ctrl_mode" to="ctrl_mode"/>
    <remap from="/emergency_stop" to="emergency_stop"/>
    <remap from="/state_cmd" to="state_cmd"/>
    <remap from="/vehicle_cmd" to="$(optenv CARMA_INTR_NS)/vehicle_cmd"/>
    <!-- Parameter Remapping -->
    <remap from="vehicle_model_wheelbase" to="/vehicle_wheel_base"/>
    <remap from="~lateral_accel_limit" to="/vehicle_lateral_accel_limit"/>
    <remap from="~lateral_jerk_limit" to="/vehicle_lateral_jerk_limit"/>
    <remap from="~longitudinal_velocity_limit" to="/config_speed_limit"/>
    <remap from="~longitudinal_accel_limit" to="/vehicle_acceleration_limit"/>

    <include file="$(find twist_filter)/launch/twist_filter.launch">
        <arg name="lowpass_gain_linear_x" value="0.1"/>
        <arg name="lowpass_gain_steering_angle" value="0.1"/>
    </include>
  </group>

  <!-- Planning Stack -->
  
  <!-- Inlanecruising Plugin -->
  <group>
    <remap from="final_waypoints" to="base_waypoints"/>
    <include file="$(find inlanecruising_plugin)/launch/inlanecruising_plugin.launch" />
  </group>

  <!-- Platooning Tactical Plugin -->
  <group>
    <remap from="final_waypoints" to="base_waypoints"/>
    <include file="$(find platooning_tactical_plugin)/launch/platooning_tactical_plugin.launch" />
  </group>
  
    <!-- StopandWait Plugin -->
  <group>
    <include file="$(find stop_and_wait_plugin)/launch/stop_and_wait_plugin.launch" />
  </group>

  <!-- unobstructed lanechange -->
  <group>
    <remap from="final_waypoints" to="base_waypoints"/>
    <include file="$(find unobstructed_lanechange)/launch/unobstructed_lanechange.launch" />
  </group>

  <!-- Cooperative lanechange -->
  <group>
    <remap from="incoming_mobility_response" to="$(optenv CARMA_MSG_NS)/incoming_mobility_response"/>
    <include file = "$(find cooperative_lanechange)/launch/cooperative_lanechange.launch"/>
  </group>

  <!-- Trajectory Plan Speed Visualizer -->
  <group>
    <include file="$(find trajectory_visualizer)/launch/trajectory_visualizer.launch" />
  </group>

  <!-- Yield Plugin -->
  <group>
    <remap from="incoming_mobility_request" to="$(optenv CARMA_MSG_NS)/incoming_mobility_request"/>
    <include file = "$(find yield_plugin)/launch/yield_plugin.launch"/>
  </group>

  <!-- Port Drayage Plugin -->
  <group>
    <remap from="outgoing_mobility_operation" to="$(optenv CARMA_MSG_NS)/outgoing_mobility_operation"/>
    <remap from="incoming_mobility_operation" to="$(optenv CARMA_MSG_NS)/incoming_mobility_operation"/>
    <remap from="route_event" to="$(optenv CARMA_GUIDE_NS)/route_event"/>
    <include file="$(find port_drayage_plugin)/launch/port_drayage_plugin.launch" />
  </group>

  <!-- Platoon Strategic Plugin -->
  <!-- <group>
    <remap from="incoming_mobility_response" to="$(optenv CARMA_MSG_NS)/incoming_mobility_response"/>
    <remap from="incoming_mobility_request" to="$(optenv CARMA_MSG_NS)/incoming_mobility_request"/>
    <remap from="incoming_mobility_operation" to="$(optenv CARMA_MSG_NS)/incoming_mobility_operation"/>
    <include file = "$(find platoon_strategic)/launch/platoon_strategic.launch"/>
  </group> -->

  <!-- Platoon Strategic IHP Plugin -->
  <group>
    <remap from="incoming_mobility_response" to="$(optenv CARMA_MSG_NS)/incoming_mobility_response"/>
    <remap from="incoming_mobility_request" to="$(optenv CARMA_MSG_NS)/incoming_mobility_request"/>
    <remap from="incoming_mobility_operation" to="$(optenv CARMA_MSG_NS)/incoming_mobility_operation"/>
    <include file = "$(find platoon_strategic_ihp)/launch/platoon_strategic_ihp.launch"/>
  </group>

  <!-- Intersection Transit Maneuvering Plugin-->
  <group>
   <include file = "$(find intersection_transit_maneuvering)/launch/intersection_transit_maneuvering.launch"/>
  </group>

  <!-- Stop Controlled Intersection Strategic Plugin -->
  <group>
    <remap from="outgoing_mobility_operation" to="$(optenv CARMA_MSG_NS)/outgoing_mobility_operation"/>
    <remap from="incoming_mobility_operation" to="$(optenv CARMA_MSG_NS)/incoming_mobility_operation"/>
    <include file="$(find sci_strategic_plugin)/launch/sci_strategic_plugin.launch" />
  </group>

  <!-- Light Controlled Intersection Strategic Plugin -->
  <group>
    <include file="$(find lci_strategic_plugin)/launch/lci_strategic_plugin.launch" />
  </group>

  <!-- Stop Controlled Intersection Tactical Plugin -->
  <include file="$(find stop_controlled_intersection_tactical_plugin)/launch/stop_controlled_intersection_tactical_plugin.launch" />

  <!-- Light Controlled Intersection Tactical Plugin -->
  <!-- <include file="$(find light_controlled_intersection_tactical_plugin)/launch/light_controlled_intersection_tactical_plugin.launch" /> -->
  
  <!-- Guidance Plugin Validator -->
  <group>
    <remap from="plugin_discovery" to="$(optenv CARMA_GUIDE_NS)/plugin_discovery"/>
    <include file="$(find guidance_plugin_validator)/launch/guidance_plugin_validator.launch">
      <arg name="enable_guidance_plugin_validator" value="$(arg enable_guidance_plugin_validator)"/>
      <arg name="strategic_plugins_to_validate" value="$(arg strategic_plugins_to_validate)"/>
      <arg name="tactical_plugins_to_validate" value="$(arg tactical_plugins_to_validate)"/>
      <arg name="control_plugins_to_validate" value="$(arg control_plugins_to_validate)"/>
    </include>
  </group>

</launch><|MERGE_RESOLUTION|>--- conflicted
+++ resolved
@@ -109,7 +109,6 @@
     <include file="$(find route_following_plugin)/launch/route_following_plugin.launch" />
   </group>
 
-<<<<<<< HEAD
    <!-- Workzone Strategic Plugin >
   <include file="$(find wz_strategic_plugin)/launch/wz_strategic_plugin.launch" /-->
 
@@ -118,10 +117,6 @@
 
   <!-- Platooning Control IHP Plugin -->
   <!-- <include file="$(find platoon_control_ihp)/launch/platoon_control_ihp.launch" /> -->
-=======
-  <!-- Platooning Control Plugin -->
-  <include file="$(find platoon_control)/launch/platoon_control.launch" />
->>>>>>> 3df15bbe
 
   <!-- Platooning Control IHP Plugin -->
   <include file="$(find platoon_control_ihp)/launch/platoon_control_ihp.launch" />
