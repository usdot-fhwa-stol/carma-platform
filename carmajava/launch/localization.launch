<?xml version="1.0"?>
<!--
  Copyright (C) 2018-2020 LEIDOS.

  Licensed under the Apache License, Version 2.0 (the "License"); you may not
  use this file except in compliance with the License. You may obtain a copy of
  the License at

  http://www.apache.org/licenses/LICENSE-2.0

  Unless required by applicable law or agreed to in writing, software
  distributed under the License is distributed on an "AS IS" BASIS, WITHOUT
  WARRANTIES OR CONDITIONS OF ANY KIND, either express or implied. See the
  License for the specific language governing permissions and limitations under
  the License.
-->
<!--
	Launch file for launching the nodes in the CARMA localization stack minus drivers
-->
<launch>

  <arg name="vehicle_calibration_dir" default="$(find carma)../../CARMAVehicleCalibration/development/vehicle" doc="The directory continaing vehicle calibration type parameters"/>
  <arg name="area" default="5x5" doc="Dimensions of the square of cells loaded at runtime using the download and arealist load types"/>
  <arg name="arealist_path" default="arealist.txt" doc="Path to the arealist.txt file which contains the paths and dimensions of each map cell to load"/>
  <arg name="load_type" default="noupdate" doc="Enum of the map loading approach to use. Can be 'download', 'noupdate', or 'arealist'"/> 
  <arg name="single_pcd_path" default="pcd_map.pcd" doc="Path to the map pcd file if using the noupdate load type"/>
  <arg name="vector_map_file" default="vector_map.osm" doc="Path to the map osm file if using the noupdate load type"/>


  <!-- Remap any absolute topics to be relative -->
  <remap from="/vehicle/odom" to="vehicle/odom"/>
  <remap from="/estimate_twist" to="estimate_twist"/>
  <remap from="/estimated_vel" to="estimated_vel"/>
  <remap from="/estimated_vel_kmph" to="estimated_vel_kmph"/>
  <remap from="/estimated_vel_mps" to="estimated_vel_mps"/>
  <remap from="/filtered_points" to="filtered_points"/>
  <remap from="/imu_raw" to="imu_raw"/>
  <remap from="/localizer_pose" to="localizer_pose"/>
  <remap from="/ndt_pose" to="ndt_pose"/>
  <remap from="/ndt_reliability" to="ndt_reliability"/>
  <remap from="/ndt_stat" to="ndt_stat"/>
  <remap from="/pmap_stat" to="pmap_stat"/>
  <remap from="/points_downsampler_info" to="points_downsampler_info"/>
  <remap from="/points_map" to="points_map"/>
  <remap from="/predict_pose" to="predict_pose"/>
  <remap from="/predict_pose_imu" to="predict_pose_imu"/>
  <remap from="/predict_pose_imu_odom" to="predict_pose_imu_odom"/>
  <remap from="/predict_pose_odom" to="predict_pose_odom"/>
  <remap from="/time_ndt_matching" to="time_ndt_matching"/>

  <!-- Remap topics from external packages -->
  <remap from="imu_raw" to="$(optenv CARMA_INTR_NS)/imu_raw"/>

  <remap from="system_alert" to="/system_alert"/>

  <remap from="gnss_fix_fused" to="$(optenv CARMA_INTR_NS)/gnss_fix_fused"/>

  <!-- Localization Package -->
  <!-- Point Cloud Map file location and parameter loading process -->

  <!-- map param/tf loader -->
  <include file="$(find map_file)/launch/map_param_loader.launch">
    <arg name="file_name" value="$(arg vector_map_file)"/>
   </include>

  <!-- Point Cloud map file loading process> -->
  <include file="$(find map_file)/launch/map_loader.launch">
   <arg name="load_type" value="$(arg load_type)"/>
   <arg name="single_pcd_path" value="$(arg single_pcd_path)"/>
   <arg name="area" value="$(arg area)"/>
   <arg name="arealist_path" value="$(arg arealist_path)"/>
  </include>

  <!--EKF Localizer  Commend out to remove and change marked line in waypoint following.launch--> 
  <group>
    <remap from="/initialpose" to="initialpose"/>
    <remap from="ekf_pose" to="current_pose"/>

    <include file="$(find ekf_localizer)/launch/ekf_localizer.launch" >
      <arg name="show_debug_info" default="false"/>
      <arg name="enable_yaw_bias_estimation" default="True"/>
      <arg name="predict_frequency" default="50.0"/>
      <arg name="tf_rate" default="10.0"/>
      <arg name="extend_state_step" default="50"/>
      <arg name="input_twist_name" default="$(optenv CARMA_INTR_NS)/vehicle/twist"/>
      <arg name="input_pose_name" default="selected_pose"/>
      <arg name="input_pose_with_cov_name" default="selected_pose_with_covariance"/>
      <arg name="use_pose_with_covariance" default="false"/>
      <arg name="pose_additional_delay" default="0.0"/>
      <arg name="pose_measure_uncertainty_time" default="0.01"/>
      <arg name="pose_rate" default="10.0"/>
      <arg name="pose_gate_dist" default="10000.0"/>
      <arg name="pose_stddev_x" default="0.05"/>
      <arg name="pose_stddev_y" default="0.05"/>
      <arg name="pose_stddev_yaw" default="0.025"/>
      <arg name="twist_additional_delay" default="0.0"/>
      <arg name="twist_rate" default="10.0"/>
      <arg name="twist_gate_dist" default="10000.0"/>
      <arg name="twist_stddev_vx" default="0.2"/>
      <arg name="twist_stddev_wz" default="0.03"/>
      <arg name="proc_stddev_yaw_c" default="0.005"/>
      <arg name="proc_stddev_yaw_bias_c" default="0.001"/>
      <arg name="proc_stddev_vx_c" default="0.1"/>
      <arg name="proc_stddev_wz_c" default="0.05"/>
      <arg name="pose_frame_id" default="map"/>
      <arg name="child_frame_id" default="base_link"/>
    </include>
  </group>

<<<<<<< HEAD
  <group>
    <!-- TODO This is currently set to default values. Investigate if voxel_grid_filter leaf size needs to match resolution of ndt matching-->
    <!-- NDT Matching-->
    <!-- This namesapce sets the parameters which are not set by default in the ndt_matching.launch file -->
    <!-- These parameters are not in the ndt_matching node private namespace -->
    
    <rosparam command="load" file="$(arg vehicle_calibration_dir)/lidar_localizer/ndt_matching/params.yaml"/>
    

    <remap from="/config/ndt" to="config/ndt"/>
    <remap from="estimated_pose" to="current_pose"/>
   
=======
  <!-- NDT Matching-->
  <!-- This namesapce sets the parameters which are not set by default in the ndt_matching.launch file -->
  <!-- These parameters are not in the ndt_matching node private namespace -->

  <group>
    <rosparam command="load" file="$(arg vehicle_calibration_dir)/lidar_localizer/ndt_matching/params.yaml"/>

    <remap from="/config/ndt" to="config/ndt"/>
    <remap from="estimated_pose" to="current_pose"/>

>>>>>>> 48bac8a7
    <include file="$(find lidar_localizer)/launch/ndt_matching.launch">
      <arg name="get_height" value="true" />
      <arg name="use_odom" value="true" />
      <arg name="use_imu" value="true" />
      <arg name="use_gnss" value="1"/>
<<<<<<< HEAD
      <arg name="use_estimated_pose" value="false"/>
      <arg name="imu_topic" value="$(optenv CARMA_INTR_NS)/imu_raw" />
=======
>>>>>>> 48bac8a7
      <arg name="gnss_reinit_fitness" value="10000.0" /> <!-- Set to unreasonably high value to ensure no reinitialization occurs as it rarely works -->
      <arg name="base_frame" value="base_link"/>
    </include>
  </group>

  <!-- GNSS To Map Convertor -->
  <include file="$(find gnss_to_map_convertor)/launch/gnss_to_map_convertor.launch"/>

  <!-- GNSS/NDT selection localizer-->
  <group>
    <include file="$(find gnss_ndt_selector)/launch/gnss_ndt_selector.launch"/>
  </group>
  
  <!-- Deadreckoner -->
  <include file="$(find deadreckoner)/launch/deadreckoner.launch">
    <arg name="current_twist" value="ekf_twist"/> <!-- Use twist feedback from EKF as input to NDT -->
    <arg name="current_odom" value="vehicle/odom" />
  </include>

<<<<<<< HEAD
  <!-- Voxel Grid Filter TODO the measurement range needs to be moved to vehicle calibration. Actually this range does not need to match the sensor range so it would be considered and algorithm enhancement -->
  <group>
    <remap from="/config/voxel_grid_filter" to="config/voxel_grid_filter"/>
    <node pkg="rostopic" type="rostopic" name="config_voxel_grid_filter"
      args="pub --latch /config/voxel_grid_filter autoware_config_msgs/ConfigVoxelGridFilter '{
        voxel_leaf_size: 4,
        measurement_range: 150
    }'"/>
=======
  <!-- Voxel Grid Filter -->
  <group>
    <remap from="/config/voxel_grid_filter" to="config/voxel_grid_filter"/>

    <node pkg="rostopic" type="rostopic" name="config_voxel_grid_filter"
      args="pub --latch config/voxel_grid_filter autoware_config_msgs/ConfigVoxelGridFilter '{
        voxel_leaf_size: 4,
        measurement_range: 150
      }'"/>

>>>>>>> 48bac8a7
    <include file="$(find points_downsampler)/launch/points_downsample.launch">
      <arg name="node_name" default="voxel_grid_filter" />
      <arg name="points_topic" default="$(optenv CARMA_INTR_NS)/lidar/points_raw" />
      <arg name="output_log" default="false" />
    </include>
  </group>
</launch><|MERGE_RESOLUTION|>--- conflicted
+++ resolved
@@ -107,20 +107,6 @@
     </include>
   </group>
 
-<<<<<<< HEAD
-  <group>
-    <!-- TODO This is currently set to default values. Investigate if voxel_grid_filter leaf size needs to match resolution of ndt matching-->
-    <!-- NDT Matching-->
-    <!-- This namesapce sets the parameters which are not set by default in the ndt_matching.launch file -->
-    <!-- These parameters are not in the ndt_matching node private namespace -->
-    
-    <rosparam command="load" file="$(arg vehicle_calibration_dir)/lidar_localizer/ndt_matching/params.yaml"/>
-    
-
-    <remap from="/config/ndt" to="config/ndt"/>
-    <remap from="estimated_pose" to="current_pose"/>
-   
-=======
   <!-- NDT Matching-->
   <!-- This namesapce sets the parameters which are not set by default in the ndt_matching.launch file -->
   <!-- These parameters are not in the ndt_matching node private namespace -->
@@ -131,17 +117,13 @@
     <remap from="/config/ndt" to="config/ndt"/>
     <remap from="estimated_pose" to="current_pose"/>
 
->>>>>>> 48bac8a7
     <include file="$(find lidar_localizer)/launch/ndt_matching.launch">
       <arg name="get_height" value="true" />
       <arg name="use_odom" value="true" />
       <arg name="use_imu" value="true" />
       <arg name="use_gnss" value="1"/>
-<<<<<<< HEAD
       <arg name="use_estimated_pose" value="false"/>
       <arg name="imu_topic" value="$(optenv CARMA_INTR_NS)/imu_raw" />
-=======
->>>>>>> 48bac8a7
       <arg name="gnss_reinit_fitness" value="10000.0" /> <!-- Set to unreasonably high value to ensure no reinitialization occurs as it rarely works -->
       <arg name="base_frame" value="base_link"/>
     </include>
@@ -161,16 +143,6 @@
     <arg name="current_odom" value="vehicle/odom" />
   </include>
 
-<<<<<<< HEAD
-  <!-- Voxel Grid Filter TODO the measurement range needs to be moved to vehicle calibration. Actually this range does not need to match the sensor range so it would be considered and algorithm enhancement -->
-  <group>
-    <remap from="/config/voxel_grid_filter" to="config/voxel_grid_filter"/>
-    <node pkg="rostopic" type="rostopic" name="config_voxel_grid_filter"
-      args="pub --latch /config/voxel_grid_filter autoware_config_msgs/ConfigVoxelGridFilter '{
-        voxel_leaf_size: 4,
-        measurement_range: 150
-    }'"/>
-=======
   <!-- Voxel Grid Filter -->
   <group>
     <remap from="/config/voxel_grid_filter" to="config/voxel_grid_filter"/>
@@ -181,7 +153,6 @@
         measurement_range: 150
       }'"/>
 
->>>>>>> 48bac8a7
     <include file="$(find points_downsampler)/launch/points_downsample.launch">
       <arg name="node_name" default="voxel_grid_filter" />
       <arg name="points_topic" default="$(optenv CARMA_INTR_NS)/lidar/points_raw" />
