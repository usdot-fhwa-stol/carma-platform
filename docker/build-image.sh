#!/bin/bash

#  Copyright (C) 2018-2020 LEIDOS.
# 
#  Licensed under the Apache License, Version 2.0 (the "License"); you may not
#  use this file except in compliance with the License. You may obtain a copy of
#  the License at
# 
#  http://www.apache.org/licenses/LICENSE-2.0
# 
#  Unless required by applicable law or agreed to in writing, software
#  distributed under the License is distributed on an "AS IS" BASIS, WITHOUT
#  WARRANTIES OR CONDITIONS OF ANY KIND, either express or implied. See the
#  License for the specific language governing permissions and limitations under
#  the License.

USERNAME=usdotfhwastol

cd "$(dirname "$0")"
IMAGE=$(basename `git rev-parse --show-toplevel`)

echo ""
echo "##### $IMAGE Docker Image Build Script #####"
echo ""

while [[ $# -gt 0 ]]; do
    arg="$1"
    case $arg in
        -v|--version)
            COMPONENT_VERSION_STRING="$2"
            shift
            shift
            ;;
        --system-release)
            SYSTEM_RELEASE=true
            shift
            ;;
        -p|--push)
            PUSH=true
            shift
            ;;
        -d|--develop)
            USERNAME=usdotfhwastoldev
            COMPONENT_VERSION_STRING=develop
            shift
            ;;
    esac
done

if [[ -z "$COMPONENT_VERSION_STRING" ]]; then
    COMPONENT_VERSION_STRING=$("./get-component-version.sh")
fi

echo "Building docker image for $IMAGE version: $COMPONENT_VERSION_STRING"
echo "Final image name: $USERNAME/$IMAGE:$COMPONENT_VERSION_STRING"

cd ..
if [[ $COMPONENT_VERSION_STRING = "develop" ]]; then
<<<<<<< HEAD
    sed "s|usdotfhwastol|$USERNAME|g; s|:[0-9]*\.[0-9]*\.[0-9]*|:$COMPONENT_VERSION_STRING|g; s|checkout.bash|checkout.bash -d|g" \
=======
    sed "s|usdotfhwastol/|$USERNAME/|g; s|:[0-9]*\.[0-9]*\.[0-9]*|:$COMPONENT_VERSION_STRING|g; s|checkout.bash|checkout.bash -d|g" \
>>>>>>> 7d003259
        Dockerfile | docker build -f - --no-cache -t $USERNAME/$IMAGE:$COMPONENT_VERSION_STRING \
        --build-arg VERSION="$COMPONENT_VERSION_STRING" \
        --build-arg VCS_REF=`git rev-parse --short HEAD` \
        --build-arg BUILD_DATE=`date -u +”%Y-%m-%dT%H:%M:%SZ”` .
else
    docker build --no-cache -t $USERNAME/$IMAGE:$COMPONENT_VERSION_STRING \
        --build-arg VERSION="$COMPONENT_VERSION_STRING" \
        --build-arg VCS_REF=`git rev-parse --short HEAD` \
        --build-arg BUILD_DATE=`date -u +”%Y-%m-%dT%H:%M:%SZ”` .
fi

TAGS=()
TAGS+=("$USERNAME/$IMAGE:$COMPONENT_VERSION_STRING")

docker tag $USERNAME/$IMAGE:$COMPONENT_VERSION_STRING $USERNAME/$IMAGE:latest
TAGS+=("$USERNAME/$IMAGE:latest")

echo "Tagged $USERNAME/$IMAGE:$COMPONENT_VERSION_STRING as $USERNAME/$IMAGE:latest"

if [ "$SYSTEM_RELEASE" = true ]; then
    SYSTEM_VERSION_STRING=$("./get-system-version.sh")
    docker tag $USERNAME/$IMAGE:$COMPONENT_VERSION_STRING $USERNAME/$IMAGE:$SYSTEM_VERSION_STRING
    echo "Tagged $USERNAME/$IMAGE:$COMPONENT_VERSION_STRING as $USERNAME/$IMAGE:$SYSTEM_VERSION_STRING"
    TAGS+=("$USERNAME/$IMAGE:$SYSTEM_VERSION_STRING")
fi

if [ "$PUSH" = true ]; then
    for tag in $TAGS; do
        docker push "${tag}"
    done
fi

echo ""
echo "##### $IMAGE Docker Image Build Done! #####"<|MERGE_RESOLUTION|>--- conflicted
+++ resolved
@@ -56,11 +56,7 @@
 
 cd ..
 if [[ $COMPONENT_VERSION_STRING = "develop" ]]; then
-<<<<<<< HEAD
-    sed "s|usdotfhwastol|$USERNAME|g; s|:[0-9]*\.[0-9]*\.[0-9]*|:$COMPONENT_VERSION_STRING|g; s|checkout.bash|checkout.bash -d|g" \
-=======
     sed "s|usdotfhwastol/|$USERNAME/|g; s|:[0-9]*\.[0-9]*\.[0-9]*|:$COMPONENT_VERSION_STRING|g; s|checkout.bash|checkout.bash -d|g" \
->>>>>>> 7d003259
         Dockerfile | docker build -f - --no-cache -t $USERNAME/$IMAGE:$COMPONENT_VERSION_STRING \
         --build-arg VERSION="$COMPONENT_VERSION_STRING" \
         --build-arg VCS_REF=`git rev-parse --short HEAD` \
