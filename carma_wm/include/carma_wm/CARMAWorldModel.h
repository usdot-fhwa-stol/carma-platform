#pragma once


/*
 * Copyright (C) 2019-2021 LEIDOS.
 *
 * Licensed under the Apache License, Version 2.0 (the "License"); you may not
 * use this file except in compliance with the License. You may obtain a copy of
 * the License at
 *
 * http://www.apache.org/licenses/LICENSE-2.0
 *
 * Unless required by applicable law or agreed to in writing, software
 * distributed under the License is distributed on an "AS IS" BASIS, WITHOUT
 * WARRANTIES OR CONDITIONS OF ANY KIND, either express or implied. See the
 * License for the specific language governing permissions and limitations under
 * the License.
 */

#include "carma_wm/WorldModel.h"
#include <lanelet2_extension/traffic_rules/CarmaUSTrafficRules.h>
#include <lanelet2_core/primitives/LineString.h>
#include "IndexedDistanceMap.h"
#include <cav_msgs/ExternalObject.h>
#include <cav_msgs/ExternalObjectList.h>
#include <cav_msgs/RoadwayObstacle.h>
#include <cav_msgs/RoadwayObstacleList.h>
#include <cav_msgs/SPAT.h>
#include "TrackPos.h"
#include <carma_wm/WorldModelUtils.h>

namespace carma_wm
{
/*! \brief Class which implements the WorldModel interface. In addition this class provides write access to the world
 *         model. Write access is achieved through setters for the Map and Route and getMutableMap().
 *         NOTE: This class should NOT be used in runtime code by users and is exposed solely for use in unit tests where the WMListener class cannot be instantiated. 
 *
 *  Proper usage of this class dictates that the Map and Route object be kept in sync. For this reason normal WorldModel users should not try to construct this class directly unless in unit tests.
 *
 * NOTE: This class uses the CarmaUSTrafficRules class internally to interpret routes.
 *       So routes which are set on this model should use the getTrafficRules() method to build using the correct rule
 * set
 */
class CARMAWorldModel : public WorldModel
{
public:
  /**
   * @brief Constructor
   *
   */
  CARMAWorldModel() = default;

  /**
   * @brief Destructor as required by interface
   *
   */
  ~CARMAWorldModel() = default;

  /*! \brief Set the current map
   *
   *  \param map A shared pointer to the map which will share ownership to this object
   *  \param map_version Optional field to set the map version. While this is technically optional its uses is highly advised to manage synchronization.
   *  \param recompute_routing_graph Optional field which if true will result in the routing graph being recomputed. NOTE: If this map is the first map set the graph will always be recomputed
   */
  void setMap(lanelet::LaneletMapPtr map, size_t map_version = 0, bool recompute_routing_graph = true);

  /*! \brief Set the current route. This route must match the current map for this class to function properly
   *
   *  \param route A shared pointer to the route which will share ownership to this object
   */
  void setRoute(LaneletRoutePtr route);

  /*! \brief Sets the id mapping between intersection/signal group and lanelet::Id for traffic lights in the map.
   *  \param id intersection_id (16bit) and signal_group_id (8bit) concatenated in that order and saved in 32bit
   *  \param lanelet_id lanelet_id
   */
  void setTrafficLightIds(uint32_t id, lanelet::Id lanelet_id);

  /*! \brief Get a mutable version of the current map
   * 
   *  NOTE: the user must make sure to setMap() after any edit to the map and to set a valid route
   */
  lanelet::LaneletMapPtr getMutableMap() const;

  /*! \brief Update internal records of roadway objects. These objects MUST be guaranteed to be on the road. 
   * 
   * These are detected by the sensor fusion node and are passed as objects compatible with lanelet 
   */
  void setRoadwayObjects(const std::vector<cav_msgs::RoadwayObstacle>& rw_objs);

  /**
   * @brief processSpatFromMsg update map's traffic light states with SPAT msg
   *
   * @param spat_msg Msg to update with
   */
  void processSpatFromMsg(const cav_msgs::SPAT& spat_msg);

  /**
   * \brief This function is called by distanceToObjectBehindInLane or distanceToObjectAheadInLane. 
   * Gets Downtrack distance to AND copy of the closest object on the same lane as the given point. Also returns crosstrack
   * distance relative to that object. Plus downtrack if the object is ahead along the lane, and also plus crosstrack
   * if the object is to the right relative to the reference line that crosses given object_center and is parallel to the
   * centerline of the lane. 
   *
   * \param object_center the point to measure the distance from
   * \param section either of LANE_AHEAD, LANE_BEHIND, LANE_FULL each including the current lanelet
   *
   * \throw std::invalid_argument if the map is not set, contains no lanelets, or the given point
   * is not on the current semantic map
   *
   * \return An optional tuple of <TrackPos, cav_msgs::RoadwayObstacle> to the closest in lane object. Return empty if there is no objects on current lane or the road
   */
  lanelet::Optional<std::tuple<TrackPos,cav_msgs::RoadwayObstacle>> getNearestObjInLane(const lanelet::BasicPoint2d& object_center, const LaneSection& section = LANE_AHEAD) const;

/** \param config_lim the configurable speed limit value populated from WMListener using the config_speed_limit parameter
 * in VehicleConfigParams.yaml
*
*/
  void setConfigSpeedLimit(double config_lim);
  
  /*! \brief Set endpoint of the route
   */
  void setRouteEndPoint(const lanelet::BasicPoint3d& end_point);
 
  /*! \brief helper for traffic light Id
   */
  lanelet::Id getTrafficLightId(uint16_t intersection_id,uint8_t signal_id);

  /**
   * \brief (non-const version) Gets the underlying lanelet, given the cartesian point on the map 
   *
   * \param point         Cartesian point to check the corressponding lanelet
   * \param n             Number of lanelets to return. Default is 10. As there could be many lanelets overlapping.
   * \throw std::invalid_argument if the map is not set, contains no lanelets
   *
   * \return vector of underlying lanelet, empty vector if it is not part of any lanelet
   */
  std::vector<lanelet::Lanelet> getLaneletsFromPoint(const lanelet::BasicPoint2d& point, const unsigned int n);

  /**
   * \brief (non-const version) Given the cartesian point on the map, tries to get the opposite direction lanelet on the left
   *        This function is intended to find "adjacentLeft lanelets" that doesn't share points between lanelets
   *        where adjacentLeft of lanelet library fails
   *
   * \param point         Cartesian point to check the corressponding lanelet
   * \param n             Number of lanelets to return. Default is 10. As there could be many lanelets overlapping.
   * 
   * \throw std::invalid_argument if the map is not set, contains no lanelets, or if adjacent lanelet is not opposite direction
   * NOTE:  Only to be used on 2 lane, opposite direction road. Number of points in all linestrings are assumed to be roughly the same.
   *        The point is assumed to be on roughly similar shape of overlapping lanelets if any
   * \return vector of underlying lanelet, empty vector if it is not part of any lanelet
   */
  std::vector<lanelet::Lanelet> nonConnectedAdjacentLeft(const lanelet::BasicPoint2d& input_point, const unsigned int n = 10);

  ////
  // Overrides
  ////
  std::pair<TrackPos, TrackPos> routeTrackPos(const lanelet::ConstArea& area) const override;

  TrackPos routeTrackPos(const lanelet::ConstLanelet& lanelet) const override;

  TrackPos routeTrackPos(const lanelet::BasicPoint2d& point) const override;

  std::vector<lanelet::ConstLanelet> getLaneletsBetween(double start, double end, bool shortest_path_only = false,  bool bounds_inclusive = true) const override;

  std::vector<lanelet::BasicPoint2d> sampleRoutePoints(double start_downtrack, double end_downtrack, double step_size) const override;

  boost::optional<lanelet::BasicPoint2d> pointFromRouteTrackPos(const TrackPos& route_pos) const override;

  lanelet::LaneletMapConstPtr getMap() const override;

  LaneletRouteConstPtr getRoute() const override;

  TrackPos getRouteEndTrackPos() const override;

  LaneletRoutingGraphConstPtr getMapRoutingGraph() const override;

  lanelet::Optional<TrafficRulesConstPtr>
  getTrafficRules(const std::string& participant = lanelet::Participants::Vehicle) const override;

  std::vector<cav_msgs::RoadwayObstacle> getRoadwayObjects() const override;

  std::vector<cav_msgs::RoadwayObstacle> getInLaneObjects(const lanelet::ConstLanelet& lanelet, const LaneSection& section = LANE_AHEAD) const override;

  lanelet::Optional<lanelet::Lanelet> getIntersectingLanelet (const cav_msgs::ExternalObject& object) const override;

  lanelet::Optional<cav_msgs::RoadwayObstacle> toRoadwayObstacle(const cav_msgs::ExternalObject& object) const override;

  lanelet::Optional<double> distToNearestObjInLane(const lanelet::BasicPoint2d& object_center) const override;

  lanelet::Optional<std::tuple<TrackPos,cav_msgs::RoadwayObstacle>> nearestObjectAheadInLane(const lanelet::BasicPoint2d& object_center) const override;

  lanelet::Optional<std::tuple<TrackPos,cav_msgs::RoadwayObstacle>> nearestObjectBehindInLane(const lanelet::BasicPoint2d& object_center) const override;

  std::vector<lanelet::ConstLanelet> getLane(const lanelet::ConstLanelet& lanelet, const LaneSection& section = LANE_AHEAD) const override;

  size_t getMapVersion() const override;

<<<<<<< HEAD
  std::vector<lanelet::ConstLanelet> getLaneletsFromPoint(const lanelet::BasicPoint2d& point, const unsigned int n = 10) const override;

  std::vector<lanelet::ConstLanelet> nonConnectedAdjacentLeft(const lanelet::BasicPoint2d& input_point, const unsigned int n = 10) const override;
=======
  std::vector<lanelet::CarmaTrafficLightPtr> getLightsAlongRoute(const lanelet::BasicPoint2d& loc) const override;
  
  std::unordered_map<uint32_t, lanelet::Id> traffic_light_ids_;
>>>>>>> 4704684f

private:

  std::unordered_map<uint32_t, lanelet::Id> traffic_light_ids_;

  double config_speed_limit_;
  
  /*! \brief Helper function to compute the geometry of the route downtrack/crosstrack reference line
   *         This function should generally only be called from inside the setRoute function as it uses member variables
   * set in that function
   *
   *  Sets the shortest_path_centerlines_, shortest_path_centerlines_lengths_, and
   * shortest_path_filtered_centerline_view_ member variables
   */
  void computeDowntrackReferenceLine();

  /*! \brief Helper function to perform a deep copy of a LineString and assign new ids to all the elements. Used during
   * route centerline construction
   *
   *  \param line The linestring to be coppied
   *
   *  \return A new linestring containing unique ids for all points and the linestring itself
   */
  lanelet::LineString3d copyConstructLineString(const lanelet::ConstLineString3d& line) const;

  std::shared_ptr<lanelet::LaneletMap> semantic_map_;
  LaneletRoutePtr route_;
  LaneletRoutingGraphPtr map_routing_graph_;
  double route_length_ = 0;
  std::unordered_map<uint16_t, std::unordered_map<uint8_t,std::vector<std::pair<ros::Time, lanelet::CarmaTrafficLightState>>>> traffic_light_states_; //[intersection_id][signal_group_id]
  lanelet::LaneletSubmapConstUPtr shortest_path_view_;  // Map containing only lanelets along the shortest path of the
                                                     // route
  std::vector<lanelet::LineString3d> shortest_path_centerlines_;  // List of disjoint centerlines seperated by lane
                                                                  // changes along the shortest path
  IndexedDistanceMap shortest_path_distance_map_;
  lanelet::LaneletMapUPtr shortest_path_filtered_centerline_view_;  // Lanelet map view of shortest path center lines
                                                                    // only
  std::vector<cav_msgs::RoadwayObstacle> roadway_objects_; // 

  size_t map_version_ = 0; // The current map version. This is cached from calls to setMap();
  
  // The following constants are default timining plans for recieved traffic lights. 
  // The light is assumed to use these values until otherwise known
  // TODO can these be optional parameters?
  static constexpr double RED_LIGHT_DURATION = 20.0; //in sec
  static constexpr double YELLOW_LIGHT_DURATION = 3.0; //in sec
  static constexpr double GREEN_LIGHT_DURATION = 20.0; //in sec
  
};
}  // namespace carma_wm<|MERGE_RESOLUTION|>--- conflicted
+++ resolved
@@ -196,19 +196,15 @@
 
   size_t getMapVersion() const override;
 
-<<<<<<< HEAD
   std::vector<lanelet::ConstLanelet> getLaneletsFromPoint(const lanelet::BasicPoint2d& point, const unsigned int n = 10) const override;
 
   std::vector<lanelet::ConstLanelet> nonConnectedAdjacentLeft(const lanelet::BasicPoint2d& input_point, const unsigned int n = 10) const override;
-=======
+
   std::vector<lanelet::CarmaTrafficLightPtr> getLightsAlongRoute(const lanelet::BasicPoint2d& loc) const override;
   
   std::unordered_map<uint32_t, lanelet::Id> traffic_light_ids_;
->>>>>>> 4704684f
 
 private:
-
-  std::unordered_map<uint32_t, lanelet::Id> traffic_light_ids_;
 
   double config_speed_limit_;
   
