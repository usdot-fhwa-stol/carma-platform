--- conflicted
+++ resolved
@@ -171,38 +171,48 @@
                 ]
             ),
             ComposableNode(
-<<<<<<< HEAD
+                package='arbitrator',
+                plugin='arbitrator::ArbitratorNode',
+                name='arbitrator',
+                extra_arguments=[
+                    {'use_intra_process_comms': True},
+                    {'--log-level' : GetLogLevel('arbitrator', env_log_levels) }
+                ],
+                remappings = [
+                    ("final_maneuver_plan", [ EnvironmentVariable('CARMA_GUIDE_NS', default_value=''), "/arbitrator/final_maneuver_plan" ] ),
+                    ("guidance_state", [ EnvironmentVariable('CARMA_GUIDE_NS', default_value=''), "/state" ] ),
+                ],
+                parameters=[ 
+                    arbitrator_param_file_path,
+                    vehicle_config_param_file
+                ]
+            ),
+            ComposableNode(
+                package='guidance',
+                plugin='guidance::GuidanceWorker',
+                name='guidance_node',
+                extra_arguments=[
+                    {'use_intra_process_comms': True}, 
+                    {'--log-level' : GetLogLevel('route', env_log_levels) }
+                ],
+                remappings = [
+                    ("vehicle_status", [ EnvironmentVariable('CARMA_INTR_NS', default_value=''), "/vehicle_status" ] ),
+                    ("robot_status", [ EnvironmentVariable('CARMA_INTR_NS', default_value=''), "/controller/robot_status" ] ),
+                    ("enable_robotic", [ EnvironmentVariable('CARMA_INTR_NS', default_value=''), "/controller/enable_robotic" ] ),
+                ],
+                parameters=[
+                    guidance_param_file
+                ]
+            ),
+            ComposableNode(
                 package='port_drayage_plugin',
                 plugin='port_drayage_plugin::PortDrayagePlugin',
                 name='port_drayage_plugin_node',
-=======
-                package='arbitrator',
-                plugin='arbitrator::ArbitratorNode',
-                name='arbitrator',
-                extra_arguments=[
-                    {'use_intra_process_comms': True},
-                    {'--log-level' : GetLogLevel('arbitrator', env_log_levels) }
-                ],
-                remappings = [
-                    ("final_maneuver_plan", [ EnvironmentVariable('CARMA_GUIDE_NS', default_value=''), "/arbitrator/final_maneuver_plan" ] ),
-                    ("guidance_state", [ EnvironmentVariable('CARMA_GUIDE_NS', default_value=''), "/state" ] ),
-                ],
-                parameters=[ 
-                    arbitrator_param_file_path,
-                    vehicle_config_param_file
-                ]
-            ),
-            ComposableNode(
-                package='guidance',
-                plugin='guidance::GuidanceWorker',
-                name='guidance_node',
->>>>>>> 8d0fb22c
                 extra_arguments=[
                     {'use_intra_process_comms': True}, 
                     {'--log-level' : GetLogLevel('route', env_log_levels) }
                 ],
                 remappings = [
-<<<<<<< HEAD
                     ("georeference", [ EnvironmentVariable('CARMA_LOCZ_NS', default_value=''), "/map_param_loader/georeference" ] ),
                     ("current_pose", [ EnvironmentVariable('CARMA_LOCZ_NS', default_value=''), "/current_pose" ] ),
                     ("incoming_mobility_operation", [ EnvironmentVariable('CARMA_MSG_NS', default_value=''), "/incoming_mobility_operation" ] ),  
@@ -212,16 +222,8 @@
                 parameters=[
                     port_drayage_plugin_param_file,
                     vehicle_characteristics_param_file
-=======
-                    ("vehicle_status", [ EnvironmentVariable('CARMA_INTR_NS', default_value=''), "/vehicle_status" ] ),
-                    ("robot_status", [ EnvironmentVariable('CARMA_INTR_NS', default_value=''), "/controller/robot_status" ] ),
-                    ("enable_robotic", [ EnvironmentVariable('CARMA_INTR_NS', default_value=''), "/controller/enable_robotic" ] ),
-                ],
-                parameters=[
-                    guidance_param_file
->>>>>>> 8d0fb22c
-                ]
-            )
+                ]     
+            )  
         ]
     )
 
