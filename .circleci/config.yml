version: 2

#  Copyright (C) 2018-2022 LEIDOS.
# 
#  Licensed under the Apache License, Version 2.0 (the "License"); you may not
#  use this file except in compliance with the License. You may obtain a copy of
#  the License at
# 
#  http://www.apache.org/licenses/LICENSE-2.0
# 
#  Unless required by applicable law or agreed to in writing, software
#  distributed under the License is distributed on an "AS IS" BASIS, WITHOUT
#  WARRANTIES OR CONDITIONS OF ANY KIND, either express or implied. See the
#  License for the specific language governing permissions and limitations under
#  the License.
# 

# Configuration file for Circle CI 
# CI will report failure if any executed command returns and error status
# Operations performed are as follows
# Build source code
# Run unit tests for C++
# Run static code analyzer for SourceCloud
# Upload test results
# Every run command should start with source ${INIT_ENV} to ensure all default dependancies are available
jobs:
  build:
    # Pull docker image from docker hub
    # XTERM used for better catkin_make output
    docker:
      - image: usdotfhwastoldev/autoware.ai:develop
        user: carma
        environment:
          TERM: xterm
          INIT_ENV: /home/carma/.base-image/init-env.sh
<<<<<<< HEAD
          ROS_2_ENV: /opt/autoware.ai/ros/install_ros2/setup.bash
    resource_class: large      
=======
    resource_class: xlarge      
>>>>>>> 3b566e9e
    # Set working directory
    working_directory: "/opt/carma/"
    # Pull code and execute tests
    # Name of each run command defines purpose use
    steps:
      - run:
          name: Create src folder
          command: |
            source ${INIT_ENV}
            mkdir src
            cd src
            mkdir CARMAPlatform
      # Checkout PR branch
      - checkout:
          path: src/CARMAPlatform
      - run: 
          name: Pull Deps
          command: |
            source ${INIT_ENV}
            ./src/CARMAPlatform/docker/checkout.bash -r ${PWD}
            cd ${PWD}
            sudo apt-get update
      - run:
          name: Build CARMA ROS 1
          command: |
            source ${INIT_ENV}
<<<<<<< HEAD
            export ROS_PARALLEL_JOBS='-j1 -l1' # Try to reduce memory consumption on build
=======
            export ROS_PARALLEL_JOBS='-j4 -l4' # Try to reduce memory consumption on build
>>>>>>> 3b566e9e
            build-wrapper-linux-x86-64 --out-dir /opt/carma/bw-output bash make_with_coverage.bash -m -e /opt/carma/ -o ./coverage_reports/gcov
      - run:
          name: Run C++ Tests ROS 1
          command: |
            source ${INIT_ENV}
<<<<<<< HEAD
            export ROS_PARALLEL_JOBS='-j1 -l1' # Try to reduce memory consumption on build
            bash make_with_coverage.bash -t -e /opt/carma/ -o ./coverage_reports/gcov
      - run:
          name: Cleanup before ROS 2 build
          # Clear the build and install folders before building ROS 2 
          # but leave the build-wrapper output intact
          command: |
            rm -rf /opt/carma/install
            rm -rf /opt/carma/build
      - run:
          name: Build CARMA ROS 2
          command: |
            source ${INIT_ENV}
            source ${ROS_2_ENV}
            build-wrapper-linux-x86-64 --out-dir /opt/carma/bw-output bash make_with_coverage.bash -m -e /opt/carma/ -o ./coverage_reports/gcov
      - run:
          name: Run C++ Tests ROS 2
          command: |
            source ${INIT_ENV}
            source ${ROS_2_ENV}
=======
            export ROS_PARALLEL_JOBS='-j4 -l4' # Try to reduce memory consumption on build
>>>>>>> 3b566e9e
            bash make_with_coverage.bash -t -e /opt/carma/ -o ./coverage_reports/gcov
          
      # Run SonarCloud analysis
      # PR Branches and number extracted from Circle variables and github api
      # Circle CI seems to make a change to the base branch, so we must fetch --force to ensure correct git file change stats
      # SONAR_SCANNER_TOKEN MUST be secured as an environment variable in Circle CI NOT in this file. 
      # The following sonar settings MUST be set in SonarCloud UI NOT in this file
      # sonar.pullrequest.provider
      # sonar.pullrequest.github.endpoint
      # sonar.pullrequest.github.token.secured
      # sonar.pullrequest.github.repository
      # Use -X on sonar-scanner to enable debug output
      - run:
          name: Run Sonar Scanner
          command: |
            source ${INIT_ENV}
            if [ -z "${CIRCLE_PULL_REQUEST}" ]; then
              echo "Non-PR Build Detected. Running analysis on ${CIRCLE_BRANCH}"
              cd src/CARMAPlatform
              sonar-scanner -Dproject.settings=.sonarqube/sonar-scanner.properties -Dsonar.login=${SONAR_SCANNER_TOKEN} 
              exit 0;
            fi
            echo "PR branch ${CIRCLE_BRANCH}"
            echo "Repo name ${CIRCLE_PROJECT_USERNAME}/${CIRCLE_PROJECT_REPONAME}"
            echo "URL ${CIRCLE_PULL_REQUEST}"
            export PR_NUM=`echo ${CIRCLE_PULL_REQUEST} | cut -d'/' -f7`
            echo "PR number ${PR_NUM}"
            export BASE_BRANCH_URL="https://api.github.com/repos/${CIRCLE_PROJECT_USERNAME}/${CIRCLE_PROJECT_REPONAME}/pulls/${PR_NUM}"
            export TARGET_BRANCH=$(curl "$BASE_BRANCH_URL" | jq '.base.ref' | tr -d '"') 
            echo "Target Branch = ${TARGET_BRANCH}"
            cd src/CARMAPlatform
            git fetch --force origin ${TARGET_BRANCH}:${TARGET_BRANCH}
            sonar-scanner -Dproject.settings=.sonarqube/sonar-scanner.properties -Dsonar.login=${SONAR_SCANNER_TOKEN} -Dsonar.pullrequest.base=${TARGET_BRANCH} -Dsonar.pullrequest.branch=${CIRCLE_BRANCH} -Dsonar.pullrequest.key=${PR_NUM}
      - store_test_results:
          path: ~/junit
      - store_artifacts:
          path: /reports<|MERGE_RESOLUTION|>--- conflicted
+++ resolved
@@ -33,12 +33,8 @@
         environment:
           TERM: xterm
           INIT_ENV: /home/carma/.base-image/init-env.sh
-<<<<<<< HEAD
           ROS_2_ENV: /opt/autoware.ai/ros/install_ros2/setup.bash
-    resource_class: large      
-=======
     resource_class: xlarge      
->>>>>>> 3b566e9e
     # Set working directory
     working_directory: "/opt/carma/"
     # Pull code and execute tests
@@ -65,18 +61,13 @@
           name: Build CARMA ROS 1
           command: |
             source ${INIT_ENV}
-<<<<<<< HEAD
-            export ROS_PARALLEL_JOBS='-j1 -l1' # Try to reduce memory consumption on build
-=======
             export ROS_PARALLEL_JOBS='-j4 -l4' # Try to reduce memory consumption on build
->>>>>>> 3b566e9e
             build-wrapper-linux-x86-64 --out-dir /opt/carma/bw-output bash make_with_coverage.bash -m -e /opt/carma/ -o ./coverage_reports/gcov
       - run:
           name: Run C++ Tests ROS 1
           command: |
             source ${INIT_ENV}
-<<<<<<< HEAD
-            export ROS_PARALLEL_JOBS='-j1 -l1' # Try to reduce memory consumption on build
+            export ROS_PARALLEL_JOBS='-j4 -l4' # Try to reduce memory consumption on build
             bash make_with_coverage.bash -t -e /opt/carma/ -o ./coverage_reports/gcov
       - run:
           name: Cleanup before ROS 2 build
@@ -96,9 +87,6 @@
           command: |
             source ${INIT_ENV}
             source ${ROS_2_ENV}
-=======
-            export ROS_PARALLEL_JOBS='-j4 -l4' # Try to reduce memory consumption on build
->>>>>>> 3b566e9e
             bash make_with_coverage.bash -t -e /opt/carma/ -o ./coverage_reports/gcov
           
       # Run SonarCloud analysis
