<?xml version="1.0"?>
<!--
  Copyright (C) 2018-2022 LEIDOS.

  Licensed under the Apache License, Version 2.0 (the "License"); you may not
  use this file except in compliance with the License. You may obtain a copy of
  the License at

  http://www.apache.org/licenses/LICENSE-2.0

  Unless required by applicable law or agreed to in writing, software
  distributed under the License is distributed on an "AS IS" BASIS, WITHOUT
  WARRANTIES OR CONDITIONS OF ANY KIND, either express or implied. See the
  License for the specific language governing permissions and limitations under
  the License.
-->
<!--
	Launch file for launching the nodes in the CARMA guidance stack
-->
<launch>


  <!-- Arguments -->
  <arg name="route_file_folder" default="$(find carma)/routes" doc="Path of folder containing routes to load"/>
  <arg name="vehicle_calibration_dir" default="$(find carma)../../CARMAVehicleCalibration/development/vehicle" doc="The directory continaing vehicle calibration type parameters"/>
  <arg name="enable_guidance_plugin_validator" default="false" doc="Flag indicating whether the Guidance Plugin Validator node will actively validate guidance strategic, tactical, and control plugins"/>
  <arg name="strategic_plugins_to_validate" default="[]" doc="List of String: Guidance Strategic Plugins that will be validated by the Guidance Plugin Validator Node if enabled"/>
  <arg name="tactical_plugins_to_validate" default="[]" doc="List of String: Guidance Tactical Plugins that will be validated by the Guidance Plugin Validator Node if enabled"/>
  <arg name="control_plugins_to_validate" default="[]" doc="List of String: Guidance Control Plugins that will be validated by the Guidance Plugin Validator Node if enabled"/>

  <!-- Remap topics from external packages -->
  <remap from="bsm" to="$(optenv CARMA_MSG_NS)/outgoing_bsm"/>
  <remap from="bsm_outbound" to="$(optenv CARMA_MSG_NS)/bsm_outbound"/>
  <remap from="incoming_map" to="$(optenv CARMA_MSG_NS)/incoming_map"/>
  <remap from="incoming_spat" to="$(optenv CARMA_MSG_NS)/incoming_spat"/>
  <remap from="outgoing_mobility_operation" to="$(optenv CARMA_MSG_NS)/outgoing_mobility_operation"/>
  <remap from="outgoing_mobility_request" to="$(optenv CARMA_MSG_NS)/outgoing_mobility_request"/>
  <remap from="outgoing_mobility_response" to="$(optenv CARMA_MSG_NS)/outgoing_mobility_response"/>
  <remap from="incoming_mobility_response" to="$(optenv CARMA_MSG_NS)/incoming_mobility_response"/>

  <remap from="heading" to="$(optenv CARMA_INTR_NS)/gnss/heading_raw"/>
  <remap from="nav_sat_fix" to="$(optenv CARMA_INTR_NS)/gnss/fix_raw"/>
  <remap from="velocity" to="$(optenv CARMA_INTR_NS)/gnss/vel_raw"/>
  
  <remap from="/republish/cmd_lateral" to="$(optenv CARMA_INTR_NS)/controller/cmd_lateral"/>
  <remap from="/republish/cmd_longitudinal_effort" to="$(optenv CARMA_INTR_NS)/controller/cmd_longitudinal_effort"/>
  <remap from="/republish/cmd_speed" to="$(optenv CARMA_INTR_NS)/controller/cmd_speed"/>
  <remap from="robot_enabled" to="$(optenv CARMA_INTR_NS)/controller/robot_enabled"/>
  <remap from="robot_status" to="$(optenv CARMA_INTR_NS)/controller/robot_status"/>
  <remap from="/controller/cmd_lateral" to="$(optenv CARMA_INTR_NS)/controller/cmd_lateral"/>
  <remap from="/controller/cmd_longitudinal_effort" to="$(optenv CARMA_INTR_NS)/controller/cmd_longitudinal_effort"/>
  <remap from="/controller/cmd_speed" to="$(optenv CARMA_INTR_NS)/controller/cmd_speed"/>
  <remap from="enable_robotic" to="$(optenv CARMA_INTR_NS)/controller/enable_robotic"/>
  <remap from="vehicle_status" to="$(optenv CARMA_INTR_NS)/vehicle_status"/>

  <remap from="ui_instructions" to="$(optenv CARMA_UI_NS)/ui_instructions"/>

  <remap from="get_transform" to="$(optenv CARMA_TF_NS)/get_transform"/>

  <!-- TODO Look into if there is a better way for handling global prameters -->
  <remap from="~vehicle_id" to="/vehicle_id"/> 
  <remap from="vehicle_state_machine_type" to="/vehicle_state_machine_type"/> 
  <remap from="vehicle_length" to="/vehicle_length"/> 
  <remap from="vehicle_width" to="/vehicle_width"/> 

  <remap from="system_alert" to="/system_alert"/>

  <remap from="/base/lane_waypoints_raw" to="base/lane_waypoints_raw"/> 
  <remap from="/based/lane_waypoints_raw" to="base/lane_waypoints_raw"/>      
  <remap from="/lane_waypoints_array" to="lane_waypoints_array"/>
  <remap from="/traffic_waypoints_array" to="traffic_waypoints_array"/>
  <remap from="/red_waypoints_array" to="red_waypoints_array"/>
  <remap from="/green_waypoints_array" to="green_waypoints_array"/>
  <remap from="trajectory" to="plan_trajectory"/>

  <remap from="georeference" to="$(optenv CARMA_LOCZ_NS)/map_param_loader/georeference"/>
  <remap from="current_pose" to="$(optenv CARMA_LOCZ_NS)/current_pose"/>
  <remap from="current_velocity" to="$(optenv CARMA_INTR_NS)/vehicle/twist"/>
  <remap from="controller/enable_robotic" to="$(optenv CARMA_INTR_NS)/controller/enable_robotic"/>

  <remap from="guidance_state" to="$(optenv CARMA_GUIDE_NS)/state"/>
  <remap from="maneuver_plan" to="$(optenv CARMA_GUIDE_NS)/final_maneuver_plan"/>

  <remap from="semantic_map" to="$(optenv CARMA_ENV_NS)/semantic_map"/>
  <remap from="map_update" to="$(optenv CARMA_ENV_NS)/map_update"/>
  <remap from="roadway_objects" to="$(optenv CARMA_ENV_NS)/roadway_objects"/>
  <remap from="incoming_spat" to="$(optenv CARMA_MSG_NS)/incoming_spat"/>

  <remap from="/vehicle_status" to="$(optenv CARMA_INTR_NS)/vehicle_status"/>
  <remap from="/current_pose" to="$(optenv CARMA_LOCZ_NS)/current_pose"/>  

  <!-- Twist Filter -->
  <group>
    <remap from="/accel_cmd" to="accel_cmd"/>
    <remap from="/brake_cmd" to="brake_cmd"/>
    <remap from="/ctrl_cmd" to="ctrl_cmd"/>
    <remap from="/decision_maker/state" to="decision_maker/state"/>
    <remap from="/gear_cmd" to="gear_cmd"/>
    <remap from="/twist_cmd" to="twist_cmd"/>
    <remap from="/lamp_cmd" to="lamp_cmd"/>
    <remap from="/mode_cmd" to="mode_cmd"/>
    <remap from="/remote_cmd" to="remote_cmd"/>
    <remap from="/steer_cmd" to="steer_cmd"/>
    <remap from="/ctrl_mode" to="ctrl_mode"/>
    <remap from="/emergency_stop" to="emergency_stop"/>
    <remap from="/state_cmd" to="state_cmd"/>
    <remap from="/vehicle_cmd" to="$(optenv CARMA_INTR_NS)/vehicle_cmd"/>
    <!-- Parameter Remapping -->
    <remap from="vehicle_model_wheelbase" to="/vehicle_wheel_base"/>
    <remap from="~lateral_accel_limit" to="/vehicle_lateral_accel_limit"/>
    <remap from="~lateral_jerk_limit" to="/vehicle_lateral_jerk_limit"/>
    <remap from="~longitudinal_velocity_limit" to="/config_speed_limit"/>
    <remap from="~longitudinal_accel_limit" to="/vehicle_acceleration_limit"/>

    <include file="$(find twist_filter)/launch/twist_filter.launch">
        <arg name="lowpass_gain_linear_x" value="0.1"/>
        <arg name="lowpass_gain_steering_angle" value="0.1"/>
    </include>
  </group>

  <!-- Planning Stack -->
  <group ns="plugins">

<<<<<<< HEAD
  <!-- Platoon Strategic IHP Plugin >
  <group>
    <remap from="incoming_mobility_response" to="$(optenv CARMA_MSG_NS)/incoming_mobility_response"/>
    <remap from="incoming_mobility_request" to="$(optenv CARMA_MSG_NS)/incoming_mobility_request"/>
    <remap from="incoming_mobility_operation" to="$(optenv CARMA_MSG_NS)/incoming_mobility_operation"/>
    <include file = "$(find platoon_strategic_ihp)/launch/platoon_strategic_ihp.launch"/>
  </group-->

  <!-- Intersection Transit Maneuvering Plugin-->
  <group>
   <include file = "$(find intersection_transit_maneuvering)/launch/intersection_transit_maneuvering.launch"/>
  </group>

  <!-- Stop Controlled Intersection Strategic Plugin -->
  <group>
    <remap from="outgoing_mobility_operation" to="$(optenv CARMA_MSG_NS)/outgoing_mobility_operation"/>
    <remap from="incoming_mobility_operation" to="$(optenv CARMA_MSG_NS)/incoming_mobility_operation"/>
    <include file="$(find sci_strategic_plugin)/launch/sci_strategic_plugin.launch" />
  </group>
=======
    <!-- Remappings for common topics to move out of the plugin namespace -->
    <remap from="route" to="$(optenv CARMA_GUIDE_NS)/route"/>
    <remap from="plugin_discovery" to="$(optenv CARMA_GUIDE_NS)/plugin_discovery"/>
    <remap from="ctrl_raw" to="$(optenv CARMA_GUIDE_NS)/ctrl_raw"/>
    <remap from="twist_raw" to="$(optenv CARMA_GUIDE_NS)/twist_raw"/>
      
    <!--Platooning Control Plugin-->
    <include file="$(find platoon_control)/launch/platoon_control.launch" />

    <!--Platooning Control IHP Plugin-->
    <include file="$(find platoon_control_ihp)/launch/platoon_control_ihp.launch" />

    <!-- Intersection Transit Maneuvering Plugin-->
    <group>
      <include file = "$(find intersection_transit_maneuvering)/launch/intersection_transit_maneuvering.launch"/>
    </group>

    <!-- Light Controlled Intersection Strategic Plugin -->
    <group>
      <remap from="incoming_mobility_operation" to="$(optenv CARMA_MSG_NS)/incoming_mobility_operation"/>
      <include file="$(find lci_strategic_plugin)/launch/lci_strategic_plugin.launch" />
    </group>
>>>>>>> 95edd889

  </group>
  
  <!-- Guidance Plugin Validator -->
  <group>
    <remap from="plugin_discovery" to="$(optenv CARMA_GUIDE_NS)/plugin_discovery"/>
    <include file="$(find guidance_plugin_validator)/launch/guidance_plugin_validator.launch">
      <arg name="enable_guidance_plugin_validator" value="$(arg enable_guidance_plugin_validator)"/>
      <arg name="strategic_plugins_to_validate" value="$(arg strategic_plugins_to_validate)"/>
      <arg name="tactical_plugins_to_validate" value="$(arg tactical_plugins_to_validate)"/>
      <arg name="control_plugins_to_validate" value="$(arg control_plugins_to_validate)"/>
    </include>
  </group>

</launch><|MERGE_RESOLUTION|>--- conflicted
+++ resolved
@@ -121,27 +121,6 @@
   <!-- Planning Stack -->
   <group ns="plugins">
 
-<<<<<<< HEAD
-  <!-- Platoon Strategic IHP Plugin >
-  <group>
-    <remap from="incoming_mobility_response" to="$(optenv CARMA_MSG_NS)/incoming_mobility_response"/>
-    <remap from="incoming_mobility_request" to="$(optenv CARMA_MSG_NS)/incoming_mobility_request"/>
-    <remap from="incoming_mobility_operation" to="$(optenv CARMA_MSG_NS)/incoming_mobility_operation"/>
-    <include file = "$(find platoon_strategic_ihp)/launch/platoon_strategic_ihp.launch"/>
-  </group-->
-
-  <!-- Intersection Transit Maneuvering Plugin-->
-  <group>
-   <include file = "$(find intersection_transit_maneuvering)/launch/intersection_transit_maneuvering.launch"/>
-  </group>
-
-  <!-- Stop Controlled Intersection Strategic Plugin -->
-  <group>
-    <remap from="outgoing_mobility_operation" to="$(optenv CARMA_MSG_NS)/outgoing_mobility_operation"/>
-    <remap from="incoming_mobility_operation" to="$(optenv CARMA_MSG_NS)/incoming_mobility_operation"/>
-    <include file="$(find sci_strategic_plugin)/launch/sci_strategic_plugin.launch" />
-  </group>
-=======
     <!-- Remappings for common topics to move out of the plugin namespace -->
     <remap from="route" to="$(optenv CARMA_GUIDE_NS)/route"/>
     <remap from="plugin_discovery" to="$(optenv CARMA_GUIDE_NS)/plugin_discovery"/>
@@ -164,7 +143,6 @@
       <remap from="incoming_mobility_operation" to="$(optenv CARMA_MSG_NS)/incoming_mobility_operation"/>
       <include file="$(find lci_strategic_plugin)/launch/lci_strategic_plugin.launch" />
     </group>
->>>>>>> 95edd889
 
   </group>
   
