#  Copyright (C) 2018-2021 LEIDOS.
# 
#  Licensed under the Apache License, Version 2.0 (the "License"); you may not
#  use this file except in compliance with the License. You may obtain a copy of
#  the License at
# 
#  http://www.apache.org/licenses/LICENSE-2.0
# 
#  Unless required by applicable law or agreed to in writing, software
#  distributed under the License is distributed on an "AS IS" BASIS, WITHOUT
#  WARRANTIES OR CONDITIONS OF ANY KIND, either express or implied. See the
#  License for the specific language governing permissions and limitations under
#  the License.

# CARMA Docker Configuration Script
#
# Performs all necessary tasks related to generation of a generic CARMA docker image
# suitable for deployment to a vehicle. The generic image will still need to be 
# configured for each vehicle by means of volume mapping configuration files and
# networking mapping at run time
#
# Build Arguments:
# SSH_PRIVATE_KEY - If the extra package repository to be used during the build requires
#                   authentication, please pass in the necessary SSH private key in text
#                   form here, most likely via "$(cat ~/.ssh/id_rsa)". This data is not 
#                   present in the final output image. Default = none
#
# EXTRA_PACKAGES - The repo to checkout any additional packages from at build time. 
#                  Default = none


# /////////////////////////////////////////////////////////////////////////////
# Stage 1 - Acquire the CARMA source as well as any extra packages
# /////////////////////////////////////////////////////////////////////////////

<<<<<<< HEAD
FROM 4da4f7496dbb AS base-image
=======
FROM usdotfhwastolcandidate/autoware.ai:isetta AS base-image
>>>>>>> de9914b4

FROM 4da4f7496dbb AS source-code

RUN mkdir ~/src
COPY --chown=carma . /home/carma/src/carma-platform/
RUN ~/src/carma-platform/docker/checkout.bash

# /////////////////////////////////////////////////////////////////////////////
# Stage 2 - Build and install the software 
# /////////////////////////////////////////////////////////////////////////////


FROM 4da4f7496dbb AS install
ARG ROS1_PACKAGES=""
ENV ROS1_PACKAGES=${ROS1_PACKAGES}
ARG ROS2_PACKAGES=""
ENV ROS2_PACKAGES=${ROS2_PACKAGES}

# Copy the source files from the previous stage and build/install
RUN mkdir ~/carma_ws
COPY --from=source-code --chown=carma /home/carma/src /home/carma/carma_ws/src

RUN ~/carma_ws/src/carma-platform/docker/install.sh

# /////////////////////////////////////////////////////////////////////////////
# Stage 3 - Finalize deployment
# /////////////////////////////////////////////////////////////////////////////


FROM 4da4f7496dbb

ARG BUILD_DATE="NULL"
ARG VCS_REF="NULL"
ARG VERSION="NULL"

LABEL org.label-schema.schema-version="1.0"
LABEL org.label-schema.name="CARMA"
LABEL org.label-schema.description="Binary application for the CARMA Platform"
LABEL org.label-schema.vendor="Leidos"
LABEL org.label-schema.version=${VERSION}
LABEL org.label-schema.url="https://highways.dot.gov/research/research-programs/operations/CARMA"
LABEL org.label-schema.vcs-url="https://github.com/usdot-fhwa-stol/carma-platform"
LABEL org.label-schema.vcs-ref=${VCS_REF}
LABEL org.label-schema.build-date=${BUILD_DATE}

# Migrate the files from the install stage
COPY --from=install --chown=carma /opt/carma /opt/carma
COPY --from=install --chown=carma /root/.bashrc /home/carma/.bashrc

CMD "roslaunch carma carma_docker.launch"<|MERGE_RESOLUTION|>--- conflicted
+++ resolved
@@ -33,11 +33,7 @@
 # Stage 1 - Acquire the CARMA source as well as any extra packages
 # /////////////////////////////////////////////////////////////////////////////
 
-<<<<<<< HEAD
-FROM 4da4f7496dbb AS base-image
-=======
 FROM usdotfhwastolcandidate/autoware.ai:isetta AS base-image
->>>>>>> de9914b4
 
 FROM 4da4f7496dbb AS source-code
 
