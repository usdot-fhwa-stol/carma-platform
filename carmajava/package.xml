<?xml version="1.0"?>
<!--
  Copyright (C) 2018 LEIDOS.

  Licensed under the Apache License, Version 2.0 (the "License"); you may not
  use this file except in compliance with the License. You may obtain a copy of
  the License at

  http://www.apache.org/licenses/LICENSE-2.0

  Unless required by applicable law or agreed to in writing, software
  distributed under the License is distributed on an "AS IS" BASIS, WITHOUT
  WARRANTIES OR CONDITIONS OF ANY KIND, either express or implied. See the
  License for the specific language governing permissions and limitations under
  the License.
-->
<package>
  <name>carma</name>
<<<<<<< HEAD
  <version>2.7.3</version>
=======
  <version>2.7.4</version>
>>>>>>> 45c038bd
  <description>The carma package.</description>

  <!-- One maintainer tag required, multiple allowed, one person per tag --> 
  <!-- Example:  -->
  <!-- <maintainer email="jane.doe@example.com">Jane Doe</maintainer> -->
  <maintainer email="carma@todo.todo">carma</maintainer>


  <!-- One license tag required, multiple allowed, one license per tag -->
  <!-- Commonly used license strings: -->
  <!--   BSD, MIT, Boost Software License, GPLv2, GPLv3, LGPLv2.1, LGPLv3 -->
  <license>Apache 2.0</license>


  <!-- Url tags are optional, but multiple are allowed, one per tag -->
  <!-- Optional attribute type can be: website, bugtracker, or repository -->
  <!-- Example: -->
  <!-- <url type="website">http://wiki.ros.org/carma</url> -->


  <!-- Author tags are optional, multiple are allowed, one per tag -->
  <!-- Authors do not have to be maintainers, but could be -->
  <!-- Example: -->
  <!-- <author email="jane.doe@example.com">Jane Doe</author> -->


  <!-- The *_depend tags are used to specify dependencies -->
  <!-- Dependencies can be catkin packages or system dependencies -->
  <!-- Examples: -->
  <!-- Use build_depend for packages you need at compile time: -->
  <!--   <build_depend>message_generation</build_depend> -->
  <!-- Use buildtool_depend for build tool packages: -->
  <!--   <buildtool_depend>catkin</buildtool_depend> -->
  <!-- Use run_depend for packages you need at runtime: -->
  <!--   <run_depend>message_runtime</run_depend> -->
  <!-- Use test_depend for packages you need only for testing: -->
  <!--   <test_depend>gtest</test_depend> -->
  <buildtool_depend>catkin</buildtool_depend>
  <build_depend>rosjava_build_tools</build_depend>
  <build_depend>message_generation</build_depend>
  <build_depend>genjava</build_depend>
  <build_depend>rosjava_messages</build_depend>
  <build_depend>cav_msgs</build_depend>
  <build_depend>cav_srvs</build_depend>
  <build_depend>j2735_msgs</build_depend>
  <build_depend>rosjava_messages</build_depend>
  <build_depend>rostest</build_depend>
  <build_depend>rospy</build_depend>
  <run_depend>rospy</run_depend>



  <!-- The export tag contains other, unspecified, tags -->
  <export>
    <!-- Other tools can request additional information be placed here -->

  </export>
</package><|MERGE_RESOLUTION|>--- conflicted
+++ resolved
@@ -16,11 +16,7 @@
 -->
 <package>
   <name>carma</name>
-<<<<<<< HEAD
-  <version>2.7.3</version>
-=======
   <version>2.7.4</version>
->>>>>>> 45c038bd
   <description>The carma package.</description>
 
   <!-- One maintainer tag required, multiple allowed, one person per tag --> 
