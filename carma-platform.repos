--- conflicted
+++ resolved
@@ -67,21 +67,15 @@
     type: git
     url: git@github.com:usdot-fhwa-stol/carma-web-ui.git
     version: noetic/develop
+  carma/src/carma-lightbar-driver:
+    type: git
+    url: git@github.com:usdot-fhwa-stol/carma-lightbar-driver.git
+    version: noetic/develop
   carma/src/kvaser_interface:
     type: git
-<<<<<<< HEAD
     url: git@github.com:astuff/kvaser_interface.git
     version: master
   carma/src/novatel_gps_driver:
-=======
-    url: git@github.com:usdot-fhwa-stol/carma-garmin-lidar-lite-v3-driver-wrapper.git
-    version: develop
-  carma/src/carma-lightbar-driver:
-    type: git
-    url: git@github.com:usdot-fhwa-stol/carma-lightbar-driver.git
-    version: develop
-  carma/src/carma-messenger:
->>>>>>> 68abb495
     type: git
     url: git@github.com:usdot-fhwa-stol/novatel_gps_driver.git
     version: noetic/develop
