cmake_minimum_required(VERSION 2.8.3)
project(pure_pursuit_wrapper)

## Compile as C++11, supported in ROS Kinetic and newer
add_compile_options(-std=c++14)
set( CMAKE_CXX_FLAGS "${CMAKE_CXX_FLAGS} -Wall")
set( CMAKE_C_FLAGS "${CMAKE_C_FLAGS} -Wall")
add_definitions(-DBOOST_LOG_DYN_LINK=1)
set(CMAKE_BUILD_TYPE Debug)
set(CMAKE_CXX_FLAGS "-lboost_system") 

## Find catkin macros and libraries
## if COMPONENTS list like find_package(catkin REQUIRED COMPONENTS xyz)
## is used, also find other catkin packages
set( CATKIN_DEPS 
  cav_msgs
  roscpp
  rospy
  std_msgs
  geometry_msgs
  autoware_msgs
  autoware_config_msgs
  message_filters
  carma_utils
<<<<<<< HEAD
=======
  trajectory_utils
  carma_wm
)

find_package(catkin REQUIRED COMPONENTS
  ${CATKIN_DEPS}
>>>>>>> 29921896
)

## System dependencies are found with CMake's conventions
find_package(Boost REQUIRED COMPONENTS system)


## Uncomment this if the package has a setup.py. This macro ensures
## modules and global scripts declared therein get installed
## See http://ros.org/doc/api/catkin/html/user_guide/setup_dot_py.html
# catkin_python_setup()

################################################
## Declare ROS messages, services and actions ##
################################################

## To declare and build messages, services or actions from within this
## package, follow these steps:
## * Let MSG_DEP_SET be the set of packages whose message types you use in
##   your messages/services/actions (e.g. std_msgs, actionlib_msgs, ...).
## * In the file package.xml:
##   * add a build_depend tag for "message_generation"
##   * add a build_depend and a exec_depend tag for each package in MSG_DEP_SET
##   * If MSG_DEP_SET isn't empty the following dependency has been pulled in
##     but can be declared for certainty nonetheless:
##     * add a exec_depend tag for "message_runtime"
## * In this file (CMakeLists.txt):
##   * add "message_generation" and every package in MSG_DEP_SET to
##     find_package(catkin REQUIRED COMPONENTS ...)
##   * add "message_runtime" and every package in MSG_DEP_SET to
##     catkin_package(CATKIN_DEPENDS ...)
##   * uncomment the add_*_files sections below as needed
##     and list every .msg/.srv/.action file to be processed
##   * uncomment the generate_messages entry below
##   * add every package in MSG_DEP_SET to generate_messages(DEPENDENCIES ...)

## Generate messages in the 'msg' folder
# add_message_files(
#   FILES
#   Message1.msg
#   Message2.msg
# )

## Generate services in the 'srv' folder
# add_service_files(
#   FILES
#   Service1.srv
#   Service2.srv
# )

## Generate actions in the 'action' folder
# add_action_files(
#   FILES
#   Action1.action
#   Action2.action
# )

## Generate added messages and services with any dependencies listed here
# generate_messages(
#   DEPENDENCIES
#   cav_msgs#   std_msgs
# )

add_library(${PROJECT_NAME} src/pure_pursuit_wrapper.cpp)
add_dependencies(${PROJECT_NAME} ${catkin_EXPORTED_TARGETS})

################################################
## Declare ROS dynamic reconfigure parameters ##
################################################

## To declare and build dynamic reconfigure parameters within this
## package, follow these steps:
## * In the file package.xml:
##   * add a build_depend and a exec_depend tag for "dynamic_reconfigure"
## * In this file (CMakeLists.txt):
##   * add "dynamic_reconfigure" to
##     find_package(catkin REQUIRED COMPONENTS ...)
##   * uncomment the "generate_dynamic_reconfigure_options" section below
##     and list every .cfg file to be processed

## Generate dynamic reconfigure parameters in the 'cfg' folder
# generate_dynamic_reconfigure_options(
#   cfg/DynReconf1.cfg
#   cfg/DynReconf2.cfg
# )

###################################
## catkin specific configuration ##
###################################
## The catkin_package macro generates cmake config files for your package
## Declare things to be passed to dependent projects
## INCLUDE_DIRS: uncomment this if your package contains header files
## LIBRARIES: libraries you create in this project that dependent projects also need
## CATKIN_DEPENDS: catkin_packages dependent projects also need
## DEPENDS: system dependencies of this project that dependent projects also need
catkin_package(
 INCLUDE_DIRS include
<<<<<<< HEAD
 LIBRARIES pure_pursuit_wrapper_worker_library
 CATKIN_DEPENDS cav_msgs roscpp rospy std_msgs geometry_msgs autoware_msgs carma_utils
#  DEPENDS system_lib
=======
 LIBRARIES ${PROJECT_NAME}
 CATKIN_DEPENDS ${CATKIN_DEPS}
>>>>>>> 29921896
 DEPENDS Boost
)

###########
## Build ##
###########

## Specify additional locations of header files
## Your package locations should be listed before other locations
include_directories(
  include
  ${catkin_INCLUDE_DIRS}
  ${Boost_INCLUDE_DIRS}
)

## Declare a C++ library
# add_library(${PROJECT_NAME}
#   src/${PROJECT_NAME}/pure_pursuit_wrapper.cpp
# )

## Add cmake target dependencies of the library
## as an example, code may need to be generated before libraries
## either from message generation or dynamic reconfigure
# add_dependencies(${PROJECT_NAME} ${${PROJECT_NAME}_EXPORTED_TARGETS} ${catkin_EXPORTED_TARGETS})

## Declare a C++ executable
## With catkin_make all packages are built within a single CMake context
## The recommended prefix ensures that target names across packages don't collide
add_executable(${PROJECT_NAME}_node src/pure_pursuit_wrapper_node.cpp)

## Rename C++ executable without prefix
## The above recommended prefix causes long target names, the following renames the
## target back to the shorter version for ease of user use
## e.g. "rosrun someones_pkg node" instead of "rosrun someones_pkg someones_pkg_node"
# set_target_properties(${PROJECT_NAME}_node PROPERTIES OUTPUT_NAME node PREFIX "")

## Add cmake target dependencies of the executable
## same as for the library above
add_dependencies(${PROJECT_NAME}_node ${${PROJECT_NAME}_EXPORTED_TARGETS} ${catkin_EXPORTED_TARGETS})

## Specify libraries to link a library or executable target against
target_link_libraries(${PROJECT_NAME}_node
  ${PROJECT_NAME}
  ${catkin_LIBRARIES}
  ${Boost_LIBRARIES}
)

#############
## Install ##
#############

# all install targets should use catkin DESTINATION variables
# See http://ros.org/doc/api/catkin/html/adv_user_guide/variables.html

# Mark executable scripts (Python etc.) for installation
# in contrast to setup.py, you can choose the destination
install(TARGETS ${PROJECT_NAME}_node ${PROJECT_NAME}
  ARCHIVE DESTINATION ${CATKIN_PACKAGE_LIB_DESTINATION}
  LIBRARY DESTINATION ${CATKIN_PACKAGE_LIB_DESTINATION}
  RUNTIME DESTINATION ${CATKIN_PACKAGE_BIN_DESTINATION}
)

# Mark executables for installation
install(DIRECTORY include/${PROJECT_NAME}/
  DESTINATION ${CATKIN_PACKAGE_INCLUDE_DESTINATION}
  FILES_MATCHING PATTERN "*.h"
  PATTERN ".svn" EXCLUDE
)

# Mark other files for installation (e.g. launch and bag files, etc.)
install(DIRECTORY
  launch
  config
  DESTINATION ${CATKIN_PACKAGE_SHARE_DESTINATION}
)

#############
## Testing ##
#############

## Add gtest based cpp test target and link libraries
# catkin_add_gtest(${PROJECT_NAME}-test test/test_pure_pursuit_wrapper.cpp)
# if(TARGET ${PROJECT_NAME}-test)
#   target_link_libraries(${PROJECT_NAME}-test ${PROJECT_NAME})
# endif()

## Add folders to be run by python nosetests
# catkin_add_nosetests(test)

catkin_add_gtest(${PROJECT_NAME}_test test/${PROJECT_NAME}_test.cpp)

target_link_libraries( ${PROJECT_NAME}_test ${PROJECT_NAME}
        ${catkin_LIBRARIES}
        )<|MERGE_RESOLUTION|>--- conflicted
+++ resolved
@@ -22,15 +22,12 @@
   autoware_config_msgs
   message_filters
   carma_utils
-<<<<<<< HEAD
-=======
   trajectory_utils
   carma_wm
 )
 
 find_package(catkin REQUIRED COMPONENTS
   ${CATKIN_DEPS}
->>>>>>> 29921896
 )
 
 ## System dependencies are found with CMake's conventions
@@ -127,14 +124,8 @@
 ## DEPENDS: system dependencies of this project that dependent projects also need
 catkin_package(
  INCLUDE_DIRS include
-<<<<<<< HEAD
- LIBRARIES pure_pursuit_wrapper_worker_library
- CATKIN_DEPENDS cav_msgs roscpp rospy std_msgs geometry_msgs autoware_msgs carma_utils
-#  DEPENDS system_lib
-=======
  LIBRARIES ${PROJECT_NAME}
  CATKIN_DEPENDS ${CATKIN_DEPS}
->>>>>>> 29921896
  DEPENDS Boost
 )
 
