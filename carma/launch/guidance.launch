--- conflicted
+++ resolved
@@ -137,20 +137,6 @@
 
     <!-- Platooning Control IHP Plugin -->
     <include file="$(find platoon_control_ihp)/launch/platoon_control_ihp.launch" />
-<<<<<<< HEAD
-    
-    <!-- Cooperative lanechange -->
-    <group>
-      <remap from="incoming_mobility_response" to="$(optenv CARMA_MSG_NS)/incoming_mobility_response"/>
-      <include file = "$(find cooperative_lanechange)/launch/cooperative_lanechange.launch"/>
-=======
-
-    <!-- Platooning Tactical Plugin -->
-    <group>
-      <remap from="final_waypoints" to="base_waypoints"/>
-      <include file="$(find platooning_tactical_plugin)/launch/platooning_tactical_plugin.launch" />
->>>>>>> 0cfaf6f8
-    </group>
 
     <!-- Yield Plugin -->
     <group>
