/*
 * Copyright (C) 2018-2021 LEIDOS.
 *
 * Licensed under the Apache License, Version 2.0 (the "License"); you may not
 * use this file except in compliance with the License. You may obtain a copy of
 * the License at
 *
 * http://www.apache.org/licenses/LICENSE-2.0
 *
 * Unless required by applicable law or agreed to in writing, software
 * distributed under the License is distributed on an "AS IS" BASIS, WITHOUT
 * WARRANTIES OR CONDITIONS OF ANY KIND, either express or implied. See the
 * License for the specific language governing permissions and limitations under
 * the License.
 */

#include "port_drayage_plugin/port_drayage_plugin.h"
#include "port_drayage_plugin/port_drayage_worker.h"

namespace port_drayage_plugin
{

    // @SONAR_STOP@
    int PortDrayagePlugin::run() {
        if (_nh == nullptr || _pnh == nullptr) {
            ROS_ERROR("Port Drayage Plugin not properly initialized, node handles are null!");
            return -1;
        }

        double speed_epsilon = _pnh->param("stop_speed_epsilon", 1.0);
        declaration = _pnh->param("declaration", 1.0);
        std::string cargo_id;
        _pnh->param<std::string>("cargo_id", cargo_id, "UNDEFINED-CARGO-ID"); 
        std::string host_id;
        _pnh->param<std::string>("host_id", host_id, "UNDEFINED-HOST-ID");
<<<<<<< HEAD
        bool enable_port_drayage;
        _pnh->param<bool>("enable_port_drayage", enable_port_drayage, false);
=======
>>>>>>> dd7a08e2

        // Read in 'cmv_id' parameter as a string, then convert to an unsigned long before initializing the PortDrayageWorker object
        std::string cmv_id_string;
        _pnh->param<std::string>("cmv_id", cmv_id_string, "0");
        unsigned long cmv_id = std::stoul(cmv_id_string);


        ros::Publisher outbound_mob_op = _nh->advertise<cav_msgs::MobilityOperation>("outgoing_mobility_operation", 5);
        _outbound_mobility_operations_publisher = std::make_shared<ros::Publisher>(outbound_mob_op);

        _set_active_route_client = _nh->serviceClient<cav_srvs::SetActiveRoute>("/guidance/set_active_route");

        PortDrayageWorker pdw{
            cmv_id,
            cargo_id,
            host_id,
            [this](cav_msgs::MobilityOperation msg) {
               _outbound_mobility_operations_publisher->publish<cav_msgs::MobilityOperation>(msg);
            },
            speed_epsilon,
            enable_port_drayage,
            std::bind(&PortDrayagePlugin::call_set_active_route_client, this, std::placeholders::_1)
        };
        
        ros::Subscriber maneuver_sub = _nh->subscribe<cav_msgs::ManeuverPlan>("final_maneuver_plan", 5, 
            [&](const cav_msgs::ManeuverPlanConstPtr& plan) {
                pdw.set_maneuver_plan(plan);
        });
        _maneuver_plan_subscriber = std::make_shared<ros::Subscriber>(maneuver_sub);

        ros::Subscriber twist_sub = _nh->subscribe<geometry_msgs::TwistStamped>("current_velocity", 5, 
            [&](const geometry_msgs::TwistStampedConstPtr& speed) {
                pdw.set_current_speed(speed);
                _cur_speed = speed->twist;
        });
        _cur_speed_subscriber = std::make_shared<ros::Subscriber>(twist_sub);

        plan_maneuver_srv_ = _nh->advertiseService("strategic_plan/plan_maneuvers", &PortDrayagePlugin::plan_maneuver_cb, this);

        ros::Subscriber pose_sub = _nh->subscribe<geometry_msgs::PoseStamped>("current_pose", 5, 
            [&](const geometry_msgs::PoseStampedConstPtr& pose) {
                curr_pose_ = std::make_shared<geometry_msgs::PoseStamped>(*pose);
                pdw.on_new_pose(pose);
        });

        _pose_subscriber = std::make_shared<ros::Subscriber>(pose_sub);

        ros::Subscriber inbound_mobility_operation_sub = _nh->subscribe<cav_msgs::MobilityOperation>("incoming_mobility_operation", 5,
            [&](const cav_msgs::MobilityOperationConstPtr& mobility_msg){
            pdw.on_inbound_mobility_operation(mobility_msg);
        });

        _inbound_mobility_operation_subscriber = std::make_shared<ros::Subscriber>(inbound_mobility_operation_sub);

        ros::Subscriber georeference_sub = _nh->subscribe<std_msgs::String>("georeference", 1,
            [&](const std_msgs::StringConstPtr& georeference_msg) {
            pdw.on_new_georeference(georeference_msg);
        });

        _georeference_subscriber = std::make_shared<ros::Subscriber>(georeference_sub);
        
        ros::Subscriber guidance_state_sub = _nh->subscribe<cav_msgs::GuidanceState>("guidance_state", 5,
            [&](const cav_msgs::GuidanceStateConstPtr& guidance_state) {
            pdw.on_guidance_state(guidance_state);
        });

        _guidance_state_subscriber = std::make_shared<ros::Subscriber>(guidance_state_sub);

        ros::Subscriber route_event_sub = _nh->subscribe<cav_msgs::RouteEvent>("route_event", 5,
            [&](const cav_msgs::RouteEventConstPtr& route_event) {
            pdw.on_route_event(route_event);
        });

        _route_event_subscriber = std::make_shared<ros::Subscriber>(route_event_sub);

        ros::Subscriber georeference_sub = _nh->subscribe<std_msgs::String>("georeference", 1,
            [&](const std_msgs::StringConstPtr& georeference_msg) {
            pdw.on_new_georeference(georeference_msg);
        });

        _georeference_subscriber = std::make_shared<ros::Subscriber>(georeference_sub);
        
        ros::Timer discovery_pub_timer_ = _nh->createTimer(
            ros::Duration(ros::Rate(10.0)),
            [&pdw](const auto&) { pdw.spin(); });

        ros::CARMANodeHandle::spin();

        return 0;
    }

    bool PortDrayagePlugin::call_set_active_route_client(cav_srvs::SetActiveRoute req){
        if(_set_active_route_client.call(req)){
            if(req.response.errorStatus == cav_srvs::SetActiveRouteResponse::NO_ERROR){
                ROS_DEBUG_STREAM("Route Generation succeeded for Set Active Route service call.");
                return true;
            }
            else{
                ROS_DEBUG_STREAM("Route Generation failed for Set Active Route service call.");
                return false;
            }
        }
        else{
            ROS_DEBUG_STREAM("Set Active Route service call was not successful.");
            return false;
        }
    }

    bool PortDrayagePlugin::plan_maneuver_cb(cav_srvs::PlanManeuversRequest &req, cav_srvs::PlanManeuversResponse &resp){

        if(curr_pose_ == nullptr) {
            return false;
        }

        lanelet::BasicPoint2d current_loc(curr_pose_->pose.position.x, curr_pose_->pose.position.y);

        if(wm_ == nullptr) {
            return false;
        }

        auto current_lanelets = lanelet::geometry::findNearest(wm_->getMap()->laneletLayer, current_loc, 1);

        if(current_lanelets.size() == 0) {
            ROS_WARN_STREAM("Cannot find any lanelet in map!");
            return false;
        }

        auto current_lanelet = current_lanelets[0];
        auto stop_rules = current_lanelet.second.regulatoryElementsAs<lanelet::StopRule>();
        double stop_rule_downtrack = 0;

        if(stop_rules.empty()) {
            return false;
        }
        else {
            auto stop_rule_elem = stop_rules.front();
            auto stop_line_vector = stop_rule_elem->stopAndWaitLine();
            auto stop_line = lanelet::traits::to2D(stop_line_vector.front());
            auto point = lanelet::traits::to2D(stop_line.front());
            auto pos = carma_wm::geometry::trackPos(current_lanelet.second, point);
            stop_rule_downtrack = pos.downtrack;
        }

        double current_loc_downtrack = wm_->routeTrackPos(current_loc).downtrack;

        double speed_progress = _cur_speed.linear.x;
        double current_progress = 0;
        
        if(current_loc_downtrack < stop_rule_downtrack)
        {

            ros::Time start_time;

            if(req.prior_plan.maneuvers.size() > 0) {
                switch(req.prior_plan.maneuvers.back().type) {
                    case cav_msgs::Maneuver::LANE_FOLLOWING : 
                        start_time = req.prior_plan.maneuvers.back().lane_following_maneuver.end_time;
                        current_progress = req.prior_plan.maneuvers.back().lane_following_maneuver.end_dist;
                        break;
                    case cav_msgs::Maneuver::LANE_CHANGE : 
                        start_time = req.prior_plan.maneuvers.back().lane_change_maneuver.end_time;
                        current_progress = req.prior_plan.maneuvers.back().lane_change_maneuver.end_dist;
                        break;
                    case cav_msgs::Maneuver::INTERSECTION_TRANSIT_STRAIGHT : 
                        start_time = req.prior_plan.maneuvers.back().intersection_transit_straight_maneuver.end_time;
                        current_progress = req.prior_plan.maneuvers.back().intersection_transit_straight_maneuver.end_dist;
                        break;
                    case cav_msgs::Maneuver::INTERSECTION_TRANSIT_LEFT_TURN : 
                        start_time = req.prior_plan.maneuvers.back().intersection_transit_left_turn_maneuver.end_time;
                        current_progress = req.prior_plan.maneuvers.back().intersection_transit_left_turn_maneuver.end_dist;
                        break;
                    case cav_msgs::Maneuver::INTERSECTION_TRANSIT_RIGHT_TURN : 
                        start_time = req.prior_plan.maneuvers.back().intersection_transit_right_turn_maneuver.end_time;
                        current_progress = req.prior_plan.maneuvers.back().intersection_transit_right_turn_maneuver.end_dist;
                        break;
                    case cav_msgs::Maneuver::STOP_AND_WAIT : 
                        start_time = req.prior_plan.maneuvers.back().stop_and_wait_maneuver.end_time;
                        current_progress = req.prior_plan.maneuvers.back().stop_and_wait_maneuver.end_dist;
                        break;
                }
            } else {
                start_time = ros::Time::now();
                current_progress = current_loc_downtrack;
            }

            double end_dist = stop_rule_downtrack;

            double estimated_distance_to_stop = estimate_distance_to_stop(speed_progress,declaration);
            double estimated_time_to_stop = estimate_time_to_stop(estimated_distance_to_stop,speed_progress);

            double lane_following_distance = stop_rule_downtrack - estimated_distance_to_stop;
            double stop_and_wait_distance = estimated_distance_to_stop;

            resp.new_plan.maneuvers.push_back(
                compose_lane_following_maneuver_message(current_progress, 
                                       current_progress + lane_following_distance, 
                                       speed_progress, 
                                       speed_progress, 
                                       current_lanelet.second.id(), 
                                       start_time));

            resp.new_plan.maneuvers.push_back(
                compose_stop_and_wait_maneuver_message(current_progress + lane_following_distance, 
                                       end_dist, 
                                       speed_progress, 
                                       0.0, 
                                       current_lanelet.second.id(), 
                                       start_time,
                                       estimated_time_to_stop));
        }

        if(resp.new_plan.maneuvers.size() == 0)
        {
            ROS_WARN_STREAM("Cannot plan maneuver because no route is found");
        }

        return true;
    };

    cav_msgs::Maneuver PortDrayagePlugin::compose_stop_and_wait_maneuver_message(double current_dist, double end_dist, double current_speed, double target_speed, int lane_id, ros::Time time, double time_to_stop)
    {
        cav_msgs::Maneuver maneuver_msg;
        maneuver_msg.type = cav_msgs::Maneuver::STOP_AND_WAIT;
        maneuver_msg.stop_and_wait_maneuver.parameters.negotiation_type = cav_msgs::ManeuverParameters::NO_NEGOTIATION;
        maneuver_msg.stop_and_wait_maneuver.parameters.presence_vector = cav_msgs::ManeuverParameters::HAS_TACTICAL_PLUGIN;
        maneuver_msg.stop_and_wait_maneuver.parameters.planning_tactical_plugin = "StopAndWaitPlugin";
        maneuver_msg.stop_and_wait_maneuver.parameters.planning_strategic_plugin = "PortDrayageWorkerPlugin";
        maneuver_msg.stop_and_wait_maneuver.start_dist = current_dist;
        maneuver_msg.stop_and_wait_maneuver.start_speed = current_speed;
        maneuver_msg.stop_and_wait_maneuver.start_time = time;
        maneuver_msg.stop_and_wait_maneuver.end_dist = end_dist;
        maneuver_msg.stop_and_wait_maneuver.end_time = time + ros::Duration(std::max(15.0,time_to_stop));
        maneuver_msg.stop_and_wait_maneuver.starting_lane_id = std::to_string(lane_id);
        maneuver_msg.stop_and_wait_maneuver.ending_lane_id = std::to_string(lane_id);
        return maneuver_msg;
    }

    cav_msgs::Maneuver PortDrayagePlugin::compose_lane_following_maneuver_message(double current_dist, double end_dist, double current_speed, double target_speed, int lane_id, ros::Time time)
    {
        cav_msgs::Maneuver maneuver_msg;
        maneuver_msg.type = cav_msgs::Maneuver::LANE_FOLLOWING;
        maneuver_msg.lane_following_maneuver.parameters.negotiation_type = cav_msgs::ManeuverParameters::NO_NEGOTIATION;
        maneuver_msg.lane_following_maneuver.parameters.presence_vector = cav_msgs::ManeuverParameters::HAS_TACTICAL_PLUGIN;
        maneuver_msg.lane_following_maneuver.parameters.planning_tactical_plugin = "InlaneCruisingPlugin";
        maneuver_msg.lane_following_maneuver.parameters.planning_strategic_plugin = "RouteFollowingPlugin";
        maneuver_msg.lane_following_maneuver.start_dist = current_dist;
        maneuver_msg.lane_following_maneuver.start_speed = current_speed;
        maneuver_msg.lane_following_maneuver.start_time = time;
        maneuver_msg.lane_following_maneuver.end_dist = end_dist;
        maneuver_msg.lane_following_maneuver.end_speed = target_speed;
        // because it is a rough plan, assume vehicle can always reach to the target speed in a lanelet
        maneuver_msg.lane_following_maneuver.end_time = time + ros::Duration((end_dist - current_dist) / (0.5 * (current_speed + target_speed)));
        maneuver_msg.lane_following_maneuver.lane_ids = { std::to_string(lane_id) };
        return maneuver_msg;
    }
    // @SONAR_START@

    double estimate_distance_to_stop(double v, double a) {
        return (v*v)/2*a;
    }

    double estimate_time_to_stop(double d, double v) {
        return 2*d/v;
    };

} // namespace port_drayage_plugin<|MERGE_RESOLUTION|>--- conflicted
+++ resolved
@@ -33,11 +33,8 @@
         _pnh->param<std::string>("cargo_id", cargo_id, "UNDEFINED-CARGO-ID"); 
         std::string host_id;
         _pnh->param<std::string>("host_id", host_id, "UNDEFINED-HOST-ID");
-<<<<<<< HEAD
         bool enable_port_drayage;
         _pnh->param<bool>("enable_port_drayage", enable_port_drayage, false);
-=======
->>>>>>> dd7a08e2
 
         // Read in 'cmv_id' parameter as a string, then convert to an unsigned long before initializing the PortDrayageWorker object
         std::string cmv_id_string;
