--- conflicted
+++ resolved
@@ -89,12 +89,8 @@
   else
      ./carma_autoware_build -a ${autoware_src} -b ${autoware_build_args}
   fi
-<<<<<<< HEAD
-source ${autoware_src}/ros/install/setup.bash
 
-=======
   source ${autoware_src}/ros/install/setup.bash
->>>>>>> 48b4cce4
   echo "Autoware built successfuly. Binaries sourced from $(realpath ./install/setup.bash)"
 fi
 
