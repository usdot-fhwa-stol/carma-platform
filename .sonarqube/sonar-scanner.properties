--- conflicted
+++ resolved
@@ -55,12 +55,9 @@
   platooning_strategic, \
   mock_lightbar_driver, \
   platooning_tactical_plugin, \
-<<<<<<< HEAD
-  port_drayage_plugin
-=======
+  port_drayage_plugin, \
   mobilitypath_publisher, \
   platoon_control_plugin
->>>>>>> fc4d913c
 
 
 mock_drivers.sonar.projectBaseDir              = /opt/carma/src/CARMAPlatform/carmajava/mock_drivers
@@ -136,13 +133,8 @@
 truck_inspection_client.sonar.tests = test
 roadway_objects.sonar.tests         = test 
 platooning_strategic.sonar.tests    = test
-<<<<<<< HEAD
-platooning_tactical_plugin.sonar.tests         = test
-mock_lightbar_driver.sonar.tests    = test
-port_drayage_plugin.sonar.sources   = test
-=======
 platooning_tactical_plugin.sonar.tests         = test 
 platoon_control_plugin.sonar.tests         = test
 mobilitypath_publisher.sonar.tests         = test 
 mock_lightbar_driver.sonar.tests    = test
->>>>>>> fc4d913c
+port_drayage_plugin.sonar.sources   = test