--- conflicted
+++ resolved
@@ -71,15 +71,9 @@
                                                         mock(IMobilityRouter.class),      mock(IConflictDetector.class),
                                                         mock(ITrajectoryConverter.class), mock(ILightBarManager.class),
                                                         mock(TrackingService.class));
-<<<<<<< HEAD
-        when(mockPlugin.getHandleMobilityPath()).thenReturn(new AtomicBoolean(true));
-        when(mockPlugin.getPlatoonManager()).thenReturn(mockManager);
-        standbyState         = new StandbyState(mockPlugin, mockLog, pluginServiceLocator);
-=======
         mockPlugin.handleMobilityPath = new AtomicBoolean(true);
         mockPlugin.platoonManager = mockManager;
         standbyState = new StandbyState(mockPlugin, mockLog, pluginServiceLocator);
->>>>>>> 100c76e3
     }
     
     @Test
