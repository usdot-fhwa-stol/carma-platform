/*
 * Copyright (C) 2019-2020 LEIDOS.
 *
 * Licensed under the Apache License, Version 2.0 (the "License"); you may not
 * use this file except in compliance with the License. You may obtain a copy of
 * the License at
 *
 * http://www.apache.org/licenses/LICENSE-2.0
 *
 * Unless required by applicable law or agreed to in writing, software
 * distributed under the License is distributed on an "AS IS" BASIS, WITHOUT
 * WARRANTIES OR CONDITIONS OF ANY KIND, either express or implied. See the
 * License for the specific language governing permissions and limitations under
 * the License.
 */
#include <ros/ros.h>
#include <string>
#include <boost/uuid/uuid_generators.hpp>
#include <boost/uuid/uuid_io.hpp>
#include "cooperative_lanechange.h"
#include <unordered_set>
#include <lanelet2_core/geometry/Point.h>
#include <trajectory_utils/trajectory_utils.h>
#include <trajectory_utils/conversions/conversions.h>
#include <carma_utils/containers/containers.h>
#include "smoothing/filters.h"
#include <cav_msgs/MobilityPath.h>
#include <cav_msgs/RoadwayObstacle.h>
#include <lanelet2_extension/traffic_rules/CarmaUSTrafficRules.h>
#include <lanelet2_traffic_rules/TrafficRulesFactory.h>
#include <lanelet2_extension/utility/query.h>
#include <lanelet2_extension/utility/utilities.h>

#include <lanelet2_core/geometry/Lanelet.h>
#include <lanelet2_core/geometry/BoundingBox.h>
#include <lanelet2_core/LaneletMap.h>
#include <boost/property_tree/ptree.hpp>
#include <boost/property_tree/json_parser.hpp>
#include <cav_msgs/ManeuverPlan.h>
#include <cav_msgs/ConnectedVehicleType.h>

namespace cooperative_lanechange
{
    void CooperativeLaneChangePlugin::initialize()
    {
        //@SONAR_STOP@
        nh_.reset(new ros::CARMANodeHandle());
        pnh_.reset(new ros::CARMANodeHandle("~"));
        
        trajectory_srv_ = nh_->advertiseService("plugins/CooperativeLaneChangePlugin/plan_trajectory", &CooperativeLaneChangePlugin::plan_trajectory_cb, this);
                
        cooperative_lanechange_plugin_discovery_pub_ = nh_->advertise<cav_msgs::Plugin>("plugin_discovery", 1);
        plugin_discovery_msg_.name = "CooperativeLaneChangePlugin";
        plugin_discovery_msg_.versionId = "v1.0";
        plugin_discovery_msg_.available = true;
        plugin_discovery_msg_.activated = false;
        plugin_discovery_msg_.type = cav_msgs::Plugin::TACTICAL;
        plugin_discovery_msg_.capability = "tactical_plan/plan_trajectory";
        
        pose_sub_ = nh_->subscribe("current_pose", 1, &CooperativeLaneChangePlugin::pose_cb, this);
        twist_sub_ = nh_->subscribe("current_velocity", 1, &CooperativeLaneChangePlugin::twist_cd, this);
        incoming_mobility_response_ = nh_->subscribe("incoming_mobility_response", 1 , &CooperativeLaneChangePlugin::mobilityresponse_cb, this);
        
        georeference_sub_ = nh_->subscribe("georeference", 1, &CooperativeLaneChangePlugin::georeference_callback, this);
        
        bsm_sub_ = nh_->subscribe("bsm_outbound", 1, &CooperativeLaneChangePlugin::bsm_cb, this);
        outgoing_mobility_request_ = nh_->advertise<cav_msgs::MobilityRequest>("outgoing_mobility_request", 5); // rate from yield plugin
        lanechange_status_pub_ = nh_->advertise<cav_msgs::LaneChangeStatus>("cooperative_lane_change_status",10);
        //Vehicle params
        pnh_->getParam("vehicle_id",sender_id_);

        //Plugin params
        pnh_->param<double>("trajectory_time_length", trajectory_time_length_, 6.0);
        pnh_->param<std::string>("control_plugin_name", control_plugin_name_, "NULL");
        pnh_->param<double>("minimum_speed", minimum_speed_, 2.2352);
        pnh_->param<double>("max_accel", max_accel_, 1.5);
        pnh_->param<double>("minimum_lookahead_distance", minimum_lookahead_distance_, 5.0);
        pnh_->param<double>("maximum_lookahead_distance", maximum_lookahead_distance_, 25.0);
        pnh_->param<double>("minimum_lookahead_speed", minimum_lookahead_speed_, 2.8);
        pnh_->param<double>("maximum_lookahead_speed", maximum_lookahead_speed_, 13.9);
        pnh_->param<double>("lateral_accel_limit", lateral_accel_limit_, 1.5);
        pnh_->param<double>("speed_moving_average_window_size", speed_moving_average_window_size_, 5);
        pnh_->param<double>("curvature_moving_average_window_size", curvature_moving_average_window_size_, 5);
        pnh_->param<double>("curvature_calc_lookahead_count", curvature_calc_lookahead_count_, 1);
        pnh_->param<int>("downsample_ratio", downsample_ratio_, 8);
        pnh_->param<double>("destination_range",destination_range_, 5);
        pnh_->param<double>("lanechange_time_out",lanechange_time_out_, 6.0);
        pnh_->param<double>("min_timestep",min_timestep_);
        pnh_->param<double>("starting_downtrack_range", starting_downtrack_range_, 5.0);
        pnh_->param<double>("starting_fraction", starting_fraction_, 0.2);
        pnh_->param<double>("mid_fraction",mid_fraction_, 0.5);
        pnh_->param<double>("min_desired_gap",min_desired_gap_, 5.0);
        pnh_->param<double>("ending_buffer_downtrack", ending_buffer_downtrack_, 5.0);
<<<<<<< HEAD

        //tf listener for looking up earth to map transform 
        tf2_listener_.reset(new tf2_ros::TransformListener(tf2_buffer_));
=======
>>>>>>> 8d5432f9

        wml_.reset(new carma_wm::WMListener());
        // set world model point form wm listener
        wm_ = wml_->getWorldModel();

        discovery_pub_timer_ = pnh_->createTimer(
            ros::Duration(ros::Rate(10.0)),
            [this](const auto&) { cooperative_lanechange_plugin_discovery_pub_.publish(plugin_discovery_msg_); });

        //@SONAR_START@
    }

    void CooperativeLaneChangePlugin::mobilityresponse_cb(const cav_msgs::MobilityResponse &msg){
        //@SONAR_STOP@
        cav_msgs::LaneChangeStatus lc_status_msg;
        if(msg.is_accepted){
            is_lanechange_accepted_ = true;
            lc_status_msg.status = cav_msgs::LaneChangeStatus::ACCEPTANCE_RECEIVED;
            lc_status_msg.description = "Received lane merge acceptance";
            
        }
        else{
            is_lanechange_accepted_ = false;
            lc_status_msg.status = cav_msgs::LaneChangeStatus::REJECTION_RECEIVED;
            lc_status_msg.description = "Received lane merge rejection";
        }
        lanechange_status_pub_.publish(lc_status_msg);
        //@SONAR_START@
    }


    double CooperativeLaneChangePlugin::find_current_gap(long veh2_lanelet_id, double veh2_downtrack) const {
                
        //find downtrack distance between ego and lag vehicle
        ROS_DEBUG_STREAM("entered find_current_gap");
        double current_gap = 0.0;
        lanelet::BasicPoint2d ego_pos(pose_msg_.pose.position.x,pose_msg_.pose.position.y);
        //double ego_current_downtrack = wm_->routeTrackPos(ego_pos).downtrack;
        
        lanelet::LaneletMapConstPtr const_map(wm_->getMap());
        lanelet::ConstLanelet veh2_lanelet = const_map->laneletLayer.get(veh2_lanelet_id);
        ROS_DEBUG_STREAM("veh2_lanelet id " << veh2_lanelet.id());

        lanelet::BasicPoint2d current_loc(pose_msg_.pose.position.x, pose_msg_.pose.position.y);
        auto current_lanelets = lanelet::geometry::findNearest(const_map->laneletLayer, current_loc, 10);       
        if(current_lanelets.size() == 0)
        {
            ROS_WARN_STREAM("Cannot find any lanelet in map!");
            return true;
        }
        lanelet::ConstLanelet current_lanelet = current_lanelets[0].second;
        ROS_DEBUG_STREAM("current llt id " << current_lanelet.id());
        
        //Create temporary route between the two vehicles
        lanelet::ConstLanelet start_lanelet = veh2_lanelet;
        lanelet::ConstLanelet end_lanelet = current_lanelet;
        lanelet::traffic_rules::TrafficRulesUPtr traffic_rules = lanelet::traffic_rules::TrafficRulesFactory::create(lanelet::Locations::Germany,lanelet::Participants::VehicleCar);
        ROS_DEBUG_STREAM("traffic rules created]");
        
        lanelet::routing::RoutingGraphUPtr map_graph = lanelet::routing::RoutingGraph::build(*(wm_->getMap()), *traffic_rules);
        ROS_DEBUG_STREAM("Graph created]");

        auto temp_route = map_graph->getRoute(start_lanelet, end_lanelet);
        ROS_DEBUG_STREAM("Route created]");
        
        auto shortest_path2 = temp_route.get().shortestPath();
        ROS_DEBUG_STREAM("Shorted path created size: " << shortest_path2.size());
        for (auto llt : shortest_path2)
        {
            ROS_DEBUG_STREAM("llt id  route: " << llt.id());
        }  


        //To find downtrack- creating temporary route from veh2 to veh1(ego vehicle)
        
        double veh1_current_downtrack = wm_->routeTrackPos(ego_pos).downtrack;      
        ROS_DEBUG_STREAM("ego_current_downtrack:" << veh1_current_downtrack);
        
        
        current_gap = veh1_current_downtrack - veh2_downtrack;
        ROS_DEBUG_STREAM("Finding current gap");
        ROS_DEBUG_STREAM("Veh1 current downtrack:"<<veh1_current_downtrack<<" veh2 downtrack:"<<veh2_downtrack);
        

        return current_gap;

    }

    void CooperativeLaneChangePlugin::pose_cb(const geometry_msgs::PoseStampedConstPtr& msg)
    {
        pose_msg_ = geometry_msgs::PoseStamped(*msg.get());
    }
    void CooperativeLaneChangePlugin::twist_cd(const geometry_msgs::TwistStampedConstPtr& msg)
    {
        current_speed_ = msg->twist.linear.x;
    }
    
    void CooperativeLaneChangePlugin::bsm_cb(const cav_msgs::BSMConstPtr& msg)
    {
        bsm_core_ = msg->core_data;
        
    }

    void CooperativeLaneChangePlugin::run()
    {
    	initialize();
        ros::CARMANodeHandle::spin();

    }

    

    bool CooperativeLaneChangePlugin::plan_trajectory_cb(cav_srvs::PlanTrajectoryRequest &req, cav_srvs::PlanTrajectoryResponse &resp){
        //@SONAR_STOP@
        //  Only plan the trajectory for the requested LANE_CHANGE maneuver
        std::vector<cav_msgs::Maneuver> maneuver_plan;
        if(req.maneuver_plan.maneuvers[req.maneuver_index_to_plan].type != cav_msgs::Maneuver::LANE_CHANGE)
        {
            throw std::invalid_argument ("Cooperative Lane Change Plugin doesn't support this maneuver type");
        }
        maneuver_plan.push_back(req.maneuver_plan.maneuvers[req.maneuver_index_to_plan]);

        //Current only checking for first lane change maneuver message
        long target_lanelet_id = stol(maneuver_plan[0].lane_change_maneuver.ending_lane_id);
        double target_downtrack = maneuver_plan[0].lane_change_maneuver.end_dist;
        //get subject vehicle info
        lanelet::BasicPoint2d veh_pos(req.vehicle_state.X_pos_global, req.vehicle_state.Y_pos_global);
        double current_downtrack = wm_->routeTrackPos(veh_pos).downtrack;
        if(current_downtrack < maneuver_plan[0].lane_change_maneuver.start_dist - starting_downtrack_range_){
            return true;
        }
        auto current_lanelets = lanelet::geometry::findNearest(wm_->getMap()->laneletLayer, veh_pos, 10);       
        long current_lanelet_id = current_lanelets[0].second.id();
        if(current_lanelet_id == target_lanelet_id && current_downtrack >= target_downtrack - destination_range_){
            cav_msgs::LaneChangeStatus lc_status_msg;
            lc_status_msg.status = cav_msgs::LaneChangeStatus::PLANNING_SUCCESS;
            //No description as per UI documentation
            lanechange_status_pub_.publish(lc_status_msg);
        }

        long veh2_lanelet_id = 0;
        double veh2_downtrack = 0.0, veh2_speed = 0.0;
        bool foundRoadwayObject = false;
        bool negotiate = true;
        std::vector<cav_msgs::RoadwayObstacle> rwol = wm_->getRoadwayObjects();
        //Assuming only one connected vehicle in list 
        for(int i=0;i<rwol.size();i++){
            if(rwol[i].connected_vehicle_type.type == cav_msgs::ConnectedVehicleType::NOT_CONNECTED){
                veh2_lanelet_id = rwol[0].lanelet_id;
                veh2_downtrack = rwol[0].down_track; //Returns downtrack
                veh2_speed = rwol[0].object.velocity.twist.linear.x;
                foundRoadwayObject = true;
                break;
            }
        }
        if(foundRoadwayObject){
            ROS_DEBUG_STREAM("Found Roadway object");
            //get current_gap
            ROS_DEBUG_STREAM("veh2_lanelet_id:" << veh2_lanelet_id << "veh2_downtrack" << veh2_downtrack);
            
            double current_gap = find_current_gap(veh2_lanelet_id,veh2_downtrack);
            ROS_DEBUG_STREAM("Current gap:"<<current_gap);
            //get desired gap - desired time gap (default 3s)* relative velocity
            double relative_velocity = current_speed_ - veh2_speed;
            ROS_DEBUG_STREAM("Relative velocity:"<<relative_velocity);
            double desired_gap = desired_time_gap_ * relative_velocity;      
            ROS_DEBUG_STREAM("Desired gap:"<<desired_gap);
            if(desired_gap < 5.0){
                desired_gap = 5.0;
            }
            // if(current_gap > desired_gap){
            //     negotiate = false;  //No need for negotiation
            // }
            
        }
        else{
            ROS_DEBUG_STREAM("No roadway object");
            //ROS_WARN_STREAM("Did not find a connected and automated vehicle roadway object");
            negotiate = false;
        }

        //plan lanechange without filling in response
        ROS_DEBUG_STREAM("Planning lane change trajectory");
        std::vector<cav_msgs::TrajectoryPlanPoint> planned_trajectory_points = plan_lanechange(req);
        
        if(negotiate){
            ROS_DEBUG_STREAM("Negotiating");
            //send mobility request
            //Planning for first lane change maneuver
            cav_msgs::MobilityRequest request = create_mobility_request(planned_trajectory_points, maneuver_plan[0]);
            outgoing_mobility_request_.publish(request);
            if(!request_sent){
                request_sent_time = ros::Time::now();
                request_sent = true;
            }
            cav_msgs::LaneChangeStatus lc_status_msg;
            lc_status_msg.status = cav_msgs::LaneChangeStatus::PLAN_SENT;
            lc_status_msg.description = "Requested lane merge";
            lanechange_status_pub_.publish(lc_status_msg);
        }

        //if ack mobility response, send lanechange response
        if(!negotiate || is_lanechange_accepted_){
            ROS_DEBUG_STREAM("negotiate:" << negotiate);
            ROS_DEBUG_STREAM("is_lanechange_accepted:" << is_lanechange_accepted_);

            ROS_DEBUG_STREAM("Adding to response");
            add_maneuver_to_response(req,resp,planned_trajectory_points);
            
        }
        else{
            if(!negotiate && !request_sent){
                request_sent_time = ros::Time::now();
                request_sent = true;
            }
            ros::Time planning_end_time = ros::Time::now();
            ros::Duration passed_time = planning_end_time - request_sent_time;
            if(passed_time.toSec() >= lanechange_time_out_){
                cav_msgs::LaneChangeStatus lc_status_msg;
                lc_status_msg.status = cav_msgs::LaneChangeStatus::TIMED_OUT;
                lc_status_msg.description = "Request timed out for lane merge";
                lanechange_status_pub_.publish(lc_status_msg);
                request_sent = false;  //Reset variable
            }
 
        }
        //@SONAR_START@
        return true;
    }

    void CooperativeLaneChangePlugin::add_maneuver_to_response(cav_srvs::PlanTrajectoryRequest &req, cav_srvs::PlanTrajectoryResponse &resp, std::vector<cav_msgs::TrajectoryPlanPoint> &planned_trajectory_points){
        cav_msgs::TrajectoryPlan trajectory_plan;
        trajectory_plan.header.frame_id = "map";
        trajectory_plan.header.stamp = ros::Time::now();
        trajectory_plan.trajectory_id = boost::uuids::to_string(boost::uuids::random_generator()());

        trajectory_plan.trajectory_points = planned_trajectory_points;
        trajectory_plan.initial_longitudinal_velocity = std::max(req.vehicle_state.longitudinal_vel, minimum_speed_);
        resp.trajectory_plan = trajectory_plan;

        resp.related_maneuvers.push_back(req.maneuver_index_to_plan);

        resp.maneuver_status.push_back(cav_srvs::PlanTrajectory::Response::MANEUVER_IN_PROGRESS);
    }
    
    cav_msgs::MobilityRequest CooperativeLaneChangePlugin::create_mobility_request(std::vector<cav_msgs::TrajectoryPlanPoint>& trajectory_plan, cav_msgs::Maneuver& maneuver){

        cav_msgs::MobilityRequest request_msg;
        cav_msgs::MobilityHeader header;
        header.sender_id = sender_id_;
        header.recipient_id = DEFAULT_STRING_;  
        header.sender_bsm_id = bsmIDtoString(bsm_core_);
        header.plan_id = boost::uuids::to_string(boost::uuids::random_generator()());
        header.timestamp = trajectory_plan.front().target_time.toNSec() *1000000;
        request_msg.header = header;

        request_msg.strategy = "carma/cooperative-lane-change";
        request_msg.plan_type.type = cav_msgs::PlanType::CHANGE_LANE_LEFT;
        //Urgency- Currently unassigned
        int urgency;
        if(maneuver_fraction_completed_ <= starting_fraction_){
            urgency = 10;
        }
        else if(maneuver_fraction_completed_ <= mid_fraction_ ){
            urgency = 5;
        }
        else{
            urgency=1;
        }
        ROS_DEBUG_STREAM("Maneuver fraction completed:"<<maneuver_fraction_completed_);
        request_msg.urgency = urgency;

        //Strategy params
        //Encode JSON with Boost Property Tree
        using boost::property_tree::ptree;
        ptree pt;
        double end_speed_floor = std::floor(maneuver.lane_change_maneuver.end_speed);
        int end_speed_fractional = (maneuver.lane_change_maneuver.end_speed - end_speed_floor) * 10;

        ROS_DEBUG_STREAM("end_speed_floor" << end_speed_floor);
        ROS_DEBUG_STREAM("end_speed_fractional" << end_speed_fractional);
        ROS_DEBUG_STREAM("start_lanelet_id" << maneuver.lane_change_maneuver.starting_lane_id);
        ROS_DEBUG_STREAM("end_lanelet_id" << maneuver.lane_change_maneuver.ending_lane_id);

        pt.put("s",(int)end_speed_floor); 
        pt.put("f",end_speed_fractional); 
        pt.put("sl",maneuver.lane_change_maneuver.starting_lane_id);
        pt.put("el", maneuver.lane_change_maneuver.ending_lane_id);

        std::stringstream body_stream;
        boost::property_tree::json_parser::write_json(body_stream,pt);
        request_msg.strategy_params = body_stream.str(); 
        ROS_DEBUG_STREAM("request_msg.strategy_params" << request_msg.strategy_params);

        //Trajectory
        cav_msgs::Trajectory trajectory;
        if (map_projector_) {
            trajectory = trajectory_plan_to_trajectory(trajectory_plan);
            //Location
            cav_msgs::TrajectoryPlanPoint temp_loc_to_convert;
            temp_loc_to_convert.x = pose_msg_.pose.position.x;
            temp_loc_to_convert.y = pose_msg_.pose.position.y;
            cav_msgs::LocationECEF location = trajectory_point_to_ecef(temp_loc_to_convert);

            //Using trajectory first point time as location timestamp
            location.timestamp = trajectory_plan.front().target_time.toNSec() * 1000000;

            request_msg.location = location;
        }
        else 
        {
            ROS_ERROR_STREAM("Map projection not available to be used with request message");
        }
        
        request_msg.trajectory = trajectory;
        request_msg.expiration = trajectory_plan.back().target_time.toSec();
        ROS_DEBUG_STREAM("request_msg.expiration: " << request_msg.expiration << "of which string size: " << std::to_string(request_msg.expiration).size());
        
        return request_msg;
    }

    cav_msgs::Trajectory CooperativeLaneChangePlugin::trajectory_plan_to_trajectory(const std::vector<cav_msgs::TrajectoryPlanPoint>& traj_points) const{
        cav_msgs::Trajectory traj;

        cav_msgs::LocationECEF ecef_location = trajectory_point_to_ecef(traj_points[0]);

        if (traj_points.size()<2){
            ROS_WARN("Received Trajectory Plan is too small");
            traj.offsets = {};
        }
         else{
            cav_msgs::LocationECEF prev_point = ecef_location;
            for (size_t i=1; i<traj_points.size(); i++){
                
                cav_msgs::LocationOffsetECEF offset;
                cav_msgs::LocationECEF new_point = trajectory_point_to_ecef(traj_points[i]); //m to cm to fit the msg standard
                offset.offset_x = (int16_t)(new_point.ecef_x - prev_point.ecef_x);  
                offset.offset_y = (int16_t)(new_point.ecef_y - prev_point.ecef_y);
                offset.offset_z = (int16_t)(new_point.ecef_z - prev_point.ecef_z);
                prev_point = new_point;
                traj.offsets.push_back(offset);
            }
        }

        traj.location = ecef_location; 

        return traj;
    }

    cav_msgs::LocationECEF CooperativeLaneChangePlugin::trajectory_point_to_ecef(const cav_msgs::TrajectoryPlanPoint& traj_point) const{
        if (!map_projector_) {
            throw std::invalid_argument("No map projector available for ecef conversion");
        }
        cav_msgs::LocationECEF location;    
        
        lanelet::BasicPoint3d ecef_point = map_projector_->projectECEF({traj_point.x, traj_point.y, 0.0}, 1);
        location.ecef_x = ecef_point.x() * 100.0; // Convert cm to m
        location.ecef_y = ecef_point.y() * 100.0;
        location.ecef_z = ecef_point.z() * 100.0;

        return location;
    } 

    std::vector<cav_msgs::TrajectoryPlanPoint> CooperativeLaneChangePlugin::plan_lanechange(cav_srvs::PlanTrajectoryRequest &req){
        
        lanelet::BasicPoint2d veh_pos(req.vehicle_state.X_pos_global, req.vehicle_state.Y_pos_global);
        double current_downtrack = wm_->routeTrackPos(veh_pos).downtrack;

        // Only plan the trajectory for the requested LANE_CHANGE maneuver
        std::vector<cav_msgs::Maneuver> maneuver_plan;
        if(req.maneuver_plan.maneuvers[req.maneuver_index_to_plan].type != cav_msgs::Maneuver::LANE_CHANGE)
        {
            throw std::invalid_argument ("Cooperative Lane Change Plugin doesn't support this maneuver type");
        }
        maneuver_plan.push_back(req.maneuver_plan.maneuvers[req.maneuver_index_to_plan]);

        if(current_downtrack >= maneuver_plan.front().lane_change_maneuver.end_dist){
            request_sent = false;
        }
        ROS_DEBUG_STREAM("Current downtrack:"<<current_downtrack);
        auto points_and_target_speeds = maneuvers_to_points(maneuver_plan, current_downtrack, wm_,req.vehicle_state);
        ROS_DEBUG_STREAM("Maneuvers to points size:"<<points_and_target_speeds.size());
        auto downsampled_points = carma_utils::containers::downsample_vector(points_and_target_speeds, downsample_ratio_);

        int starting_lanelet_id = stoi(maneuver_plan.front().lane_change_maneuver.starting_lane_id);

        double final_max_speed = maneuver_plan.front().lane_change_maneuver.end_speed;
        std::vector<cav_msgs::TrajectoryPlanPoint> trajectory_points;
        trajectory_points = compose_trajectory_from_centerline(downsampled_points, req.vehicle_state, req.header.stamp, starting_lanelet_id, final_max_speed);
        ROS_DEBUG_STREAM("Compose Trajectory size:"<<trajectory_points.size());
        return trajectory_points;

    }

    std::vector<PointSpeedPair> CooperativeLaneChangePlugin::maneuvers_to_points(const std::vector<cav_msgs::Maneuver>& maneuvers,
    double max_starting_downtrack, const carma_wm::WorldModelConstPtr& wm,const cav_msgs::VehicleState& state){
        std::vector<PointSpeedPair> points_and_target_speeds;
        std::unordered_set<lanelet::Id> visited_lanelets;
        ROS_DEBUG_STREAM("Maneuvers to points maneuver size:"<<maneuvers.size());
        bool first = true;
        for(const auto& maneuver : maneuvers)
        {
            if(maneuver.type != cav_msgs::Maneuver::LANE_CHANGE)
            {
                throw std::invalid_argument("Cooperative Lane Change does  not support this maneuver type");
            }
            cav_msgs::LaneChangeManeuver lane_change_maneuver = maneuver.lane_change_maneuver;
            
            double starting_downtrack = lane_change_maneuver.start_dist;
            if(first){
                if(starting_downtrack > max_starting_downtrack)
                {
                    starting_downtrack = max_starting_downtrack;
                }
                first = false;
            }
            ROS_DEBUG_STREAM("Maneuvers to points starting downtrack:"<<starting_downtrack);
            // //Get lane change route
            double ending_downtrack = lane_change_maneuver.end_dist;
            ROS_DEBUG_STREAM("Maneuvers to points ending downtrack:"<<ending_downtrack);
                //Get geometry for maneuver
            if (starting_downtrack >= ending_downtrack)
            {
                throw std::invalid_argument("Start distance is greater than or equal to end distance");
            }

            //get route geometry between starting and ending downtracks
            auto route_geometry = create_route_geom(starting_downtrack, stoi(lane_change_maneuver.starting_lane_id), ending_downtrack + ending_buffer_downtrack_, wm);
            ROS_DEBUG_STREAM("route geometry size:"<<route_geometry.size());

            lanelet::BasicPoint2d state_pos(state.X_pos_global, state.Y_pos_global);
            double current_downtrack = wm_->routeTrackPos(state_pos).downtrack;
            int nearest_pt_index = basic_autonomy::waypoint_generation::get_nearest_index_by_downtrack(route_geometry, wm_, current_downtrack);
            int ending_pt_index = basic_autonomy::waypoint_generation::get_nearest_index_by_downtrack(route_geometry, wm_, ending_downtrack); 
            ROS_DEBUG_STREAM("Nearest pt index in maneuvers to points:"<<nearest_pt_index);
            ROS_DEBUG_STREAM("Ending point index in maneuvers to points:"<<ending_pt_index);

            ROS_DEBUG_STREAM("State x:"<<state.X_pos_global<<" y:"<<state.Y_pos_global);
            ROS_DEBUG_STREAM("Curr pose x:" << pose_msg_.pose.position.x << " y:"<<pose_msg_.pose.position.y);

            //find percentage of maneuver left - for yield plugin use
            int maneuver_points_size = route_geometry.size() - ending_pt_index;
            double maneuver_fraction_completed_ = nearest_pt_index/maneuver_points_size;

            ending_state_before_buffer_.X_pos_global = route_geometry[ending_pt_index].x();
            ending_state_before_buffer_.Y_pos_global = route_geometry[ending_pt_index].y();
            
            ROS_DEBUG_STREAM("ending_state_before_buffer_:"<<ending_state_before_buffer_.X_pos_global << 
                    ", ending_state_before_buffer_.Y_pos_global" << ending_state_before_buffer_.Y_pos_global);
            
            double route_length = wm_->getRouteEndTrackPos().downtrack;
            
            if(ending_downtrack + ending_buffer_downtrack_ < route_length){
                ending_pt_index = basic_autonomy::waypoint_generation::get_nearest_index_by_downtrack(route_geometry, wm_, ending_downtrack + ending_buffer_downtrack_);
            }
            else{
               ending_pt_index = route_geometry.size() - 1;
            }
            ROS_DEBUG_STREAM("The latest indexes used for curvature calculation: nearest_pt_index: " << nearest_pt_index << ", ending_pt_index: " << ending_pt_index);

            lanelet::BasicLineString2d future_route_geometry(route_geometry.begin() + nearest_pt_index, route_geometry.begin() + ending_pt_index);
            first = true;
            ROS_DEBUG_STREAM("future geom size:"<<future_route_geometry.size());
            for(auto p :future_route_geometry)
            {
                if(first && points_and_target_speeds.size() !=0){
                    first = false;
                    continue; // Skip the first point if we have already added points from a previous maneuver to avoid duplicates
                }
                PointSpeedPair pair;
                pair.point = p;
                if(state.longitudinal_vel  < minimum_speed_){
                    pair.speed = lane_change_maneuver.end_speed;
                }
                else{
                    pair.speed = state.longitudinal_vel;
                }
                points_and_target_speeds.push_back(pair);

            }
        }
        ROS_DEBUG_STREAM("Const speed assigned:"<<points_and_target_speeds.back().speed);

    
        return points_and_target_speeds;

    }

    std::vector<cav_msgs::TrajectoryPlanPoint> CooperativeLaneChangePlugin::compose_trajectory_from_centerline(
    const std::vector<PointSpeedPair>& points, const cav_msgs::VehicleState& state, const ros::Time& state_time, int starting_lanelet_id, double max_speed)
    {
        ROS_DEBUG_STREAM("Input points size in: compose_trajectory_from_centerline" << points.size());
        int nearest_pt_index = basic_autonomy::waypoint_generation::get_nearest_index_by_downtrack(points, wm_, state);
        ROS_DEBUG_STREAM("nearest_pt_index: " << nearest_pt_index);


        std::vector<PointSpeedPair> future_points(points.begin() + nearest_pt_index + 1, points.end()); // Points in front of current vehicle position
        ROS_DEBUG_STREAM("future_points points size in: " << future_points.size());
        
        //Compute yaw values from original trajectory
        std::vector<lanelet::BasicPoint2d> future_geom_points;
        std::vector<double> final_actual_speeds;
        basic_autonomy::waypoint_generation::split_point_speed_pairs(future_points, &future_geom_points, &final_actual_speeds);
        std::vector<double> final_yaw_values = carma_wm::geometry::compute_tangent_orientations(future_geom_points);
    
        // Compute points to local downtracks
        std::vector<double> downtracks = carma_wm::geometry::compute_arc_lengths(future_geom_points);
        final_actual_speeds = smoothing::moving_average_filter(final_actual_speeds, speed_moving_average_window_size_);

        // Convert speeds to times
        std::vector<double> times;
        trajectory_utils::conversions::speed_to_time(downtracks, final_actual_speeds, &times);

        // Remove extra points
        ROS_DEBUG_STREAM("Before removing extra buffer points, future_geom_points.size()" << future_geom_points.size());
        int end_dist_pt_index = basic_autonomy::waypoint_generation::get_nearest_index_by_downtrack(future_geom_points, wm_, ending_state_before_buffer_);
        future_geom_points.resize(end_dist_pt_index + 1);
        times.resize(end_dist_pt_index + 1);
        final_yaw_values.resize(end_dist_pt_index + 1);
        ROS_DEBUG_STREAM("After removing extra buffer points, future_geom_points.size()" << future_geom_points.size());

        // Build trajectory points
        std::vector<cav_msgs::TrajectoryPlanPoint> traj_points =
            trajectory_from_points_times_orientations(future_geom_points, times, final_yaw_values, state_time);
        
        //std::vector<cav_msgs::TrajectoryPlanPoint> traj;
        return traj_points;

    }

    std::vector<cav_msgs::TrajectoryPlanPoint> CooperativeLaneChangePlugin::trajectory_from_points_times_orientations(
    const std::vector<lanelet::BasicPoint2d>& points, const std::vector<double>& times, const std::vector<double>& yaws,
    ros::Time startTime) const
    {
        if (points.size() != times.size() || points.size() != yaws.size())
        {
            throw std::invalid_argument("All input vectors must have the same size");
        }

        std::vector<cav_msgs::TrajectoryPlanPoint> traj;
        traj.reserve(points.size());
        for (int i = 0; i < points.size(); i++)
        {
            cav_msgs::TrajectoryPlanPoint tpp;
            ros::Duration relative_time(times[i]);
            tpp.target_time = startTime + relative_time;
            tpp.x = points[i].x();
            tpp.y = points[i].y();
            tpp.yaw = yaws[i];

            tpp.controller_plugin_name = "default";
            tpp.planner_plugin_name = plugin_discovery_msg_.name;

            traj.push_back(tpp);
        }
        
        return traj;
    }

        double CooperativeLaneChangePlugin::compute_curvature_at(const cooperative_lanechange::smoothing::SplineI& fit_curve, double step_along_the_curve) const
    {
        lanelet::BasicPoint2d f_prime_pt = fit_curve.first_deriv(step_along_the_curve);
        lanelet::BasicPoint2d f_prime_prime_pt = fit_curve.second_deriv(step_along_the_curve);
        // Convert to 3d vector to do 3d vector operations like cross.
        Eigen::Vector3d f_prime = {f_prime_pt.x(), f_prime_pt.y(), 0};
        Eigen::Vector3d f_prime_prime = {f_prime_prime_pt.x(), f_prime_prime_pt.y(), 0};
        return (f_prime.cross(f_prime_prime)).norm()/(pow(f_prime.norm(),3));
    }


    double CooperativeLaneChangePlugin::get_adaptive_lookahead(double velocity) const
    {
        // lookahead:
        // v<10kph:  5m
        // 10kph<v<50kph:  0.5*v
        // v>50kph:  25m

        double lookahead = minimum_lookahead_distance_;

        if (velocity < minimum_lookahead_speed_)
        {
            lookahead = minimum_lookahead_distance_;
        } 
        else if (velocity >= minimum_lookahead_speed_ && velocity < maximum_lookahead_speed_)
        {
            lookahead = 2.0 * velocity;
        } 
        else lookahead = maximum_lookahead_distance_;

        return lookahead;

    }

    std::vector<double> CooperativeLaneChangePlugin::get_lookahead_speed(const std::vector<lanelet::BasicPoint2d>& points, const std::vector<double>& speeds, const double& lookahead) const
    {
  
        if (lookahead < minimum_lookahead_distance_)
        {
            throw std::invalid_argument("Invalid lookahead value");
        }

        if (speeds.size() < 1)
        {
            throw std::invalid_argument("Invalid speeds vector");
        }

        if (speeds.size() != points.size())
        {
            throw std::invalid_argument("Speeds and Points lists not same size");
        }

        std::vector<double> out;
        out.reserve(speeds.size());

        for (int i = 0; i < points.size(); i++)
        {
            int idx = i;
            double min_dist = std::numeric_limits<double>::max();
            for (int j=i+1; j < points.size(); j++){
            double dist = lanelet::geometry::distance2d(points[i],points[j]);
            if (abs(lookahead - dist) <= min_dist){
                idx = j;
                min_dist = abs(lookahead - dist);
            }
            }
            out.push_back(speeds[idx]);
        }
        
        return out;
        }

    std::vector<double> CooperativeLaneChangePlugin::apply_speed_limits(const std::vector<double> speeds,
                                                             const std::vector<double> speed_limits) const
    {
        if (speeds.size() != speed_limits.size())
        {
            throw std::invalid_argument("Speeds and speed limit lists not same size");
        }
        std::vector<double> out;
        for (size_t i = 0; i < speeds.size(); i++)
        {
            out.push_back(std::min(speeds[i], speed_limits[i]));
        }

        return out;
    }

    std::unique_ptr<smoothing::SplineI>
    CooperativeLaneChangePlugin::compute_fit(const std::vector<lanelet::BasicPoint2d>& basic_points)
    {
        if (basic_points.size() < 3)
        {
            ROS_WARN_STREAM("Insufficient Spline Points");
            return nullptr;
        }
        std::unique_ptr<smoothing::SplineI> spl = std::make_unique<smoothing::BSpline>();
        spl->setPoints(basic_points);
        return spl;
    }


    Eigen::Isometry2d CooperativeLaneChangePlugin::compute_heading_frame(const lanelet::BasicPoint2d& p1,
                                                              const lanelet::BasicPoint2d& p2) const
    {
    Eigen::Rotation2Dd yaw(atan2(p2.y() - p1.y(), p2.x() - p1.x()));

    return carma_wm::geometry::build2dEigenTransform(p1, yaw);
    }

    std::vector<PointSpeedPair> CooperativeLaneChangePlugin::constrain_to_time_boundary(const std::vector<PointSpeedPair>& points,double time_span)
    {
        std::vector<lanelet::BasicPoint2d> basic_points;
        std::vector<double> speeds;
        basic_autonomy::waypoint_generation::split_point_speed_pairs(points, &basic_points, &speeds);

        std::vector<double> downtracks = carma_wm::geometry::compute_arc_lengths(basic_points);

        size_t time_boundary_exclusive_index =
        trajectory_utils::time_boundary_index(downtracks, speeds, trajectory_time_length_);

        if (time_boundary_exclusive_index == 0)
        {
            throw std::invalid_argument("No points to fit in timespan"); 
        }

        std::vector<PointSpeedPair> time_bound_points;
        time_bound_points.reserve(time_boundary_exclusive_index);

        if (time_boundary_exclusive_index == points.size())
        {
            time_bound_points.insert(time_bound_points.end(), points.begin(),
                                    points.end());  // All points fit within time boundary
        }
        else
        {
            time_bound_points.insert(time_bound_points.end(), points.begin(),
                                    points.begin() + time_boundary_exclusive_index - 1);  // Limit points by time boundary
        }

        return time_bound_points;

    }

     lanelet::BasicLineString2d CooperativeLaneChangePlugin::create_lanechange_path(lanelet::ConstLanelet& start_lanelet,lanelet::ConstLanelet& end_lanelet)
    {
        std::vector<lanelet::BasicPoint2d> centerline_points={};
        lanelet::BasicLineString2d centerline_start_lane = start_lanelet.centerline2d().basicLineString();
        lanelet::BasicLineString2d centerline_end_lane = end_lanelet.centerline2d().basicLineString();

        lanelet::BasicPoint2d start_lane_pt  = centerline_start_lane[0];
        lanelet::BasicPoint2d end_lane_pt = centerline_end_lane[0];
        double dist = sqrt(pow((end_lane_pt.x() - start_lane_pt.x()),2) + pow((end_lane_pt.y() - start_lane_pt.y()),2));

        int total_points = std::min(centerline_start_lane.size(), centerline_end_lane.size());
        double delta_step = 1.0/total_points;

        centerline_points.push_back(start_lane_pt);

        for(int i=1;i<total_points;i++){ // start from 1 as star_lane_pt is included
            lanelet::BasicPoint2d current_position;
            start_lane_pt = centerline_start_lane[i];
            end_lane_pt = centerline_end_lane[i];
            double delta = delta_step*i;
            current_position.x() = end_lane_pt.x()*delta + (1-delta)* start_lane_pt.x();
            current_position.y() = end_lane_pt.y()*delta + (1-delta)* start_lane_pt.y();

            centerline_points.push_back(current_position);
        }

        centerline_points.push_back(centerline_end_lane.back()); 

        std::unique_ptr<smoothing::SplineI> fit_curve = compute_fit(centerline_points);
        if(!fit_curve)
        {
            throw std::invalid_argument("Could not fit a spline curve along the given trajectory!");
        }

        lanelet::BasicLineString2d lc_route;

        double scaled_steps_along_curve = 0.0; // from 0 (start) to 1 (end) for the whole trajectory
        for(int i =0;i<centerline_points.size();i++){
            lanelet::BasicPoint2d p = (*fit_curve)(scaled_steps_along_curve);
            lc_route.push_back(p);
            scaled_steps_along_curve += 1.0/total_points;
        }
        lc_route.push_back(centerline_end_lane.back()); // at 1.0 scaled steps

        return lc_route;
    }

    std::vector<lanelet::BasicPoint2d> CooperativeLaneChangePlugin::create_route_geom( double starting_downtrack, int starting_lane_id, double ending_downtrack, const carma_wm::WorldModelConstPtr& wm)
    {
        //Create route geometry for lane change maneuver
        //Starting downtrack maybe in the previous lanelet, if it is, have a lane follow until new lanelet starts
        std::vector<lanelet::ConstLanelet> lanelets_in_path = wm->getLaneletsBetween(starting_downtrack, ending_downtrack, true, false);
        std::vector<lanelet::BasicPoint2d> centerline_points = {};
        int lane_change_iteration = 0;
        if(lanelets_in_path[0].id() != starting_lane_id){
            bool lane_change_req= false;
            //Check if future lanelet is lane change lanelet
            for(int i=0;i<lanelets_in_path.size();i++){
                if(lanelets_in_path[i].id() == starting_lane_id){
                    lane_change_req = true;
                    lane_change_iteration = i;
                    break;
                }
            }
            if(!lane_change_req){
                throw std::invalid_argument("Current path does not require a lane change. Request Incorrectly sent to Cooperative lane change plugin");
            }
            //lane_follow until lane_change req
            lanelet::BasicLineString2d lane_follow_points =lanelets_in_path[lane_change_iteration-1].centerline2d().basicLineString();
            centerline_points.insert(centerline_points.end(), lane_follow_points.begin(), lane_follow_points.end() - 1); // -1 to avoid duplicate points in linestrings
        }
        
        lanelet::BasicLineString2d first=lanelets_in_path[lane_change_iteration].centerline2d().basicLineString();
        lanelet::BasicLineString2d last=lanelets_in_path[lane_change_iteration + 1].centerline2d().basicLineString();
        lanelet::BasicLineString2d lane_change_points = create_lanechange_path(lanelets_in_path[lane_change_iteration],lanelets_in_path[lane_change_iteration+1]);
        centerline_points.insert(centerline_points.end(),lane_change_points.begin(),lane_change_points.end() );

        //"lane_follow" beyond lanechange
        lanelet::BasicLineString2d buffer_lane_follow = {};
        ROS_DEBUG_STREAM("Created lanechanging geometry from id: " << lanelets_in_path[lane_change_iteration].id() << 
            " to id: " << lanelets_in_path[lane_change_iteration + 1].id());
        if (lane_change_iteration + 2 < lanelets_in_path.size())
        {
            for ( int i = (lane_change_iteration + 2); i < lanelets_in_path.size(); i++)
            {
                buffer_lane_follow = lanelets_in_path[i].centerline2d().basicLineString();
                ROS_DEBUG_STREAM("Adding extra points from lanelet lanelets_in_path[i].id() :" << lanelets_in_path[i].id() << " of size: " 
                    << buffer_lane_follow.size() - 1 << ", ending at x:" << buffer_lane_follow.back().x() << ", y:" << buffer_lane_follow.back().y());
                centerline_points.insert(centerline_points.end(), buffer_lane_follow.begin() + 1, buffer_lane_follow.end()); // + 1 to avoid duplicate points
            }
        }
        ROS_DEBUG_STREAM("Reached the end of create_route_geom function");

        return centerline_points;
        
    }
    
    void CooperativeLaneChangePlugin::georeference_callback(const std_msgs::StringConstPtr& msg) 
    {
        map_projector_ = std::make_shared<lanelet::projection::LocalFrameProjector>(msg->data.c_str());  // Build projector from proj string
    }
}
<|MERGE_RESOLUTION|>--- conflicted
+++ resolved
@@ -91,12 +91,6 @@
         pnh_->param<double>("mid_fraction",mid_fraction_, 0.5);
         pnh_->param<double>("min_desired_gap",min_desired_gap_, 5.0);
         pnh_->param<double>("ending_buffer_downtrack", ending_buffer_downtrack_, 5.0);
-<<<<<<< HEAD
-
-        //tf listener for looking up earth to map transform 
-        tf2_listener_.reset(new tf2_ros::TransformListener(tf2_buffer_));
-=======
->>>>>>> 8d5432f9
 
         wml_.reset(new carma_wm::WMListener());
         // set world model point form wm listener
