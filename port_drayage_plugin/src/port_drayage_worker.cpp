--- conflicted
+++ resolved
@@ -117,10 +117,6 @@
         using boost::property_tree::ptree;
         ptree pt;
         pt.put("cmv_id", _cmv_id);
-<<<<<<< HEAD
-=======
-        pt.put("operation", PORT_DRAYAGE_ARRIVAL_OPERATION_ID);
->>>>>>> dd7a08e2
 
         // Add current vehicle location (latitude and longitude)
         ptree location;
@@ -128,7 +124,6 @@
         location.put("longitude", _current_gps_position.longitude); 
         pt.put_child("location", location);
 
-<<<<<<< HEAD
         // Add flag to indicate whether CMV is carring cargo
         pt.put("cargo", _has_cargo);
 
@@ -167,20 +162,6 @@
                     throw std::invalid_argument("CMV has arrived at a loading area, but it is already carrying cargo.");
                 }
             }
-=======
-        // Add cargo-related fields based on whether the vehicle is currently carrying cargo
-        if (_has_cargo) {
-            pt.put("cargo", true);
-            pt.put("cargo_id", _cargo_id);
-        }
-        else {
-            pt.put("cargo", false);
-        }
-
-        // Only include 'action_id' field if an action_id was received in the latest Mobility Operation message for this vehicle
-        if (_latest_mobility_operation_msg.current_action_id) {
-            pt.put("action_id", *_latest_mobility_operation_msg.current_action_id);
->>>>>>> dd7a08e2
         }
 
         std::stringstream body_stream;
@@ -260,19 +241,10 @@
         std::istringstream mobility_operation_strategy_params_ss(mobility_operation_strategy_params);
         boost::property_tree::json_parser::read_json(mobility_operation_strategy_params_ss, pt);
 
-<<<<<<< HEAD
         // Parse 'operation' field and assign the PortDrayageEvent type for this message accordingly
         _latest_mobility_operation_msg.operation = pt.get<std::string>("operation");
         ROS_DEBUG_STREAM("operation: " << _latest_mobility_operation_msg.operation);
         if (_latest_mobility_operation_msg.operation == PORT_DRAYAGE_PICKUP_OPERATION_ID) {
-=======
-        _latest_mobility_operation_msg.has_cargo = pt.get<bool>("cargo");
-        _latest_mobility_operation_msg.operation = pt.get<std::string>("operation");
-        ROS_DEBUG_STREAM("operation: " << _latest_mobility_operation_msg.operation);
-        ROS_DEBUG_STREAM("cargo flag: " << _latest_mobility_operation_msg.has_cargo);
-
-        if(_latest_mobility_operation_msg.operation == "MOVING_TO_LOADING_AREA") {
->>>>>>> dd7a08e2
             _latest_mobility_operation_msg.port_drayage_event_type = PortDrayageEvent::RECEIVED_NEW_DESTINATION;
             if (_has_cargo) {
                 ROS_DEBUG_STREAM("Received 'PICKUP' operation, but CMV is already carrying cargo.");
@@ -345,7 +317,6 @@
             _latest_mobility_operation_msg.dest_longitude = boost::optional<double>();
             _latest_mobility_operation_msg.dest_latitude = boost::optional<double>();
         }
-<<<<<<< HEAD
     }
 
     void PortDrayageWorker::on_new_pose(const geometry_msgs::PoseStampedConstPtr& msg) {
@@ -394,8 +365,6 @@
 
     PortDrayageState PortDrayageWorker::get_port_drayage_state() {
         return _pdsm.get_state();
-=======
->>>>>>> dd7a08e2
     }
 
     void PortDrayageWorker::on_new_pose(const geometry_msgs::PoseStampedConstPtr& msg) {
