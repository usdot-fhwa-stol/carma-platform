#!/bin/bash

#  Copyright (C) 2018-2020 LEIDOS.
# 
#  Licensed under the Apache License, Version 2.0 (the "License"); you may not
#  use this file except in compliance with the License. You may obtain a copy of
#  the License at
# 
#  http://www.apache.org/licenses/LICENSE-2.0
# 
#  Unless required by applicable law or agreed to in writing, software
#  distributed under the License is distributed on an "AS IS" BASIS, WITHOUT
#  WARRANTIES OR CONDITIONS OF ANY KIND, either express or implied. See the
#  License for the specific language governing permissions and limitations under
#  the License.

# CARMA packages checkout script
# Optional argument to set the root checkout directory with no ending '/' default is '~'

set -exo pipefail

dir=~
while [[ $# -gt 0 ]]; do
      arg="$1"
      case $arg in
            -d|--develop)
                  BRANCH=develop
                  shift
            ;;
            -r|--root)
                  dir=$2
                  shift
                  shift
            ;;
      esac
done

cd ${dir}/src

if [[ "$BRANCH" = "develop" ]]; then
      git clone --depth=1 https://github.com/usdot-fhwa-stol/carma-msgs.git --branch develop
      git clone --depth=1 https://github.com/usdot-fhwa-stol/novatel_gps_driver.git --branch develop
      git clone --depth=1 https://github.com/usdot-fhwa-stol/carma-utils.git --branch develop
      git clone --depth=1 https://github.com/usdot-fhwa-stol/carma-messenger.git --branch develop
else
<<<<<<< HEAD

=======
>>>>>>> 650ce25f
      git clone --depth=1 https://github.com/usdot-fhwa-stol/carma-msgs.git --branch develop
      git clone --depth=1 https://github.com/usdot-fhwa-stol/novatel_gps_driver.git --branch develop
      git clone --depth=1 https://github.com/usdot-fhwa-stol/carma-utils.git --branch develop
      git clone --depth=1 https://github.com/usdot-fhwa-stol/carma-messenger.git --branch develop
<<<<<<< HEAD


=======
>>>>>>> 650ce25f
fi<|MERGE_RESOLUTION|>--- conflicted
+++ resolved
@@ -43,17 +43,10 @@
       git clone --depth=1 https://github.com/usdot-fhwa-stol/carma-utils.git --branch develop
       git clone --depth=1 https://github.com/usdot-fhwa-stol/carma-messenger.git --branch develop
 else
-<<<<<<< HEAD
 
-=======
->>>>>>> 650ce25f
       git clone --depth=1 https://github.com/usdot-fhwa-stol/carma-msgs.git --branch develop
       git clone --depth=1 https://github.com/usdot-fhwa-stol/novatel_gps_driver.git --branch develop
       git clone --depth=1 https://github.com/usdot-fhwa-stol/carma-utils.git --branch develop
       git clone --depth=1 https://github.com/usdot-fhwa-stol/carma-messenger.git --branch develop
-<<<<<<< HEAD
 
-
-=======
->>>>>>> 650ce25f
 fi