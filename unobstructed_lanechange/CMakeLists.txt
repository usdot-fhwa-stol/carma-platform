--- conflicted
+++ resolved
@@ -48,14 +48,8 @@
 
 
 catkin_package(
-<<<<<<< HEAD
    CATKIN_DEPENDS ${CATKIN_DEPS}
    DEPENDS Boost Eigen3
-=======
-  INCLUDE_DIRS include
-  CATKIN_DEPENDS ${CATKIN_DEPS}
-  DEPENDS Boost EIGEN3
->>>>>>> c423e410
 )
 
 ###########
