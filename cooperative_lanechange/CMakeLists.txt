--- conflicted
+++ resolved
@@ -32,11 +32,8 @@
   carma_wm
   unobstructed_lanechange
   roslib
-<<<<<<< HEAD
   basic_autonomy
-=======
   lanelet2_extension
->>>>>>> 0e89e9a2
 )
 
 ## Find catkin macros and libraries
