--- conflicted
+++ resolved
@@ -303,25 +303,7 @@
 
     LocalizationState LocalizationManager::getState() const
     {
-<<<<<<< HEAD
-        lidar_init_sequential_timesteps_counter_ = 0;
-        RCLCPP_DEBUG_STREAM(logger_->get_logger(), "posePubTick: Resetting lidar_init_sequential_timesteps_counter_: " << lidar_init_sequential_timesteps_counter_ << ", with new state: " << transition_table_.getState());
-    }
-    
-    // Publish current pose message if available
-    if (current_pose_){
-        auto pose_to_publish = *current_pose_;
-        if (static_cast<LocalizerMode>(config_.localization_mode) == LocalizerMode::GNSS_WITH_FIXED_OFFSET)
-        {
-            pose_to_publish.pose.position.x += config_.x_offset;
-            pose_to_publish.pose.position.y += config_.y_offset;
-            pose_to_publish.pose.position.z += config_.z_offset;
-        }
-
-        pose_pub_(pose_to_publish);
-=======
         return transition_table_.getState();
->>>>>>> ec3a613c
     }
 
 }