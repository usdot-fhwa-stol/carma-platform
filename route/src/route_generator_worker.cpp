--- conflicted
+++ resolved
@@ -487,27 +487,12 @@
             ROS_DEBUG_STREAM("It did NOT pass");
             ROS_WARN("%s", ex.what());
 
-<<<<<<< HEAD
-        }
-        ROS_DEBUG_STREAM("It passed");
-        
-=======
->>>>>>> 9f073bf4
         geometry_msgs::PoseStamped updated_vehicle_pose;
         updated_vehicle_pose.pose.position.x = frontbumper_transform_.getOrigin().getX();
         updated_vehicle_pose.pose.position.y = frontbumper_transform_.getOrigin().getY();
         updated_vehicle_pose.pose.position.z = frontbumper_transform_.getOrigin().getZ();
         vehicle_pose_ = updated_vehicle_pose; 
-<<<<<<< HEAD
-
-        if (vehicle_pose_)
-            ROS_DEBUG_STREAM("POSE It passed");
-        else
-            ROS_DEBUG_STREAM("POSE it did not pass");
-
-=======
             
->>>>>>> 9f073bf4
         if(this->rs_worker_.get_route_state() == RouteStateWorker::RouteState::FOLLOWING) {
             // convert from pose stamp into lanelet basic 2D point
             current_loc_ = lanelet::BasicPoint2d(vehicle_pose_->pose.position.x, vehicle_pose_->pose.position.y);
