/*
 * Copyright (C) 2020 LEIDOS.
 *
 * Licensed under the Apache License, Version 2.0 (the "License"); you may not
 * use this file except in compliance with the License. You may obtain a copy of
 * the License at
 *
 * http://www.apache.org/licenses/LICENSE-2.0
 *
 * Unless required by applicable law or agreed to in writing, software
 * distributed under the License is distributed on an "AS IS" BASIS, WITHOUT
 * WARRANTIES OR CONDITIONS OF ANY KIND, either express or implied. See the
 * License for the specific language governing permissions and limitations under
 * the License.
 */

#include <functional>
#include <mutex>
#include <carma_wm_ctrl/WMBroadcaster.h>
#include <carma_wm/Geometry.h>
#include <carma_wm/MapConformer.h>
#include <lanelet2_extension/utility/message_conversion.h>
#include <lanelet2_extension/projection/local_frame_projector.h>
#include <lanelet2_core/primitives/Lanelet.h>
#include <lanelet2_core/geometry/Lanelet.h>
#include <lanelet2_core/geometry/BoundingBox.h>
#include <lanelet2_core/primitives/BoundingBox.h>
#include <type_traits>
#include <cav_msgs/CheckActiveGeofence.h>
#include <lanelet2_core/primitives/Polygon.h>
#include <proj.h>
#include <lanelet2_io/Projection.h>
#include <lanelet2_core/utility/Units.h>
#include <lanelet2_core/Forward.h>
#include <lanelet2_extension/utility/utilities.h>
#include <algorithm>
#include <limits>
#include <carma_wm/Geometry.h>
#include <math.h>
#include <boost/date_time/date_defs.hpp>

namespace carma_wm_ctrl
{
using std::placeholders::_1;


WMBroadcaster::WMBroadcaster(const PublishMapCallback& map_pub, const PublishMapUpdateCallback& map_update_pub, const PublishCtrlRequestCallback& control_msg_pub,
const PublishActiveGeofCallback& active_pub, std::unique_ptr<carma_utils::timers::TimerFactory> timer_factory)
  : map_pub_(map_pub), map_update_pub_(map_update_pub), control_msg_pub_(control_msg_pub), active_pub_(active_pub), scheduler_(std::move(timer_factory))
{
  scheduler_.onGeofenceActive(std::bind(&WMBroadcaster::addGeofence, this, _1));
  scheduler_.onGeofenceInactive(std::bind(&WMBroadcaster::removeGeofence, this, _1));
  std::bind(&WMBroadcaster::routeCallbackMessage, this, _1);
};

void WMBroadcaster::baseMapCallback(const autoware_lanelet2_msgs::MapBinConstPtr& map_msg)
{
  std::lock_guard<std::mutex> guard(map_mutex_);

  static bool firstCall = true;
  // This function should generally only ever be called one time so log a warning if it occurs multiple times
  if (firstCall)
  {
    firstCall = false;
    ROS_INFO("WMBroadcaster::baseMapCallback called for first time with new map message");
  }
  else
  {
    ROS_WARN("WMBroadcaster::baseMapCallback called multiple times in the same node");
  }

  lanelet::LaneletMapPtr new_map(new lanelet::LaneletMap);
  lanelet::LaneletMapPtr new_map_to_change(new lanelet::LaneletMap);

  lanelet::utils::conversion::fromBinMsg(*map_msg, new_map);
  lanelet::utils::conversion::fromBinMsg(*map_msg, new_map_to_change);

  base_map_ = new_map;  // Store map
  current_map_ = new_map_to_change; // broadcaster makes changes to this

  lanelet::MapConformer::ensureCompliance(base_map_, config_limit);     // Update map to ensure it complies with expectations
  lanelet::MapConformer::ensureCompliance(current_map_, config_limit);

  // Publish map
  current_map_version_ += 1; // Increment the map version. It should always start from 1 for the first map
<<<<<<< HEAD
  map_update_message_queue_.clear(); // Clear the update queue as the map version has changed
=======
>>>>>>> 0ad8c400
  autoware_lanelet2_msgs::MapBin compliant_map_msg;
  lanelet::utils::conversion::toBinMsg(base_map_, &compliant_map_msg);
  compliant_map_msg.map_version = current_map_version_;
  map_pub_(compliant_map_msg);
};

std::shared_ptr<Geofence> WMBroadcaster::geofenceFromMsg(const cav_msgs::TrafficControlMessageV01& msg_v01)
{
  auto gf_ptr = std::make_shared<Geofence>(Geofence());
  // Get ID
  std::copy(msg_v01.id.id.begin(), msg_v01.id.id.end(), gf_ptr->id_.begin());

  // Get affected lanelet or areas by converting the georeference and querying the map using points in the geofence
  gf_ptr->affected_parts_ = getAffectedLaneletOrAreas(msg_v01);

  std::vector<lanelet::Lanelet> affected_llts;
  std::vector<lanelet::Area> affected_areas;

  // used for assigning them to the regem as parameters
  for (auto llt_or_area : gf_ptr->affected_parts_)
  {
    if (llt_or_area.isLanelet()) affected_llts.push_back(current_map_->laneletLayer.get(llt_or_area.lanelet()->id()));
    if (llt_or_area.isArea()) affected_areas.push_back(current_map_->areaLayer.get(llt_or_area.area()->id()));
  }

  // TODO: logic to determine what type of geofence goes here
  // currently only converting portion of control message that is relevant to:
  // - digital speed limit, passing control line, digital minimum gap, region access rule
  lanelet::Velocity sL;
  cav_msgs::TrafficControlDetail msg_detail = msg_v01.params.detail;
 
  
  if (msg_detail.choice == cav_msgs::TrafficControlDetail::MAXSPEED_CHOICE) 
  {  
    //Acquire speed limit information from TafficControlDetail msg
    sL = lanelet::Velocity(msg_detail.maxspeed * lanelet::units::MPH()); 
    
    if(config_limit > 0_mph && config_limit < 80_mph && config_limit < sL)//Accounting for the configured speed limit, input zero when not in use
        sL = config_limit;
    //Ensure Geofences do not provide invalid speed limit data (exceed predetermined maximum value)
    // @SONAR_STOP@
    if(sL > 80_mph )
    {
     ROS_WARN_STREAM("Digital maximum speed limit is invalid. Value capped at max speed limit."); //Output warning message
     sL = 80_mph; //Cap the speed limit to the predetermined maximum value

    }
    if(sL < 0_mph)
    {
           ROS_WARN_STREAM("Digital  speed limit is invalid. Value set to 0mph.");
      sL = 0_mph;
    }// @SONAR_START@
    gf_ptr->regulatory_element_ = std::make_shared<lanelet::DigitalSpeedLimit>(lanelet::DigitalSpeedLimit::buildData(lanelet::utils::getId(), 
                                        sL, affected_llts, affected_areas, { lanelet::Participants::VehicleCar }));
  }
  
  if (msg_detail.choice == cav_msgs::TrafficControlDetail::MINSPEED_CHOICE) 
  {
    //Acquire speed limit information from TafficControlDetail msg
     sL = lanelet::Velocity(msg_detail.minspeed * lanelet::units::MPH());
     if(config_limit > 0_mph && config_limit < 80_mph)//Accounting for the configured speed limit, input zero when not in use
        sL = config_limit;
    //Ensure Geofences do not provide invalid speed limit data 
    // @SONAR_STOP@
    if(sL > 80_mph )
    {
     ROS_WARN_STREAM("Digital speed limit is invalid. Value capped at max speed limit.");
     sL = 80_mph;
    }
    if(sL < 0_mph)
    {
           ROS_WARN_STREAM("Digital  speed limit is invalid. Value set to 0mph.");
      sL = 0_mph;
    }// @SONAR_START@
    gf_ptr->regulatory_element_ = std::make_shared<lanelet::DigitalSpeedLimit>(lanelet::DigitalSpeedLimit::buildData(lanelet::utils::getId(), 
                                        sL, affected_llts, affected_areas, { lanelet::Participants::VehicleCar }));
  }
  if (msg_detail.choice == cav_msgs::TrafficControlDetail::LATPERM_CHOICE || msg_detail.choice == cav_msgs::TrafficControlDetail::LATAFFINITY_CHOICE)
  {
    addPassingControlLineFromMsg(gf_ptr, msg_v01, affected_llts);
  }

 if (msg_detail.choice == cav_msgs::TrafficControlDetail::CLOSED_CHOICE && msg_detail.closed==cav_msgs::TrafficControlDetail::CLOSED)
  {
    addRegionAccessRule(gf_ptr,msg_v01,affected_llts);
  }

  if (msg_detail.choice == cav_msgs::TrafficControlDetail::MINHDWY_CHOICE) 
  {

    double min_gap = (double)msg_detail.minhdwy;

    if(min_gap < 0)
    {
      ROS_WARN_STREAM("Digital min gap is invalid. Value set to 0 meter.");
      min_gap = 0;
    }
    addRegionMinimumGap(gf_ptr,msg_v01, min_gap, affected_llts, affected_areas);
  }

  // Handle schedule provessing
  cav_msgs::TrafficControlSchedule msg_schedule = msg_v01.params.schedule;
  
  ros::Time end_time = msg_schedule.end;
  if (!msg_schedule.end_exists) {
    ROS_DEBUG_STREAM("No end time for geofence, using ros::TIME_MAX");
    end_time = ros::TIME_MAX; // If there is no end time use the max time
  }


  // If the days of the week are specified then convert them to the boost format. 
  GeofenceSchedule::DayOfTheWeekSet week_day_set = { 0, 1, 2, 3, 4, 5, 6 }; // Default to all days  0==Sun to 6==Sat
  if (msg_schedule.dow_exists) {
   // sun (6), mon (5), tue (4), wed (3), thu (2), fri (1), sat (0)
   week_day_set.clear();
   for (size_t i = 0; i < msg_schedule.dow.dow.size(); i++) {
     if (msg_schedule.dow.dow[i] == 1) {
      switch(i) {
          case 6: // sun
            week_day_set.emplace(boost::gregorian::greg_weekday::weekday_enum::Sunday);
            break;
          case 5: // mon
            week_day_set.emplace(boost::gregorian::greg_weekday::weekday_enum::Monday);
            break;
          case 4: // tue
            week_day_set.emplace(boost::gregorian::greg_weekday::weekday_enum::Tuesday);
            break;
          case 3: // wed
            week_day_set.emplace(boost::gregorian::greg_weekday::weekday_enum::Wednesday);
            break;
          case 2: // thur
            week_day_set.emplace(boost::gregorian::greg_weekday::weekday_enum::Thursday);
            break;
          case 1: // fri
            week_day_set.emplace(boost::gregorian::greg_weekday::weekday_enum::Friday);
            break;
          case 0: // sat
            week_day_set.emplace(boost::gregorian::greg_weekday::weekday_enum::Saturday);
            break;
          default:
            throw std::invalid_argument("Unrecognized weekday value: " + std::to_string(i));
      }
     }
   }
  }

  if (msg_schedule.between_exists) {

    for (auto daily_schedule : msg_schedule.between)
    {
      if (msg_schedule.repeat_exists) {
        gf_ptr->schedules.push_back(GeofenceSchedule(msg_schedule.start,  
                                    end_time,
                                    daily_schedule.begin,     
                                    daily_schedule.duration,
                                    msg_schedule.repeat.offset,
                                    msg_schedule.repeat.span,   
                                    msg_schedule.repeat.period,
                                    week_day_set));
      } else {
        gf_ptr->schedules.push_back(GeofenceSchedule(msg_schedule.start,  
                                  end_time,
                                  daily_schedule.begin,     
                                  daily_schedule.duration,
                                  ros::Duration(0.0), // No offset
                                  daily_schedule.duration - daily_schedule.begin,   // Compute schedule portion end time
                                  daily_schedule.duration - daily_schedule.begin,   // No repetition so same as portion end time
                                  week_day_set));         
      }

    }
  }
  else {
    if (msg_schedule.repeat_exists) {
      gf_ptr->schedules.push_back(GeofenceSchedule(msg_schedule.start,  
                                  end_time,
                                  ros::Duration(0.0),     
                                  ros::Duration(86400.0), // 24 hr daily application
                                  msg_schedule.repeat.offset,
                                  msg_schedule.repeat.span,   
                                  msg_schedule.repeat.period,
                                  week_day_set)); 
    } else {
      gf_ptr->schedules.push_back(GeofenceSchedule(msg_schedule.start,  
                                  end_time,
                                  ros::Duration(0.0),     
                                  ros::Duration(86400.0), // 24 hr daily application
                                  ros::Duration(0.0),     // No offset
                                  ros::Duration(86400.0), // Applied for full lenth of 24 hrs
                                  ros::Duration(86400.0), // No repetition
                                  week_day_set)); 
    }
   
  }
    
  return gf_ptr;
}

void WMBroadcaster::addPassingControlLineFromMsg(std::shared_ptr<Geofence> gf_ptr, const cav_msgs::TrafficControlMessageV01& msg_v01, const std::vector<lanelet::Lanelet>& affected_llts) const
{
  cav_msgs::TrafficControlDetail msg_detail;
  msg_detail = msg_v01.params.detail;
  // Get affected bounds
  lanelet::LineStrings3d pcl_bounds;
  if (msg_detail.lataffinity == cav_msgs::TrafficControlDetail::LEFT)
  {
    for (auto llt : affected_llts) pcl_bounds.push_back(llt.leftBound());
    gf_ptr->pcl_affects_left_ = true;
  }
  else //right
  {
    for (auto llt : affected_llts) pcl_bounds.push_back(llt.rightBound());
    gf_ptr->pcl_affects_right_ = true;
  }

  // Get specified participants
  ros::V_string left_participants;
  ros::V_string right_participants;
  ros::V_string participants=participantsChecker(msg_v01);

  // Create the pcl depending on the allowed passing control direction, left, right, or both
  if (msg_detail.latperm[0] == cav_msgs::TrafficControlDetail::PERMITTED ||
      msg_detail.latperm[0] == cav_msgs::TrafficControlDetail::PASSINGONLY)
  {
    left_participants = participants; 
  }
  else if (msg_detail.latperm[0] == cav_msgs::TrafficControlDetail::EMERGENCYONLY)
  {
    left_participants.push_back(lanelet::Participants::VehicleEmergency);
  }
  if (msg_detail.latperm[1] == cav_msgs::TrafficControlDetail::PERMITTED ||
      msg_detail.latperm[1] == cav_msgs::TrafficControlDetail::PASSINGONLY)
  {
    right_participants = participants; 
  }
  else if (msg_detail.latperm[1] == cav_msgs::TrafficControlDetail::EMERGENCYONLY)
  {
    right_participants.push_back(lanelet::Participants::VehicleEmergency);
  }

  gf_ptr->regulatory_element_ = std::make_shared<lanelet::PassingControlLine>(lanelet::PassingControlLine::buildData(
    lanelet::utils::getId(), pcl_bounds, left_participants, right_participants));
}

void WMBroadcaster::addRegionAccessRule(std::shared_ptr<Geofence> gf_ptr, const cav_msgs::TrafficControlMessageV01& msg_v01, const std::vector<lanelet::Lanelet>& affected_llts) const
{
  const std::string& reason = msg_v01.package.label;
  auto regulatory_element = std::make_shared<lanelet::RegionAccessRule>(lanelet::RegionAccessRule::buildData(lanelet::utils::getId(),affected_llts,{},invertParticipants(participantsChecker(msg_v01)), reason));

  if(!regulatory_element->accessable(lanelet::Participants::VehicleCar) || !regulatory_element->accessable(lanelet::Participants::VehicleTruck )) 
  {
    gf_ptr->invalidate_route_=true;
  }
  else
  {
    gf_ptr->invalidate_route_=false;
  }
  gf_ptr->regulatory_element_ = regulatory_element;
}

void WMBroadcaster::addRegionMinimumGap(std::shared_ptr<Geofence> gf_ptr,  const cav_msgs::TrafficControlMessageV01& msg_v01, double min_gap, const std::vector<lanelet::Lanelet>& affected_llts, const std::vector<lanelet::Area>& affected_areas) const
{
  auto regulatory_element = std::make_shared<lanelet::DigitalMinimumGap>(lanelet::DigitalMinimumGap::buildData(lanelet::utils::getId(), 
                                        min_gap, affected_llts, affected_areas,participantsChecker(msg_v01) ));
  
  gf_ptr->regulatory_element_ = regulatory_element;
}

ros::V_string WMBroadcaster::participantsChecker(const cav_msgs::TrafficControlMessageV01& msg_v01) const
{
  ros::V_string participants;
  for (j2735_msgs::TrafficControlVehClass participant : msg_v01.params.vclasses)
  {
    // Currently j2735_msgs::TrafficControlVehClass::RAIL is not supported
    if (participant.vehicle_class == j2735_msgs::TrafficControlVehClass::ANY)
    {
      participants = {lanelet::Participants::Vehicle, lanelet::Participants::Pedestrian, lanelet::Participants::Bicycle};
      break;
    }
    else if (participant.vehicle_class == j2735_msgs::TrafficControlVehClass::PEDESTRIAN)
    {
      participants.push_back(lanelet::Participants::Pedestrian);
    }
    else if (participant.vehicle_class == j2735_msgs::TrafficControlVehClass::BICYCLE)
    {
      participants.push_back(lanelet::Participants::Bicycle);
    }
    else if (participant.vehicle_class == j2735_msgs::TrafficControlVehClass::MICROMOBILE ||
              participant.vehicle_class == j2735_msgs::TrafficControlVehClass::MOTORCYCLE)
    {
      participants.push_back(lanelet::Participants::VehicleMotorcycle);
    }
    else if (participant.vehicle_class == j2735_msgs::TrafficControlVehClass::BUS)
    {
      participants.push_back(lanelet::Participants::VehicleBus);
    }
    else if (participant.vehicle_class == j2735_msgs::TrafficControlVehClass::LIGHT_TRUCK_VAN ||
            participant.vehicle_class == j2735_msgs::TrafficControlVehClass::PASSENGER_CAR)
    {
      participants.push_back(lanelet::Participants::VehicleCar);
    }
    else if (8<= participant.vehicle_class && participant.vehicle_class <= 16) // Truck enum definition range from 8-16 currently
    {
      participants.push_back(lanelet::Participants::VehicleTruck);
    }
  }

  return  participants;
}

ros::V_string WMBroadcaster::invertParticipants(const ros::V_string& input_participants) const
{
  ros::V_string participants;

  if(std::find(input_participants.begin(),input_participants.end(),lanelet::Participants::Pedestrian ) == input_participants.end()) participants.emplace_back(lanelet::Participants::Pedestrian);
  if(std::find(input_participants.begin(),input_participants.end(),lanelet::Participants::Bicycle ) == input_participants.end()) participants.emplace_back(lanelet::Participants::Bicycle);
  if(std::find(input_participants.begin(),input_participants.end(),lanelet::Participants::Vehicle ) == input_participants.end())
  {
    if(std::find(input_participants.begin(),input_participants.end(),lanelet::Participants::VehicleMotorcycle)== input_participants.end()) participants.emplace_back(lanelet::Participants::VehicleMotorcycle);
    if(std::find(input_participants.begin(),input_participants.end(),lanelet::Participants::VehicleBus)== input_participants.end()) participants.emplace_back(lanelet::Participants::VehicleBus);
    if(std::find(input_participants.begin(),input_participants.end(),lanelet::Participants::VehicleCar)== input_participants.end()) participants.emplace_back(lanelet::Participants::VehicleCar);
    if(std::find(input_participants.begin(),input_participants.end(),lanelet::Participants::VehicleTruck)== input_participants.end()) participants.emplace_back(lanelet::Participants::VehicleTruck);
  }
  return  participants;
}

// currently only supports geofence message version 1: TrafficControlMessageV01 
void WMBroadcaster::geofenceCallback(const cav_msgs::TrafficControlMessage& geofence_msg)
{
  
  std::lock_guard<std::mutex> guard(map_mutex_);
  // quickly check if the id has been added
  if (geofence_msg.choice != cav_msgs::TrafficControlMessage::TCMV01)
    return;

  boost::uuids::uuid id;
  std::copy(geofence_msg.tcmV01.id.id.begin(), geofence_msg.tcmV01.id.id.end(), id.begin());
  if (checked_geofence_ids_.find(boost::uuids::to_string(id)) != checked_geofence_ids_.end())
    return;

  // convert reqid to string check if it has been seen before
  boost::array<uint8_t, 16UL> req_id;
  for (auto i = 0; i < 8; i ++) req_id[i] = geofence_msg.tcmV01.reqid.id[i];
  boost::uuids::uuid uuid_id;
  std::copy(req_id.begin(),req_id.end(), uuid_id.begin());
  std::string reqid = boost::uuids::to_string(uuid_id).substr(0, 8);
  // drop if the req has never been sent
  if (generated_geofence_reqids_.find(reqid) == generated_geofence_reqids_.end() && reqid.compare("00000000") != 0)
  {
    ROS_WARN_STREAM("CARMA_WM_CTRL received a TrafficControlMessage with unknown TrafficControlRequest ID (reqid): " << reqid);
    return;
  }
    
  checked_geofence_ids_.insert(boost::uuids::to_string(id));
  auto gf_ptr = geofenceFromMsg(geofence_msg.tcmV01);
  if (gf_ptr->affected_parts_.size() == 0)
  {
    ROS_WARN_STREAM("There is no applicable component in map for the new geofence message received by WMBroadcaster with id: " << gf_ptr->id_);
    return;
  }
  scheduler_.addGeofence(gf_ptr);  // Add the geofence to the scheduler
  ROS_INFO_STREAM("New geofence message received by WMBroadcaster with id: " << gf_ptr->id_);

};

void WMBroadcaster::geoReferenceCallback(const std_msgs::String& geo_ref)
{
  std::lock_guard<std::mutex> guard(map_mutex_);
  base_map_georef_ = geo_ref.data;
}

void WMBroadcaster::setMaxLaneWidth(double max_lane_width)
{
  max_lane_width_ = max_lane_width;
}

void WMBroadcaster::setConfigSpeedLimit(double cL)
{
  /*Logic to change config_lim to Velocity value config_limit*/
  config_limit = lanelet::Velocity(cL * lanelet::units::MPH());
}

// currently only supports geofence message version 1: TrafficControlMessageV01 
lanelet::ConstLaneletOrAreas WMBroadcaster::getAffectedLaneletOrAreas(const cav_msgs::TrafficControlMessageV01& tcmV01)
{
  ROS_DEBUG_STREAM("Getting affected lanelets");
  if (!current_map_)
  {
    throw lanelet::InvalidObjectStateError(std::string("Base lanelet map is not loaded to the WMBroadcaster"));
  }
  if (base_map_georef_ == "")
    throw lanelet::InvalidObjectStateError(std::string("Base lanelet map has empty proj string loaded as georeference. Therefore, WMBroadcaster failed to\n ") +
                                          std::string("get transformation between the geofence and the map"));

  PJ* geofence_in_map_proj = proj_create_crs_to_crs(PJ_DEFAULT_CTX, tcmV01.geometry.proj.c_str(), base_map_georef_.c_str(), nullptr);
  
  // convert all geofence points into our map's frame
  std::vector<lanelet::Point3d> gf_pts;
  for (auto pt : tcmV01.geometry.nodes)
  { 
    ROS_DEBUG_STREAM("Before conversion: Point X "<< pt.x <<" Before conversion: Point Y "<< pt.y);

    PJ_COORD c {{pt.x, pt.y, 0, 0}}; // z is not currently used
    PJ_COORD c_out;
    c_out = proj_trans(geofence_in_map_proj, PJ_FWD, c);
    gf_pts.push_back(lanelet::Point3d{current_map_->pointLayer.uniqueId(), c_out.xyz.x, c_out.xyz.y});

<<<<<<< HEAD
    ROS_DEBUG_STREAM("After conversion: Point X "<< gf_pts.back().x() <<" After conversion: Point Y "<< gf_pts.back().y());
=======
    ROS_DEBUG_STREAM("After conversion: Point X "<< c_out.xyz.x <<" After conversion: Point Y "<< c_out.xyz.y);
>>>>>>> 0ad8c400
  }

  // Logic to detect which part is affected
  ROS_DEBUG_STREAM("Get affected lanelets loop");
  std::unordered_set<lanelet::Lanelet> affected_lanelets;
  for (size_t idx = 0; idx < gf_pts.size(); idx ++)
  {
    ROS_DEBUG_STREAM("Index: " << idx << " Point: " << gf_pts[idx].x() << ", " << gf_pts[idx].y());
    std::unordered_set<lanelet::Lanelet> possible_lanelets;

    // This loop identifes the lanelets which this point lies within that could be impacted by the geofence
    // This loop somewhat inefficiently calls the findNearest method iteratively until all the possible lanelets are identified. 
    // The reason findNearest is used instead of nearestUntil is because that method orders results by bounding box which
    // can give invalid sequences when dealing with large curved lanelets.  
    bool continue_search = true; 
    size_t nearest_count = 0;
    while (continue_search) {
      
      nearest_count += 10; // Increase the index search radius by 10 each loop until all nearby lanelets are found

      for (const auto& ll_pair : lanelet::geometry::findNearest(current_map_->laneletLayer, gf_pts[idx].basicPoint2d(), nearest_count)) { // Get the nearest lanelets and iterate over them
        auto ll = std::get<1>(ll_pair);

        if (possible_lanelets.find(ll) != possible_lanelets.end()) { // Skip if already found
          continue;
        }

        double dist = std::get<0>(ll_pair);
        ROS_DEBUG_STREAM("Distance to lanelet " << ll.id() << ": " << dist << " max_lane_width: " << max_lane_width_);
        
        if (dist > max_lane_width_) { // Only save values closer than max_lane_width. Since we are iterating in distance order when we reach this distance the search can stop
          continue_search = false;
          break;
        }

        // Check if the point is inside this lanelet
        if(dist == 0.0) { // boost geometry uses a distance of 0 to indicate a point is within a polygon
          possible_lanelets.insert(ll);
        }

      }

      if (nearest_count >= current_map_->laneletLayer.size()) { // if we are out of lanelets to evaluate then end the search
        continue_search = false;
      }
    }

    // among these llts, filter the ones that are on same direction as the geofence using routing
    if (idx + 1 == gf_pts.size()) // we only check this for the last gf_pt after saving everything
    {
      ROS_DEBUG_STREAM("Last point");
      std::unordered_set<lanelet::Lanelet> filtered = filterSuccessorLanelets(possible_lanelets, affected_lanelets);
      ROS_DEBUG_STREAM("Got successor lanelets of size: " << filtered.size());
      affected_lanelets.insert(filtered.begin(), filtered.end());
      break;
    } 

    ROS_DEBUG_STREAM("Checking possible lanelets");
    // check if each lines connecting end points of the llt is crossing with the line connecting current and next gf_pts
    for (auto llt: possible_lanelets)
    {
      ROS_DEBUG_STREAM("Evaluating lanelet: " << llt.id());
      lanelet::BasicLineString2d gf_dir_line({gf_pts[idx].basicPoint2d(), gf_pts[idx+1].basicPoint2d()});
      lanelet::BasicLineString2d llt_boundary({(llt.leftBound2d().end() -1)->basicPoint2d(), (llt.rightBound2d().end() - 1)->basicPoint2d()});
      
      // record the llts that are on the same dir
      if (boost::geometry::intersects(llt_boundary, gf_dir_line))
      {
        ROS_DEBUG_STREAM("Overlaps end line");
        affected_lanelets.insert(llt);
      }
      // check condition if two geofence points are in one lanelet then check matching direction and record it also
      else if (boost::geometry::within(gf_pts[idx+1].basicPoint2d(), llt.polygon2d()) && 
              affected_lanelets.find(llt) == affected_lanelets.end())
      { 
        ROS_DEBUG_STREAM("Within new lanelet");
        lanelet::BasicPoint2d median({((llt.leftBound2d().end() - 1)->basicPoint2d().x() + (llt.rightBound2d().end() - 1)->basicPoint2d().x())/2 , 
                                      ((llt.leftBound2d().end() - 1)->basicPoint2d().y() + (llt.rightBound2d().end() - 1)->basicPoint2d().y())/2});
        // turn into vectors
        Eigen::Vector2d vec_to_median(median);
        Eigen::Vector2d vec_to_gf_start(gf_pts[idx].basicPoint2d());
        Eigen::Vector2d vec_to_gf_end(gf_pts[idx + 1].basicPoint2d());

        // Get vector from start to external point
        Eigen::Vector2d start_to_median = vec_to_median - vec_to_gf_start;

        // Get vector from start to end point
        Eigen::Vector2d start_to_end = vec_to_gf_end - vec_to_gf_start;

        // Get angle between both vectors
        double interior_angle = carma_wm::geometry::getAngleBetweenVectors(start_to_median, start_to_end);

        ROS_DEBUG_STREAM("vec_to_median: " << vec_to_median.x() << ", " << vec_to_median.y());
        ROS_DEBUG_STREAM("vec_to_gf_start: " << vec_to_gf_start.x() << ", " << vec_to_gf_start.y());
        ROS_DEBUG_STREAM("vec_to_gf_end: " << vec_to_gf_end.x() << ", " << vec_to_gf_end.y());
        ROS_DEBUG_STREAM("start_to_median: " << start_to_median.x() << ", " << start_to_median.y());
        ROS_DEBUG_STREAM("start_to_end: " << start_to_end.x() << ", " << start_to_end.y());
        ROS_DEBUG_STREAM("interior_angle: " << interior_angle);
        // Save the lanelet if the direction of two points inside aligns with that of the lanelet
        if (interior_angle < M_PI_2 && interior_angle >= 0) affected_lanelets.insert(llt); 
      }
    }
  }
  
  ROS_DEBUG_STREAM("affected_lanelets size: " << affected_lanelets.size());
  // Currently only returning lanelet, but this could be expanded to LanelerOrArea compound object 
  // by implementing non-const version of that LaneletOrArea
  lanelet::ConstLaneletOrAreas affected_parts;
  affected_parts.insert(affected_parts.end(), affected_lanelets.begin(), affected_lanelets.end());
  return affected_parts;
}

// helper function that filters successor lanelets of root_lanelets from possible_lanelets
std::unordered_set<lanelet::Lanelet> WMBroadcaster::filterSuccessorLanelets(const std::unordered_set<lanelet::Lanelet>& possible_lanelets, const std::unordered_set<lanelet::Lanelet>& root_lanelets)
{
  std::unordered_set<lanelet::Lanelet> filtered_lanelets;
  // we utilize routes to filter llts that are overlapping but not connected
  lanelet::traffic_rules::TrafficRulesUPtr traffic_rules_car = lanelet::traffic_rules::TrafficRulesFactory::create(
  lanelet::traffic_rules::CarmaUSTrafficRules::Location, lanelet::Participants::VehicleCar);
  lanelet::routing::RoutingGraphUPtr map_graph = lanelet::routing::RoutingGraph::build(*current_map_, *traffic_rules_car);
  
  // as this is the last lanelet 
  // we have to filter the llts that are only geometrically overlapping yet not connected to prev llts
  for (auto recorded_llt: root_lanelets)
  {
    for (auto following_llt: map_graph->following(recorded_llt, false))
    {
      auto mutable_llt = current_map_->laneletLayer.get(following_llt.id());
      auto it = possible_lanelets.find(mutable_llt);
      if (it != possible_lanelets.end())
      {
        filtered_lanelets.insert(mutable_llt);
      }
    }
  }
  return filtered_lanelets;
}

/*!
  * \brief This is a helper function that returns true if the provided regem is marked to be changed by the geofence as there are
  *  usually multiple passing control lines are in the lanelet.
  * \param geofence_msg The ROS msg that contains geofence information
  * \param el The LaneletOrArea that houses the regem
  * \param regem The regulatoryElement that needs to be checked
  * NOTE: Currently this function only works on lanelets. It returns true if the regem is not passingControlLine or if the pcl should be changed.
  */
bool WMBroadcaster::shouldChangeControlLine(const lanelet::ConstLaneletOrArea& el,const lanelet::RegulatoryElementConstPtr& regem, std::shared_ptr<Geofence> gf_ptr) const
{
  // should change if if the regem is not a passing control line or area, which is not supported by this logic
  if (regem->attribute(lanelet::AttributeName::Subtype).value().compare(lanelet::PassingControlLine::RuleName) != 0 || !el.isLanelet())
  {
    return true;
  }
  
  lanelet::PassingControlLinePtr pcl =  std::dynamic_pointer_cast<lanelet::PassingControlLine>(current_map_->regulatoryElementLayer.get(regem->id()));
  // if this geofence's pcl doesn't match with the lanelets current bound side, return false as we shouldn't change
  bool should_change_pcl = false;
  for (auto control_line : pcl->controlLine())
  {
    if ((control_line.id() == el.lanelet()->leftBound2d().id() && gf_ptr->pcl_affects_left_) ||
        (control_line.id() == el.lanelet()->rightBound2d().id() && gf_ptr->pcl_affects_right_))
    {
      should_change_pcl = true;
      break;
    }
  }
  return should_change_pcl;
}

void WMBroadcaster::addRegulatoryComponent(std::shared_ptr<Geofence> gf_ptr) const
{

  // First loop is to save the relation between element and regulatory element
  // so that we can add back the old one after geofence deactivates
  for (auto el: gf_ptr->affected_parts_)
  {
    for (auto regem : el.regulatoryElements())
    {
      if (!shouldChangeControlLine(el, regem, gf_ptr)) continue;

      if (regem->attribute(lanelet::AttributeName::Subtype).value() == gf_ptr->regulatory_element_->attribute(lanelet::AttributeName::Subtype).value())
      {
        lanelet::RegulatoryElementPtr nonconst_regem = current_map_->regulatoryElementLayer.get(regem->id());
        gf_ptr->prev_regems_.push_back(std::make_pair(el.id(), nonconst_regem));
        gf_ptr->remove_list_.push_back(std::make_pair(el.id(), nonconst_regem));

        current_map_->remove(current_map_->laneletLayer.get(el.lanelet()->id()), nonconst_regem);
      }
    }
  }


  // this loop is also kept separately because previously we assumed 
  // there was existing regem, but this handles changes to all of the elements
  for (auto el: gf_ptr->affected_parts_)
  {
    // update it with new regem
    if (gf_ptr->regulatory_element_->id() != lanelet::InvalId)
    {
      current_map_->update(current_map_->laneletLayer.get(el.id()), gf_ptr->regulatory_element_);
      gf_ptr->update_list_.push_back(std::pair<lanelet::Id, lanelet::RegulatoryElementPtr>(el.id(), gf_ptr->regulatory_element_));
    }
  }
  


}

void WMBroadcaster::addBackRegulatoryComponent(std::shared_ptr<Geofence> gf_ptr) const
{
  // First loop is to remove the relation between element and regulatory element that this geofence added initially
  
  for (auto el: gf_ptr->affected_parts_)
  {
    for (auto regem : el.regulatoryElements())
    {
      if (!shouldChangeControlLine(el, regem, gf_ptr)) continue;

      if (regem->attribute(lanelet::AttributeName::Subtype).value() ==  gf_ptr->regulatory_element_->attribute(lanelet::AttributeName::Subtype).value())
      {
        auto nonconst_regem = current_map_->regulatoryElementLayer.get(regem->id());
        gf_ptr->remove_list_.push_back(std::make_pair(el.id(), nonconst_regem));
        current_map_->remove(current_map_->laneletLayer.get(el.lanelet()->id()), nonconst_regem);
      }
    }
  }
  
  // As this gf received is the first gf that was sent in through addGeofence,
  // we have prev speed limit information inside it to put them back
  for (auto pair : gf_ptr->prev_regems_)
  {
    if (pair.second->attribute(lanelet::AttributeName::Subtype).value() ==  gf_ptr->regulatory_element_->attribute(lanelet::AttributeName::Subtype).value())
    {
      current_map_->update(current_map_->laneletLayer.get(pair.first), pair.second);
      gf_ptr->update_list_.push_back(pair);
    } 
  }
}

void WMBroadcaster::addGeofence(std::shared_ptr<Geofence> gf_ptr)
{
   
  std::lock_guard<std::mutex> guard(map_mutex_);
  ROS_INFO_STREAM("Adding active geofence to the map with geofence id: " << gf_ptr->id_);
  
  // Process the geofence object to populate update remove lists
  addGeofenceHelper(gf_ptr);
  
  for (auto pair : gf_ptr->update_list_) active_geofence_llt_ids_.insert(pair.first);
  

  // Publish
  autoware_lanelet2_msgs::MapBin gf_msg;
  auto send_data = std::make_shared<carma_wm::TrafficControl>(carma_wm::TrafficControl(gf_ptr->id_, gf_ptr->update_list_, gf_ptr->remove_list_));
  carma_wm::toBinMsg(send_data, &gf_msg);
  update_count_++; // Update the sequence count for the geofence messages
  gf_msg.header.seq = update_count_;
  gf_msg.invalidates_route=gf_ptr->invalidate_route_; 
  gf_msg.map_version = current_map_version_;
<<<<<<< HEAD
  map_update_message_queue_.push_back(gf_msg); // Add diff to current map update queue
=======
>>>>>>> 0ad8c400
  map_update_pub_(gf_msg);
};

void WMBroadcaster::removeGeofence(std::shared_ptr<Geofence> gf_ptr)
{
  std::lock_guard<std::mutex> guard(map_mutex_);
  ROS_INFO_STREAM("Removing inactive geofence from the map with geofence id: " << gf_ptr->id_);
  
  // Process the geofence object to populate update remove lists
  removeGeofenceHelper(gf_ptr);

  for (auto pair : gf_ptr->remove_list_) active_geofence_llt_ids_.erase(pair.first);

  // publish
  autoware_lanelet2_msgs::MapBin gf_msg_revert;
  auto send_data = std::make_shared<carma_wm::TrafficControl>(carma_wm::TrafficControl(gf_ptr->id_, gf_ptr->update_list_, gf_ptr->remove_list_));
  
  carma_wm::toBinMsg(send_data, &gf_msg_revert);
<<<<<<< HEAD
  update_count_++; // Update the sequence count for geofence messages
  gf_msg_revert.header.seq = update_count_;
  gf_msg_revert.map_version = current_map_version_;
  map_update_message_queue_.push_back(gf_msg_revert); // Add diff to current map update queue
=======
  gf_msg_revert.map_version = current_map_version_;
>>>>>>> 0ad8c400
  map_update_pub_(gf_msg_revert);


};
  
cav_msgs::Route WMBroadcaster::getRoute()
{
  return current_route;
}

void  WMBroadcaster::routeCallbackMessage(const cav_msgs::Route& route_msg)
{

 current_route = route_msg;
 cav_msgs::TrafficControlRequest cR; 
 cR =  controlRequestFromRoute(route_msg);
 control_msg_pub_(cR);

}

cav_msgs::TrafficControlRequest WMBroadcaster::controlRequestFromRoute(const cav_msgs::Route& route_msg, std::shared_ptr<j2735_msgs::Id64b> req_id_for_testing)
{
  lanelet::ConstLanelets path; 

  if (!current_map_) 
  {
   // Return / log warning etc.
    ROS_INFO_STREAM("Value 'current_map_' does not exist.");
    throw lanelet::InvalidObjectStateError(std::string("Base lanelet map is not loaded to the WMBroadcaster"));

  }

  for(auto id : route_msg.route_path_lanelet_ids) 
  {
    auto laneLayer = current_map_->laneletLayer.get(id);
    path.push_back(laneLayer);
  }

  // update local copy
  route_path_ = path;
  
  if(path.size() == 0) throw lanelet::InvalidObjectStateError(std::string("No lanelets available in path."));

   /*logic to determine route bounds*/
  std::vector<lanelet::ConstLanelet> llt; 
  std::vector<lanelet::BoundingBox2d> pathBox; 
  double minX = std::numeric_limits<double>::max();
  double minY = std::numeric_limits<double>::max();
  double maxX = std::numeric_limits<double>::lowest();
  double maxY = std::numeric_limits<double>::lowest();

  while (path.size() != 0) //Continue until there are no more lanelet elements in path
  {
      llt.push_back(path.back()); //Add a lanelet to the vector
    

      pathBox.push_back(lanelet::geometry::boundingBox2d(llt.back())); //Create a bounding box of the added lanelet and add it to the vector


      if (pathBox.back().corner(lanelet::BoundingBox2d::BottomLeft).x() < minX)
        minX = pathBox.back().corner(lanelet::BoundingBox2d::BottomLeft).x(); //minimum x-value


      if (pathBox.back().corner(lanelet::BoundingBox2d::BottomLeft).y() < minY)
        minY = pathBox.back().corner(lanelet::BoundingBox2d::BottomLeft).y(); //minimum y-value



     if (pathBox.back().corner(lanelet::BoundingBox2d::TopRight).x() > maxX)
        maxX = pathBox.back().corner(lanelet::BoundingBox2d::TopRight).x(); //maximum x-value


     if (pathBox.back().corner(lanelet::BoundingBox2d::TopRight).y() > maxY)
        maxY = pathBox.back().corner(lanelet::BoundingBox2d::TopRight).y(); //maximum y-value


      path.pop_back(); //remove the added lanelet from path an reduce pack.size() by 1
  } //end of while loop
  

  std::string target_frame = base_map_georef_;
  if (target_frame.empty()) 
  {
   // Return / log warning etc.
    ROS_INFO_STREAM("Value 'target_frame' is empty.");
    throw lanelet::InvalidObjectStateError(std::string("Base georeference map may not be loaded to the WMBroadcaster"));

  }

  lanelet::projection::LocalFrameProjector local_projector(target_frame.c_str());
  lanelet::BasicPoint3d localPoint;

  localPoint.x()= minX;
  localPoint.y()= minY;

  lanelet::GPSPoint gpsRoute = local_projector.reverse(localPoint); //If the appropriate library is included, the reverse() function can be used to convert from local xyz to lat/lon

  cav_msgs::TrafficControlRequest cR; /*Fill the latitude value in message cB with the value of lat */
  cav_msgs::TrafficControlBounds cB; /*Fill the longitude value in message cB with the value of lon*/
  
  cB.reflat = gpsRoute.lat;
  cB.reflon = gpsRoute.lon;

  cav_msgs::OffsetPoint offsetX;
  offsetX.deltax = maxX - minX;
  cav_msgs::OffsetPoint offsetY;
  offsetY.deltay = maxY - minY;
  cB.offsets[0].deltax = minX;
  cB.offsets[0].deltay = maxY;
  cB.offsets[1].deltax = maxX;
  cB.offsets[1].deltay = minY;
  cB.offsets[2].deltax = maxX;
  cB.offsets[2].deltay = maxY;
  cB.oldest =ros::Time::now();
  
  cR.choice = cav_msgs::TrafficControlRequest::TCRV01;
  
  // create 16 byte uuid
  boost::uuids::uuid uuid_id = boost::uuids::random_generator()(); 
  // take half as string
  std::string reqid = boost::uuids::to_string(uuid_id).substr(0, 8);
  std::string req_id_test = "12345678"; // TODO this is an extremely risky way of performing a unit test. This method needs to be refactored so that unit tests cannot side affect actual implementations
  generated_geofence_reqids_.insert(req_id_test);
  generated_geofence_reqids_.insert(reqid);


  // copy to reqid array
  boost::array<uint8_t, 16UL> req_id;
  std::copy(uuid_id.begin(),uuid_id.end(), req_id.begin());
  for (auto i = 0; i < 8; i ++)
  {
    cR.tcrV01.reqid.id[i] = req_id[i];
    if (req_id_for_testing) req_id_for_testing->id[i] = req_id[i];
  }

  cR.tcrV01.bounds.push_back(cB);
  
  return cR;

}

double WMBroadcaster::distToNearestActiveGeofence(const lanelet::BasicPoint2d& curr_pos)
{
  std::lock_guard<std::mutex> guard(map_mutex_);

  if (!current_map_ || current_map_->laneletLayer.size() == 0) 
  {
    throw lanelet::InvalidObjectStateError(std::string("Lanelet map (current_map_) is not loaded to the WMBroadcaster"));
  }

  // filter only the lanelets in the route
  std::vector<lanelet::Id> active_geofence_on_route;
  for (auto llt : route_path_)
  {
    if (active_geofence_llt_ids_.find(llt.id()) != active_geofence_llt_ids_.end()) 
      active_geofence_on_route.push_back(llt.id());
  }
  
  // Get the lanelet of this point
  auto curr_lanelet = current_map_->laneletLayer.nearest(curr_pos, 1)[0]; //guaranteed to at least return 1 lanelet

  // Check if this point at least is actually within this lanelets
  if (!boost::geometry::within(curr_pos, curr_lanelet.polygon2d().basicPolygon()))
    throw std::invalid_argument("Given point is not within any lanelet");

  // get route distance (downtrack + cross_track) distances to every lanelets by their ids
  std::vector<double> route_distances;
  // and take abs of cross_track to add them to get route distance
  for (auto id: active_geofence_on_route)
  {
    carma_wm::TrackPos tp = carma_wm::geometry::trackPos(current_map_->laneletLayer.get(id), curr_pos);
    // downtrack needs to be negative for lanelet to be in front of the point, 
    // also we don't account for the lanelet that the vehicle is on
    if (tp.downtrack < 0 && id != curr_lanelet.id())
    {
      double dist = fabs(tp.downtrack) + fabs(tp.crosstrack);
      route_distances.push_back(dist);
    }
  }
  std::sort(route_distances.begin(), route_distances.end());

  if (route_distances.size() != 0 ) return route_distances[0];
  else return 0.0;

}
// helper function that detects the type of geofence and delegates
void WMBroadcaster::addGeofenceHelper(std::shared_ptr<Geofence> gf_ptr) const
{
  // resetting the information inside geofence
  gf_ptr->remove_list_ = {};
  gf_ptr->update_list_ = {};

  // TODO: Logic to determine what type of geofence goes here in the future
  // currently only speedchange is available, so it is assumed that
  addRegulatoryComponent(gf_ptr);
}

// helper function that detects the type of geofence and delegates
void WMBroadcaster::removeGeofenceHelper(std::shared_ptr<Geofence> gf_ptr) const
{
  // again, TODO: Logic to determine what type of geofence goes here in the future
  // reset the info inside geofence
  gf_ptr->remove_list_ = {};
  gf_ptr->update_list_ = {};
  addBackRegulatoryComponent(gf_ptr);
  // as all changes are reverted back, we no longer need prev_regems
  gf_ptr->prev_regems_ = {};
}

void WMBroadcaster::currentLocationCallback(const geometry_msgs::PoseStamped& current_pos)
{
  if (current_map_ && current_map_->laneletLayer.size() != 0) {
    cav_msgs::CheckActiveGeofence check = checkActiveGeofenceLogic(current_pos);
    active_pub_(check);//Publish
  } else {
    ROS_DEBUG_STREAM("Could not check active geofence logic because map was not loaded");
  }

}

cav_msgs::CheckActiveGeofence WMBroadcaster::checkActiveGeofenceLogic(const geometry_msgs::PoseStamped& current_pos)
{

  if (!current_map_ || current_map_->laneletLayer.size() == 0) 
  {
    throw lanelet::InvalidObjectStateError(std::string("Lanelet map 'current_map_' is not loaded to the WMBroadcaster"));
  }

//Store current position values to be compared to geofence boundary values
  double current_pos_x = current_pos.pose.position.x;
  double current_pos_y = current_pos.pose.position.y;


lanelet::BasicPoint2d curr_pos;
  curr_pos.x() = current_pos_x;
  curr_pos.y() = current_pos_y;
  
  

  auto current_llt = current_map_->laneletLayer.nearest(curr_pos, 1)[0];
  cav_msgs::CheckActiveGeofence outgoing_geof; //message to publish
  double next_distance = 0 ; //Distance to next geofence

  
  std::vector<double> route_distances;

  if (active_geofence_llt_ids_.size() <= 0 ) 
  {
    ROS_INFO_STREAM("No active geofence llt ids are loaded to the WMBroadcaster");
    return outgoing_geof;
  }


  
  
    /* determine whether or not the vehicle's current position is within an active geofence */
     if (boost::geometry::within(curr_pos, current_llt.polygon2d().basicPolygon()))
      {         
        next_distance = distToNearestActiveGeofence(curr_pos);
        for(auto id : active_geofence_llt_ids_) 
        {
          if (id == current_llt.id())
          {           
            outgoing_geof.is_on_active_geofence = true;
            for (auto regem: current_llt.regulatoryElements())
              {
                  if (regem->attribute(lanelet::AttributeName::Subtype).value().compare(lanelet::DigitalSpeedLimit::RuleName) == 0)
                  {
                    lanelet::DigitalSpeedLimitPtr speed =  std::dynamic_pointer_cast<lanelet::DigitalSpeedLimit>
                    (current_map_->regulatoryElementLayer.get(regem->id()));
                    outgoing_geof.value = speed->speed_limit_.value();
                    outgoing_geof.advisory_speed = speed->speed_limit_.value(); 
                    outgoing_geof.type = cav_msgs::CheckActiveGeofence::SPEED_LIMIT;
                 }

                 if(regem->attribute(lanelet::AttributeName::Subtype).value().compare(lanelet::DigitalMinimumGap::RuleName) == 0)
                 {
                    lanelet::DigitalMinimumGapPtr min_gap =  std::dynamic_pointer_cast<lanelet::DigitalMinimumGap>
                    (current_map_->regulatoryElementLayer.get(regem->id()));
                    outgoing_geof.minimum_gap = min_gap->getMinimumGap();
                 }

                 if(regem->attribute(lanelet::AttributeName::Subtype).value().compare(lanelet::RegionAccessRule::RuleName) == 0)
                 {
                    lanelet::RegionAccessRulePtr accessRuleReg =  std::dynamic_pointer_cast<lanelet::RegionAccessRule>
                    (current_map_->regulatoryElementLayer.get(regem->id()));
                    outgoing_geof.reason = accessRuleReg->getReason();
                    outgoing_geof.type = cav_msgs::CheckActiveGeofence::LANE_CLOSED;
                 }

              }//End for loop


          }
        }
      }

      outgoing_geof.distance_to_next_geofence = next_distance;

  //end for loop
    return outgoing_geof;
  

}

<<<<<<< HEAD
void WMBroadcaster::newUpdateSubscriber(const ros::SingleSubscriberPublisher& single_sub_pub) const {

  for (const auto& msg : map_update_message_queue_) {
    single_sub_pub.publish(msg); // For each applied update for the current map version publish the update to the new subscriber
  }
=======
void WMBroadcaster::newMapSubscriber(const ros::SingleSubscriberPublisher& single_sub_pub) const {
  if (!current_map_) {
    return;
  }
  autoware_lanelet2_msgs::MapBin map_msg;
  lanelet::utils::conversion::toBinMsg(current_map_, &map_msg);
  map_msg.map_version = current_map_version_;
  single_sub_pub.publish(map_msg); // Publish the most updated version of the map to the new subscriber so any future updates are synchronized
>>>>>>> 0ad8c400
}



}  // namespace carma_wm_ctrl


<|MERGE_RESOLUTION|>--- conflicted
+++ resolved
@@ -83,10 +83,6 @@
 
   // Publish map
   current_map_version_ += 1; // Increment the map version. It should always start from 1 for the first map
-<<<<<<< HEAD
-  map_update_message_queue_.clear(); // Clear the update queue as the map version has changed
-=======
->>>>>>> 0ad8c400
   autoware_lanelet2_msgs::MapBin compliant_map_msg;
   lanelet::utils::conversion::toBinMsg(base_map_, &compliant_map_msg);
   compliant_map_msg.map_version = current_map_version_;
@@ -494,11 +490,7 @@
     c_out = proj_trans(geofence_in_map_proj, PJ_FWD, c);
     gf_pts.push_back(lanelet::Point3d{current_map_->pointLayer.uniqueId(), c_out.xyz.x, c_out.xyz.y});
 
-<<<<<<< HEAD
-    ROS_DEBUG_STREAM("After conversion: Point X "<< gf_pts.back().x() <<" After conversion: Point Y "<< gf_pts.back().y());
-=======
     ROS_DEBUG_STREAM("After conversion: Point X "<< c_out.xyz.x <<" After conversion: Point Y "<< c_out.xyz.y);
->>>>>>> 0ad8c400
   }
 
   // Logic to detect which part is affected
@@ -758,10 +750,6 @@
   gf_msg.header.seq = update_count_;
   gf_msg.invalidates_route=gf_ptr->invalidate_route_; 
   gf_msg.map_version = current_map_version_;
-<<<<<<< HEAD
-  map_update_message_queue_.push_back(gf_msg); // Add diff to current map update queue
-=======
->>>>>>> 0ad8c400
   map_update_pub_(gf_msg);
 };
 
@@ -780,14 +768,7 @@
   auto send_data = std::make_shared<carma_wm::TrafficControl>(carma_wm::TrafficControl(gf_ptr->id_, gf_ptr->update_list_, gf_ptr->remove_list_));
   
   carma_wm::toBinMsg(send_data, &gf_msg_revert);
-<<<<<<< HEAD
-  update_count_++; // Update the sequence count for geofence messages
-  gf_msg_revert.header.seq = update_count_;
   gf_msg_revert.map_version = current_map_version_;
-  map_update_message_queue_.push_back(gf_msg_revert); // Add diff to current map update queue
-=======
-  gf_msg_revert.map_version = current_map_version_;
->>>>>>> 0ad8c400
   map_update_pub_(gf_msg_revert);
 
 
@@ -1093,13 +1074,6 @@
 
 }
 
-<<<<<<< HEAD
-void WMBroadcaster::newUpdateSubscriber(const ros::SingleSubscriberPublisher& single_sub_pub) const {
-
-  for (const auto& msg : map_update_message_queue_) {
-    single_sub_pub.publish(msg); // For each applied update for the current map version publish the update to the new subscriber
-  }
-=======
 void WMBroadcaster::newMapSubscriber(const ros::SingleSubscriberPublisher& single_sub_pub) const {
   if (!current_map_) {
     return;
@@ -1108,7 +1082,6 @@
   lanelet::utils::conversion::toBinMsg(current_map_, &map_msg);
   map_msg.map_version = current_map_version_;
   single_sub_pub.publish(map_msg); // Publish the most updated version of the map to the new subscriber so any future updates are synchronized
->>>>>>> 0ad8c400
 }
 
 
