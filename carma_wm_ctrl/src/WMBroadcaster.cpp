--- conflicted
+++ resolved
@@ -193,13 +193,8 @@
     if (msg_schedule.repeat_exists) {
       gf_ptr->schedules.push_back(GeofenceSchedule({msg_schedule.start, clock_type},
                                   end_time,
-<<<<<<< HEAD
-                                  rclcpp::Duration::from_nanoseconds(0.0),     
+                                  rclcpp::Duration::from_nanoseconds(0.0),
                                   rclcpp::Duration::from_nanoseconds(86400.0e9), // 24 hr daily application
-=======
-                                  rclcpp::Duration(0.0),
-                                  rclcpp::Duration(86400.0e9), // 24 hr daily application
->>>>>>> 7888a6e8
                                   rclcpp::Duration(msg_schedule.repeat.offset),
                                   rclcpp::Duration(msg_schedule.repeat.span),
                                   rclcpp::Duration(msg_schedule.repeat.period),
@@ -207,21 +202,12 @@
     } else {
       gf_ptr->schedules.push_back(GeofenceSchedule({msg_schedule.start, clock_type},
                                   end_time,
-<<<<<<< HEAD
-                                  rclcpp::Duration::from_nanoseconds(0.0),     
+                                  rclcpp::Duration::from_nanoseconds(0.0),
                                   rclcpp::Duration::from_nanoseconds(86400.0e9), // 24 hr daily application
                                   rclcpp::Duration::from_nanoseconds(0.0),     // No offset
                                   rclcpp::Duration::from_nanoseconds(86400.0e9), // Applied for full lenth of 24 hrs
                                   rclcpp::Duration::from_nanoseconds(86400.0e9), // No repetition
-                                  week_day_set)); 
-=======
-                                  rclcpp::Duration(0.0),
-                                  rclcpp::Duration(86400.0e9), // 24 hr daily application
-                                  rclcpp::Duration(0.0),     // No offset
-                                  rclcpp::Duration(86400.0e9), // Applied for full lenth of 24 hrs
-                                  rclcpp::Duration(86400.0e9), // No repetition
                                   week_day_set));
->>>>>>> 7888a6e8
     }
 
   }
