--- conflicted
+++ resolved
@@ -94,7 +94,6 @@
             return maneuvers;
         }
 
-<<<<<<< HEAD
         lanelet::ConstLanelet current_lanelet;
         int last_lanelet_index = -1;
         for (auto llt : current_lanelets)
@@ -132,9 +131,8 @@
             updateCurrentStatus(req.prior_plan.maneuvers.back(),speed_progress,current_progress,end_lanelet);
             last_lanelet_index = findLaneletIndexFromPath(end_lanelet,shortest_path);
         }
-=======
         maneuvers.reserve(route_shortest_path.size());
->>>>>>> 650ce25f
+
 
         double route_length = wm_->getRouteEndTrackPos().downtrack;
         double start_dist = 0.0;
@@ -164,7 +162,7 @@
             
             if (isLaneChangeNeeded(following_lanelets, route_shortest_path[shortest_path_index + 1].id()))
             {
-<<<<<<< HEAD
+
                 //calculate required distance for lane change
                 double longl_travel_dist = (target_speed*(LANE_CHANGE_TIME_MAX + buffer_lanechange_time_));
                 double lane_change_start_dist;                             
@@ -191,10 +189,8 @@
                
                 
                 ++last_lanelet_index;
-=======
                 maneuvers.push_back(composeLaneChangeManeuverMessage(start_dist, end_dist, start_speed, target_speed_in_lanelet, route_shortest_path[shortest_path_index].id(), route_shortest_path[shortest_path_index + 1].id()));
                 ++shortest_path_index; //Since lane change covers 2 lanelets - skip planning for the next lanelet
->>>>>>> 650ce25f
             }
             else
             {
@@ -262,7 +258,7 @@
         return true;
     }
 
-<<<<<<< HEAD
+
     cav_msgs::UpcomingLaneChangeStatus RouteFollowingPlugin::ComposeLaneChangeStatus(double lane_change_start_dist,lanelet::ConstLanelet starting_lanelet,lanelet::ConstLanelet ending_lanelet,double current_downtrack)
     {
 
@@ -310,7 +306,7 @@
             upcoming_lane_change_status_pub_.publish(upcoming_lane_change_status_msg_); 
         }
       
-=======
+
     ros::Duration RouteFollowingPlugin::getManeuverDuration(cav_msgs::Maneuver &maneuver, double epsilon) const
     {
         double maneuver_start_speed = GET_MANEUVER_PROPERTY(maneuver, start_speed);
@@ -325,7 +321,7 @@
         duration = ros::Duration((maneuver_end_dist - maneuver_start_dist) / (0.5 * cur_plus_target));
 
         return duration;
->>>>>>> 650ce25f
+
     }
 
     void RouteFollowingPlugin::updateTimeProgress(std::vector<cav_msgs::Maneuver> &maneuvers, ros::Time start_time) const
