--- conflicted
+++ resolved
@@ -85,14 +85,6 @@
   <remap from="map_update" to="$(optenv CARMA_ENV_NS)/map_update"/>
   <remap from="roadway_objects" to="$(optenv CARMA_ENV_NS)/roadway_objects"/>
   <remap from="incoming_spat" to="$(optenv CARMA_MSG_NS)/incoming_spat"/>
-
-<<<<<<< HEAD
-  <!-- Launch Guidance Main -->
-  <include file="$(find guidance)/launch/guidance_main.launch"/>
-=======
-  <!-- Launch Arbitrator -->
-  <include file="$(find arbitrator)/launch/arbitrator.launch"/>
->>>>>>> cd05f874
 
   <remap from="/vehicle_status" to="$(optenv CARMA_INTR_NS)/vehicle_status"/>
   <remap from="/current_pose" to="$(optenv CARMA_LOCZ_NS)/current_pose"/>  
