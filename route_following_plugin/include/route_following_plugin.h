--- conflicted
+++ resolved
@@ -24,11 +24,8 @@
 #include <carma_wm/WMListener.h>
 #include <carma_wm/WorldModel.h>
 #include <cav_srvs/PlanManeuvers.h>
-<<<<<<< HEAD
 #include <cav_msgs/UpcomingLaneChangeStatus.h>
-=======
 #include <gtest/gtest_prod.h>
->>>>>>> 52bd55a1
 
 /**
  * \brief Macro definition to enable easier access to fields shared across the maneuver types
@@ -142,7 +139,6 @@
          * \return value of speed limit in mps
          */
         double findSpeedLimit(const lanelet::ConstLanelet& llt);
-<<<<<<< HEAD
 
         //Internal Variables used in unit tests
         // Current vehicle forward speed
@@ -168,13 +164,6 @@
         std::string lane_change_plugin_ = "CooperativeLaneChangePlugin";
 
     private:
-=======
-        /**
-         * \brief Calculate maneuver plan for remaining route. This callback is triggered when a new route has been received and processed by the world model
-         * \param route_shortest_path A list of lanelets along the shortest path of the route using which the maneuver plan is calculated.
-         */
-        std::vector<cav_msgs::Maneuver> routeCb(const lanelet::routing::LaneletPath& route_shortest_path);
->>>>>>> 52bd55a1
 
         // CARMA ROS node handles
         std::shared_ptr<ros::CARMANodeHandle> nh_, pnh_;
@@ -199,7 +188,6 @@
         // Plugin discovery message
         cav_msgs::Plugin plugin_discovery_msg_;
 
-<<<<<<< HEAD
         //Upcoming Lane Change message
         cav_msgs::UpcomingLaneChangeStatus upcoming_lane_change_status_msg_;
 
@@ -207,30 +195,6 @@
          * \brief Initialize ROS publishers, subscribers, service servers and service clients
          */
         void initialize();
-=======
-        // Current vehicle forward speed
-        double current_speed_;
-
-        // Current vehicle pose in map
-        geometry_msgs::PoseStampedConstPtr pose_msg_;
-        lanelet::BasicPoint2d current_loc_;
-
-        // wm listener pointer and pointer to the actual wm object
-        std::shared_ptr<carma_wm::WMListener> wml_;
-        carma_wm::WorldModelConstPtr wm_;
-
-        //Queue of maneuver plans
-        std::vector<cav_msgs::Maneuver> latest_maneuver_plan_;
-
-        //Tactical plugin being used for planning lane change
-        std::string lane_change_plugin_ = "CooperativeLaneChangePlugin";
-
-        std::string planning_strategic_plugin_ = "RouteFollowingPlugin";
-        std::string lanefollow_planning_tactical_plugin_ = "InLaneCruisingPlugin"; 
-
-        //Small constant to compare doubles against
-        double epsilon_ = 0.0001;
->>>>>>> 52bd55a1
 
         /**
          * \brief Callback for the pose subscriber, which will store latest pose locally
