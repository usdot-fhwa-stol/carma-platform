--- conflicted
+++ resolved
@@ -19,14 +19,6 @@
 -->
 <launch>
 
-<<<<<<< HEAD
-  <arg name="vehicle_calibration_dir" default="$(find carma)../../CARMAVehicleCalibration/development/vehicle" doc="The directory continaing vehicle calibration type parameters"/>
-
-  <!-- Startup Drivers With Main CARMA System -->
-  <arg name="launch_drivers" default="true" doc="True if drivers are to be launched with the CARMA Platform"/>
-
-=======
->>>>>>> ff0332d1
   <!-- Remap topics from external packages -->
   <remap from="ui_instructions" to="$(optenv CARMA_UI_NS)/ui_instructions"/>
   <remap from="system_alert" to="/system_alert"/>
