#pragma once
/*
 * Copyright (C) 2022 LEIDOS.
 *
 * Licensed under the Apache License, Version 2.0 (the "License"); you may not
 * use this file except in compliance with the License. You may obtain a copy of
 * the License at
 *
 * http://www.apache.org/licenses/LICENSE-2.0
 *
 * Unless required by applicable law or agreed to in writing, software
 * distributed under the License is distributed on an "AS IS" BASIS, WITHOUT
 * WARRANTIES OR CONDITIONS OF ANY KIND, either express or implied. See the
 * License for the specific language governing permissions and limitations under
 * the License.
 */

#include "localization_manager/LocalizationTypes.hpp"
#include "localization_manager/LocalizationTypes.hpp"

namespace localization_manager
{
<<<<<<< HEAD
//! @brief Struct to store the configuration settings for the LocalizationManager class
struct LocalizationManagerConfig
{
    //! NDT Fitness score above which the localization is considered in a degraded state
    double fitness_score_degraded_threshold = 20.0;
    //! NDT Fitness score above which the localization is considered in a fault state and NDT matching can no longer be
    //! used.
    double fitness_score_fault_threshold = 10000.0;
    //! NDT solution frequency below which the localization is considered in a degraded state
    double ndt_frequency_degraded_threshold = 8.0;
    //! NDT solution frequency below which the localization is considered in a fault state and NDT matching can no longer
    //! be used.
    double ndt_frequency_fault_threshold = 0.66;
    //! Timeout in ms for auto initialization.
    //! If initialization cannot be completed in this time user action will be requested.
    int auto_initialization_timeout = 30000;
    //! Timeout in ms for GNSS only operation. Ignored when in GNSS mode.
    int gnss_only_operation_timeout = 20000;
    //! Integer: Maximum allowed number of sequential timesteps to let lidar initialize before switching to GPS only mode
    //! NOTE: Only used in GNSS only with NDT initialization mode
    int sequential_timesteps_until_gps_operation = 5;
    //! GNSS Data timeout. If exceeded the system will assume the GNSS is no longer functional. Units are ms
    int gnss_data_timeout = 500;
    //! Localization mode to use
    int localization_mode = static_cast<int>(LocalizerMode::AUTO_WITHOUT_TIMEOUT);
    //! Selected pose publication rate
    double pose_pub_rate = 10.0;
    //! GPS Offset to apply if that mode is enabled
    double x_offset = 2.8;
    double y_offset = -2.1;
    double z_offset = 0.0;    

    // Stream operator for this config
    friend std::ostream &operator<<(std::ostream &output, const LocalizationManagerConfig &c)
    {
    output << "localization_manager::Config { " << std::endl
            << "fitness_score_degraded_threshold: " << c.fitness_score_degraded_threshold << std::endl
            << "fitness_score_fault_threshold: " << c.fitness_score_fault_threshold << std::endl
            << "ndt_frequency_degraded_threshold: " << c.ndt_frequency_degraded_threshold << std::endl
            << "ndt_frequency_fault_threshold: " << c.ndt_frequency_fault_threshold << std::endl
            << "auto_initialization_timeout: " << c.auto_initialization_timeout << std::endl
            << "gnss_only_operation_timeout: " << c.gnss_only_operation_timeout << std::endl
            << "sequential_timesteps_until_gps_operation: " << c.sequential_timesteps_until_gps_operation << std::endl
            << "gnss_data_timeout: " << c.gnss_data_timeout << std::endl
            << "localization_mode: " << static_cast<LocalizerMode>(c.localization_mode) << std::endl
            << "pose_pub_rate: " << c.pose_pub_rate << std::endl
            << "x_offset: " << c.x_offset << std::endl
            << "y_offset: " << c.y_offset << std::endl
            << "z_offset: " << c.z_offset << std::endl
            << "}" << std::endl;
    return output;
    }
};   
}   //namespace localization_manager
=======
    //! @brief Struct to store the configuration settings for the LocalizationManager class
    struct LocalizationManagerConfig
    {
        //! NDT Fitness score above which the localization is considered in a degraded state
        double fitness_score_degraded_threshold = 20.0;
        //! NDT Fitness score above which the localization is considered in a fault state and NDT matching can no longer be
        //! used.
        double fitness_score_fault_threshold = 10000.0;
        //! NDT solution frequency below which the localization is considered in a degraded state
        double ndt_frequency_degraded_threshold = 8.0;
        //! NDT solution frequency below which the localization is considered in a fault state and NDT matching can no longer
        //! be used.
        double ndt_frequency_fault_threshold = 0.66;
        //! Timeout in ms for auto initialization.
        //! If initialization cannot be completed in this time user action will be requested.
        int auto_initialization_timeout = 30000;
        //! Timeout in ms for GNSS only operation. Ignored when in GNSS mode.
        int gnss_only_operation_timeout = 20000;
        //! Integer: Maximum allowed number of sequential timesteps to let lidar initialize before switching to GPS only mode
        //! NOTE: Only used in GNSS only with NDT initialization mode
        int sequential_timesteps_until_gps_operation = 5;
        //! GNSS Data timeout. If exceeded the system will assume the GNSS is no longer functional. Units are ms
        int gnss_data_timeout = 500;
        //! Localization mode to use
        int localization_mode = static_cast<int>(LocalizerMode::AUTO_WITHOUT_TIMEOUT);
        //! Selected pose publication rate
        double pose_pub_rate = 10.0;

        // Stream operator for this config
        friend std::ostream &operator<<(std::ostream &output, const LocalizationManagerConfig &c)
        {
            output << "localization_manager::Config { " << std::endl
                   << "fitness_score_degraded_threshold: " << c.fitness_score_degraded_threshold << std::endl
                   << "fitness_score_fault_threshold: " << c.fitness_score_fault_threshold << std::endl
                   << "ndt_frequency_degraded_threshold: " << c.ndt_frequency_degraded_threshold << std::endl
                   << "ndt_frequency_fault_threshold: " << c.ndt_frequency_fault_threshold << std::endl
                   << "auto_initialization_timeout: " << c.auto_initialization_timeout << std::endl
                   << "gnss_only_operation_timeout: " << c.gnss_only_operation_timeout << std::endl
                   << "sequential_timesteps_until_gps_operation: " << c.sequential_timesteps_until_gps_operation << std::endl
                   << "gnss_data_timeout: " << c.gnss_data_timeout << std::endl
                   << "localization_mode: " << static_cast<LocalizerMode>(c.localization_mode) << std::endl
                   << "pose_pub_rate: " << c.pose_pub_rate << std::endl
                   << "}" << std::endl;
            return output;
        }
    };
} // namespace localization_manager
>>>>>>> ec3a613c
<|MERGE_RESOLUTION|>--- conflicted
+++ resolved
@@ -20,62 +20,6 @@
 
 namespace localization_manager
 {
-<<<<<<< HEAD
-//! @brief Struct to store the configuration settings for the LocalizationManager class
-struct LocalizationManagerConfig
-{
-    //! NDT Fitness score above which the localization is considered in a degraded state
-    double fitness_score_degraded_threshold = 20.0;
-    //! NDT Fitness score above which the localization is considered in a fault state and NDT matching can no longer be
-    //! used.
-    double fitness_score_fault_threshold = 10000.0;
-    //! NDT solution frequency below which the localization is considered in a degraded state
-    double ndt_frequency_degraded_threshold = 8.0;
-    //! NDT solution frequency below which the localization is considered in a fault state and NDT matching can no longer
-    //! be used.
-    double ndt_frequency_fault_threshold = 0.66;
-    //! Timeout in ms for auto initialization.
-    //! If initialization cannot be completed in this time user action will be requested.
-    int auto_initialization_timeout = 30000;
-    //! Timeout in ms for GNSS only operation. Ignored when in GNSS mode.
-    int gnss_only_operation_timeout = 20000;
-    //! Integer: Maximum allowed number of sequential timesteps to let lidar initialize before switching to GPS only mode
-    //! NOTE: Only used in GNSS only with NDT initialization mode
-    int sequential_timesteps_until_gps_operation = 5;
-    //! GNSS Data timeout. If exceeded the system will assume the GNSS is no longer functional. Units are ms
-    int gnss_data_timeout = 500;
-    //! Localization mode to use
-    int localization_mode = static_cast<int>(LocalizerMode::AUTO_WITHOUT_TIMEOUT);
-    //! Selected pose publication rate
-    double pose_pub_rate = 10.0;
-    //! GPS Offset to apply if that mode is enabled
-    double x_offset = 2.8;
-    double y_offset = -2.1;
-    double z_offset = 0.0;    
-
-    // Stream operator for this config
-    friend std::ostream &operator<<(std::ostream &output, const LocalizationManagerConfig &c)
-    {
-    output << "localization_manager::Config { " << std::endl
-            << "fitness_score_degraded_threshold: " << c.fitness_score_degraded_threshold << std::endl
-            << "fitness_score_fault_threshold: " << c.fitness_score_fault_threshold << std::endl
-            << "ndt_frequency_degraded_threshold: " << c.ndt_frequency_degraded_threshold << std::endl
-            << "ndt_frequency_fault_threshold: " << c.ndt_frequency_fault_threshold << std::endl
-            << "auto_initialization_timeout: " << c.auto_initialization_timeout << std::endl
-            << "gnss_only_operation_timeout: " << c.gnss_only_operation_timeout << std::endl
-            << "sequential_timesteps_until_gps_operation: " << c.sequential_timesteps_until_gps_operation << std::endl
-            << "gnss_data_timeout: " << c.gnss_data_timeout << std::endl
-            << "localization_mode: " << static_cast<LocalizerMode>(c.localization_mode) << std::endl
-            << "pose_pub_rate: " << c.pose_pub_rate << std::endl
-            << "x_offset: " << c.x_offset << std::endl
-            << "y_offset: " << c.y_offset << std::endl
-            << "z_offset: " << c.z_offset << std::endl
-            << "}" << std::endl;
-    return output;
-    }
-};   
-}   //namespace localization_manager
-=======
     //! @brief Struct to store the configuration settings for the LocalizationManager class
     struct LocalizationManagerConfig
     {
@@ -122,5 +66,4 @@
             return output;
         }
     };
-} // namespace localization_manager
->>>>>>> ec3a613c
+} // namespace localization_manager