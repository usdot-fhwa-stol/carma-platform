# This workflow will build and push official docker images when new push occurs to develop, master, release branches but doesn't run any unit test or sonar scanner
name: Docker Hub build
on:
  push:
    branches:
      - "develop"
      - "master"
      - "release/*"
<<<<<<< HEAD
    tags:
      - "carma-system-*"
=======

>>>>>>> 24c16d43
jobs:
  dockerhub:
    uses: usdot-fhwa-stol/actions/.github/workflows/dockerhub.yml@main
    secrets:
      DOCKERHUB_USERNAME: ${{ secrets.DOCKERHUB_USERNAME }}
      DOCKERHUB_TOKEN: ${{ secrets.DOCKERHUB_TOKEN }}<|MERGE_RESOLUTION|>--- conflicted
+++ resolved
@@ -6,12 +6,8 @@
       - "develop"
       - "master"
       - "release/*"
-<<<<<<< HEAD
     tags:
       - "carma-system-*"
-=======
-
->>>>>>> 24c16d43
 jobs:
   dockerhub:
     uses: usdot-fhwa-stol/actions/.github/workflows/dockerhub.yml@main
