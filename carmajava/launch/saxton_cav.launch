<!--
	saxton_cav.launch

  A the ros launch file for the STOL CAV Prototype ROS Network.
  Launches all the needed ros nodes and sets up the parameter server.
  Also sets up all static transforms used by tf2 within the system.

  Use:
  First delete the generated build/scripts folder in all java packages.
  roslaunch carma saxton_cav.launch
  After using source devel/setup.bash from workspace root.

  If using simulated drivers they are activated using ros arguments as shown below.
  roslaunch carma saxton_cav.launch mock_can:=true can_data_file:=/path/to/file.csv
-->
<launch>
  <!-- Constants -->
  <!-- Directory of Parameter Files -->
  <arg name="PARAM_DIR" default="$(find carma)/launch/params" doc="Directory of yaml parameter files"/>
  <!-- Path to Unified Robot Description Format URDF file for loading static transforms -->
  <arg name="URDF_FILE" default="$(find carma)/launch/urdf/saxton_cav_green_srx.urdf" doc="Path to the vehicle's URDF file"/>
  <!-- Simulated Driver Arguments -->
  <!-- Directory of Simulation Files -->
  <arg name="DATA_DIR" default="$(find carma)/mock_drivers/src/test/data" doc="Directory of driver simulation data files"/>
  <!-- Simulation Usage -->
  <arg name="mock_can"            default="false" doc="True if using a simulated can driver"/>
  <arg name="mock_arada"          default="false" doc="True if using a simulated arada driver"/>
  <arg name="mock_srx_controller" default="false" doc="True if using a simulated srx controller driver"/>
  <arg name="mock_pinpoint"       default="false" doc="True if using a simulated pinpoint driver"/>
  <arg name="mock_radar"          default="false" doc="True if using a simulated radar driver"/>
  <arg name="mock_cellular"       default="false" doc="True if using a simulated cellular driver"/>

  <!-- Data Files -->
  <arg name="can_data_file"            default="$(arg DATA_DIR)/can.csv" doc="Path for can simulation data"/>
  <arg name="arada_data_file"          default="$(arg DATA_DIR)/arada.csv" doc="Path for arada simulation data"/>
  <arg name="srx_controller_data_file" default="$(arg DATA_DIR)/srx_controller.csv" doc="Path for srx controller simulation data"/>
  <arg name="pinpoint_data_file"       default="$(arg DATA_DIR)/pinpoint_stationary.csv" doc="Path for pinpoint simulation data"/>
  <arg name="radar_data_file"          default="$(arg DATA_DIR)/radar.csv" doc="Path for radar simulation data"/>
  <arg name="cellular_data_file"       default="$(arg DATA_DIR)/arada.csv" doc="Path cellular can simulation data"/>

  <!-- RouteFiles -->
  <arg name="ROUTES_DIR" default="$(find carma)/route/src/test/resources/routefiles/" doc="Path to the directory containing example route files"/>

  <!-- ROS Namespaces -->
  <arg name="TOP_NS"    default="saxton_cav" doc="CAV Prototype system namespace"/>
  <arg name="GUIDE_NS"  default="guidance" doc="Namespace of nodes in guidance package"/>
  <arg name="VE_NS"     default="vehicle_environment" doc="Namespace of nodes in vehicle environment package"/>
  <arg name="NEGTR_NS"  default="negotiator" doc="Namespace of nodes in negotiator package"/>
  <arg name="MSG_NS"    default="message" doc="Namespace of nodes in message package"/>
  <arg name="SF_NS"     default="sensor_fusion" doc="Namespace of nodes in sensor fusion package"/>
  <arg name="RD_NS"     default="roadway" doc="Namespace of nodes in roadway package"/>
  <arg name="RT_NS"     default="route" doc="Namespace of nodes in route package"/>
  <arg name="DRIVER_NS" default="drivers" doc="Namespace of nodes in drivers package"/>
  <arg name="INTR_NS"   default="interface_manager" doc="Namespace of nodes in interface manager package"/>
  <arg name="UI_NS"   default="ui" doc="Namespace of parameters used by the ui and rosbridge"/>

  <!-- Launch Nodes -->
  <group ns="$(arg TOP_NS)">

    <!-- Load Vehicle Characteristics -->
    <rosparam command="load" file="$(arg PARAM_DIR)/HostVehicleParams.yaml"/>

    <!-- ROS Bridge for UI -->
    <group ns="$(arg UI_NS)">

      <rosparam command="load" file="$(arg PARAM_DIR)/CommandAPIParams.yaml"/>

      <remap from="system_alert"
             to="/$(arg TOP_NS)/system_alert"/>
      <remap from="nav_sat_fix"
             to="/$(arg TOP_NS)/$(arg VE_NS)/$(arg SF_NS)/filtered/nav_sat_fix"/>
      <remap from="current_segment"
             to="/$(arg TOP_NS)/$(arg VE_NS)/$(arg RT_NS)/current_segment"/>
      <remap from="get_available_routes"
             to="/$(arg TOP_NS)/$(arg VE_NS)/$(arg RT_NS)/get_available_routes"/>
      <remap from="set_active_route"
             to="/$(arg TOP_NS)/$(arg VE_NS)/$(arg RT_NS)/set_active_route"/>
      <remap from="start_active_route"
             to="/$(arg TOP_NS)/$(arg VE_NS)/$(arg RT_NS)/start_active_route"/>
      <remap from="route_state"
             to="/$(arg TOP_NS)/$(arg VE_NS)/$(arg RT_NS)/route_state"/>
      <remap from="ui_instructions"
             to="/$(arg TOP_NS)/$(arg GUIDE_NS)/ui_instructions"/>
      <remap from="ui_platoon_vehicle_info"
             to="/$(arg TOP_NS)/$(arg GUIDE_NS)/ui_platoon_vehicle_info"/>
      <remap from="plugins/available_plugins"
             to="/$(arg TOP_NS)/$(arg GUIDE_NS)/plugins/available_plugins"/>
      <remap from="plugins/get_registered_plugins"
             to="/$(arg TOP_NS)/$(arg GUIDE_NS)/plugins/get_registered_plugins"/>
      <remap from="plugins/activate_plugin"
             to="/$(arg TOP_NS)/$(arg GUIDE_NS)/plugins/activate_plugin"/>
      <remap from="set_guidance_engaged"
             to="/$(arg TOP_NS)/$(arg GUIDE_NS)/set_guidance_engaged"/>

      <include file="$(find rosbridge_server)/launch/rosbridge_websocket.launch" >
        <arg name="port" value="9090"/> <!-- The default port for rosbridge is 9090 -->
      </include>
    </group>

    <!--&lt;!&ndash; Guidance Package &ndash;&gt;-->
    <!--<group ns="$(arg GUIDE_NS)">-->
      <!--&lt;!&ndash; Guidance Main Node &ndash;&gt;-->
      <!--<node pkg="carma" type="guidance" name="guidance_main"-->
            <!--args="gov.dot.fhwa.saxton.carma.guidance.GuidanceMain">-->
        <!--<rosparam command="load" file="$(arg PARAM_DIR)/GuidanceParams.yaml"/>-->
        <!--<rosparam command="load" file="$(arg PARAM_DIR)/ArbitratorParams.yaml"/>-->

        <!--<remap from="system_alert"-->
               <!--to="/$(arg TOP_NS)/system_alert"/>-->
        <!--<remap from="get_drivers_with_capabilities"-->
               <!--to="/$(arg TOP_NS)/$(arg VE_NS)/$(arg INTR_NS)/get_drivers_with_capabilities"/>-->
        <!--<remap from="new_plan_inbound"-->
               <!--to="/$(arg TOP_NS)/$(arg VE_NS)/$(arg NEGTR_NS)/new_plan"/>-->
        <!--<remap from="plan_status"-->
               <!--to="/$(arg TOP_NS)/$(arg VE_NS)/$(arg NEGTR_NS)/plan_status"/>-->

        <!--&lt;!&ndash; Arbitrator Thread&ndash;&gt;-->
        <!--<remap from="route_state" to="/$(arg TOP_NS)/$(arg VE_NS)/$(arg RT_NS)/route_state"/>-->

        <!--&lt;!&ndash; Tracking Thread&ndash;&gt;-->
        <!--<remap from="heading"-->
               <!--to="/$(arg TOP_NS)/$(arg VE_NS)/$(arg SF_NS)/filtered/heading"/>-->
        <!--<remap from="nav_sat_fix"-->
               <!--to="/$(arg TOP_NS)/$(arg VE_NS)/$(arg SF_NS)/filtered/nav_sat_fix"/>-->
        <!--<remap from="velocity" to="/$(arg TOP_NS)/$(arg VE_NS)/$(arg SF_NS)/filtered/velocity"/>-->

        <!--&lt;!&ndash; Trajectory Thread&ndash;&gt;-->
        <!--<remap from="get_drivers_with_capabilities"-->
               <!--to="/$(arg TOP_NS)/$(arg INTR_NS)/get_drivers_with_capabilities"/>-->

        <!--&lt;!&ndash; Trajectory and Arbitrator &ndash;&gt;-->
        <!--<remap from="route_state" to="/$(arg TOP_NS)/$(arg VE_NS)/$(arg RT_NS)/route_state"/>-->

        <!--&lt;!&ndash; Maneuvers Thread&ndash;&gt;-->
        <!--<remap from="roadway_environment"-->
               <!--to="/$(arg TOP_NS)/$(arg VE_NS)/$(arg RD_NS)/roadway_environment"/>-->
        <!--<remap from="route"-->
               <!--to="/$(arg TOP_NS)/$(arg VE_NS)/$(arg RT_NS)/route"/>-->

        <!--&lt;!&ndash; Plugin Cruising Thread&ndash;&gt;-->
        <!--<remap from="get_available_routes"-->
               <!--to="/$(arg TOP_NS)/$(arg VE_NS)/$(arg RT_NS)/get_available_routes"/>-->
      <!--</node>-->
    <!--</group>-->

    <!-- Vehicle Environment Package -->
    <group ns="$(arg VE_NS)">

      <!-- Message Package -->
      <group ns="$(arg MSG_NS)">

        <!-- Message Consumer Node -->
        <node pkg="carma" type="message" name="message_consumer"
              args="gov.dot.fhwa.saxton.carma.message.MessageConsumer">
          <remap from="system_alert"
                 to="/$(arg TOP_NS)/system_alert"/>
          <remap from="host_bsm"
                 to="/$(arg TOP_NS)/$(arg GUIDE_NS)/tracking/bsm"/>
          <remap from="mobility_ack_outbound"
                 to="/$(arg TOP_NS)/$(arg VE_NS)/$(arg NEGTR_NS)/mobility_ack"/>
          <remap from="mobility_greeting_outbound"
                 to="/$(arg TOP_NS)/$(arg VE_NS)/$(arg NEGTR_NS)/mobility_greeting"/>
          <remap from="mobility_intro_outbound"
                 to="/$(arg TOP_NS)/$(arg VE_NS)/$(arg NEGTR_NS)/mobility_intro"/>
          <remap from="mobility_nack_outbound"
                 to="/$(arg TOP_NS)/$(arg VE_NS)/$(arg NEGTR_NS)/mobility_nack"/>
          <remap from="mobility_plan_outbound"
                 to="/$(arg TOP_NS)/$(arg VE_NS)/$(arg NEGTR_NS)/mobility_plan"/>
        </node>
      </group>

      <!-- Negotiator Package -->
      <group ns="$(arg NEGTR_NS)">

        <!-- Negotiator Node -->
        <node pkg="carma" type="negotiator" name="negotiator_mgr"
              args="gov.dot.fhwa.saxton.carma.negotiator.NegotiatorMgr">

          <remap from="system_alert"
                 to="/$(arg TOP_NS)/system_alert"/>
          <remap from="host_bsm"
                 to="/$(arg TOP_NS)/$(arg GUIDE_NS)/new_plan"/>
          <remap from="mobility_ack_inbound"
                 to="/$(arg TOP_NS)/$(arg VE_NS)/$(arg MSG_NS)/mobility_ack"/>
          <remap from="mobility_greeting_inbound"
                 to="/$(arg TOP_NS)/$(arg VE_NS)/$(arg MSG_NS)/mobility_greeting"/>
          <remap from="mobility_intro_inbound"
                 to="/$(arg TOP_NS)/$(arg VE_NS)/$(arg MSG_NS)/mobility_intro"/>
          <remap from="mobility_nack_inbound"
                 to="/$(arg TOP_NS)/$(arg VE_NS)/$(arg MSG_NS)/mobility_nack"/>
          <remap from="mobility_plan_inbound"
                 to="/$(arg TOP_NS)/$(arg VE_NS)/$(arg MSG_NS)/mobility_plan"/>
        </node>
      </group>

      <!-- Sensor Fusion Package -->
      <group ns="$(arg SF_NS)">

        <!-- Sensor Fusion Node -->
        <node pkg="sensor_fusion" type="sensor_fusion_node" name="sensor_fusion">
          <remap from="~filtered"
                 to="filtered"/>
          <remap from="system_alert"
                 to="/$(arg TOP_NS)/system_alert"/>
          <remap from="bsm"
                 to="/$(arg TOP_NS)/$(arg VE_NS)/$(arg MSG_NS)/bsm"/>
        </node>
      </group>

      <!-- Roadway Package -->
      <group ns="$(arg RD_NS)">

        <!-- Environment Manager Node -->
        <node pkg="carma" type="roadway" name="environment_manager"
              args="gov.dot.fhwa.saxton.carma.roadway.EnvironmentManager">
          <remap from="system_alert"
                 to="/$(arg TOP_NS)/system_alert"/>
          <remap from="map"
                 to="/$(arg TOP_NS)/$(arg VE_NS)/$(arg MSG_NS)/map"/>
          <remap from="route_current_segment"
                 to="/$(arg TOP_NS)/$(arg VE_NS)/$(arg RT_NS)/current_segment"/>
          <remap from="heading"
                 to="/$(arg TOP_NS)/$(arg VE_NS)/$(arg SF_NS)/filtered/heading"/>
          <remap from="nav_sat_fix"
                 to="/$(arg TOP_NS)/$(arg VE_NS)/$(arg SF_NS)/filtered/nav_sat_fix"/>
          <remap from="odometry"
                 to="/$(arg TOP_NS)/$(arg VE_NS)/$(arg SF_NS)/filtered/odometry"/>
          <remap from="tracked_objects"
                 to="/$(arg TOP_NS)/$(arg VE_NS)/$(arg SF_NS)/filtered/tracked_objects"/>
          <remap from="tracked_vehicles"
                 to="/$(arg TOP_NS)/$(arg VE_NS)/$(arg SF_NS)/filtered/tracked_vehicles"/>
          <remap from="velocity"
                 to="/$(arg TOP_NS)/$(arg VE_NS)/$(arg SF_NS)/filtered/velocity"/>
          <remap from="get_transform"
                 to="/$(arg TOP_NS)/$(arg VE_NS)/$(arg RD_NS)/get_transform"/>
        </node>

        <!-- Transform Server Node -->
        <node pkg="carma" type="roadway" name="transform_server"
              args="gov.dot.fhwa.saxton.carma.roadway.TransformServer">
          <remap from="system_alert"
                 to="/$(arg TOP_NS)/system_alert"/>
        </node>
      </group>

      <!-- Route Package -->
      <group ns="$(arg RT_NS)">

        <!-- Route Manager Node -->
        <node pkg="carma" type="route" name="route_manager"
              args="gov.dot.fhwa.saxton.carma.route.RouteManager">
          <rosparam command="load" file="$(arg PARAM_DIR)/RouteParams.yaml"/>
          <param name="default_database_path" type="string" value="$(arg ROUTES_DIR)"/>

          <remap from="system_alert"
                 to="/$(arg TOP_NS)/system_alert"/>
          <remap from="tim"
                 to="/$(arg TOP_NS)/$(arg VE_NS)/$(arg MSG_NS)/tim"/>
          <!-- TODO Use this topic remapping instead once sensor fusion does pass through right
          <remap from="nav_sat_fix"
                 to="/$(arg TOP_NS)/$(arg VE_NS)/$(arg SF_NS)/filtered/nav_sat_fix"/>
                 -->
          <remap from="nav_sat_fix"
                 to="/saxton_cav/drivers/pin_point_application/position/nav_sat_fix"/>
        </node>
      </group>
    </group>

    <!-- Interface Manager Package -->
    <group ns="$(arg INTR_NS)">

      <!-- Interface Manager Node -->
      <node pkg="carma" type="interfacemgr" name="interface_mgr"
            args="gov.dot.fhwa.saxton.carma.interfacemgr.InterfaceMgr">

        <rosparam command="load" file="$(arg PARAM_DIR)/InterfaceMgrParams.yaml"/>

        <remap from="system_alert"
               to="/$(arg TOP_NS)/system_alert"/>
        <remap from="driver_discovery"
               to="/$(arg TOP_NS)/$(arg DRIVER_NS)/driver_discovery"/>
      </node>
    </group>

    <!-- Drivers Package -->
    <group ns="$(arg DRIVER_NS)">

      <remap from="system_alert"
             to="/$(arg TOP_NS)/system_alert"/>

      <!-- Arada OBU Driver Node -->
      <node unless="$(arg mock_arada)" pkg="arada" type="arada_node" name="arada_application">
        <rosparam command="load" file="$(arg PARAM_DIR)/AradaOBUParams.yaml"/>
      </node>
      <!-- Simulated Arada Driver Node -->
      <node if="$(arg mock_arada)" pkg="carma" type="mock_drivers" name="arada_application"
            args="gov.dot.fhwa.saxton.carma.mock_drivers.MockDriverNode">
        <param name="simulated_driver" type="string" value="arada"/>
        <param name="data_file_path" type="string" value="$(arg arada_data_file)"/>
        <rosparam command="load" file="$(arg PARAM_DIR)/AradaOBUParams.yaml"/>
      </node>

      <!-- PinPoint Driver Node -->
      <node unless="$(arg mock_pinpoint)" pkg="pinpoint" type="pinpoint_node" name="pin_point_application">
        <rosparam command="load" file="$(arg PARAM_DIR)/PinPointParams.yaml"/>
      </node>
      <!-- Simulated PinPoint Driver Node -->
      <node if="$(arg mock_pinpoint)" pkg="carma" type="mock_drivers" name="pin_point_application"
            args="gov.dot.fhwa.saxton.carma.mock_drivers.MockDriverNode">
        <param name="simulated_driver" type="string" value="pinpoint"/>
        <param name="data_file_path" type="string" value="$(arg pinpoint_data_file)"/>
        <rosparam command="load" file="$(arg PARAM_DIR)/PinPointParams.yaml"/>
      </node>

      <!-- SRX CAN Driver Node -->
      <include unless="$(arg mock_can)" file="$(find srx_can_driver)/launch/srx_can_driver_socketcan.launch">
        <arg name="srx_can_can_device" value="can0" />
      </include>
      <!-- Simulated CAN Driver Node -->
      <node if="$(arg mock_can)" pkg="carma" type="mock_drivers" name="srx_can_application"
            args="gov.dot.fhwa.saxton.carma.mock_drivers.MockDriverNode">
        <param name="simulated_driver" type="string" value="can"/>
        <param name="data_file_path" type="string" value="$(arg can_data_file)"/>
        <rosparam command="load" file="$(arg PARAM_DIR)/SRXCANParams.yaml"/>
      </node>

      <!--SRX Controller Driver Node-->
<<<<<<< HEAD

=======
>>>>>>> c19d7344
      <include unless="$(arg mock_srx_controller)" file="$(find srx_controller)/launch/srx_controller.launch">
        <arg name="srx_controller_can_device" value="can1"/>
      </include>
      <!-- Simulated SRX Controller Driver Node -->
      <node if="$(arg mock_srx_controller)" pkg="carma" type="mock_drivers" name="srx_application"
            args="gov.dot.fhwa.saxton.carma.mock_drivers.MockDriverNode">
        <param name="simulated_driver" type="string" value="srx_controller"/>
        <param name="data_file_path" type="string" value="$(arg srx_controller_data_file)"/>
        <rosparam command="load" file="$(arg PARAM_DIR)/SRXControllerParams.yaml"/>
      </node>

      <!-- SRX Radar Driver Node -->
      <include unless="$(arg mock_radar)" file="$(find srx_objects)/launch/srx_objects_socketcan.launch">
        <arg name="srx_objects_can_device" value="ics0can0"/>
      </include>
      <!-- Simulated Radar Driver Node -->
      <node if="$(arg mock_radar)" pkg="carma" type="mock_drivers" name="srx_object_application"
            args="gov.dot.fhwa.saxton.carma.mock_drivers.MockDriverNode">
        <param name="simulated_driver" type="string" value="radar"/>
        <param name="data_file_path" type="string" value="$(arg radar_data_file)"/>
        <rosparam command="load" file="$(arg PARAM_DIR)/SRXRadarParams.yaml"/>
      </node>
    </group>


    <!-- TF2 Setup Initial Static Transforms -->
    <!-- Earth -> Map Transform -->
    <!-- Identity Transform -->
    <!-- Arguments (x y z yaw pitch roll frame_id child_frame_id) -->
    <node pkg="tf2_ros" type="static_transform_publisher" name="earth_map_transform_pub"
          args="0 0 0 0 0 0 earth map"/>

    <!-- Vehicle Transforms -->
    <param name="robot_description" textfile="$(arg URDF_FILE)"/>
    <node name="robot_state_publisher" pkg="robot_state_publisher" type="state_publisher"/>

    <test test-name="transform_server_test" pkg="carma" type="transformServerTest.py" time-limit="100000" launch-prefix="xterm -e python -m pdb">
      <remap from="get_transform"
             to="/$(arg TOP_NS)/$(arg VE_NS)/$(arg RD_NS)/get_transform"/>
    </test>
  </group>
</launch><|MERGE_RESOLUTION|>--- conflicted
+++ resolved
@@ -325,10 +325,6 @@
       </node>
 
       <!--SRX Controller Driver Node-->
-<<<<<<< HEAD
-
-=======
->>>>>>> c19d7344
       <include unless="$(arg mock_srx_controller)" file="$(find srx_controller)/launch/srx_controller.launch">
         <arg name="srx_controller_can_device" value="can1"/>
       </include>
