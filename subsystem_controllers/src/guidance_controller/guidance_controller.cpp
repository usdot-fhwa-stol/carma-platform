--- conflicted
+++ resolved
@@ -28,12 +28,9 @@
       // Don't automatically trigger state transitions from base class on configure
       // In this class the managed nodes list first needs to be modified then the transition will be triggered manually
       trigger_managed_nodes_configure_from_base_class_ = false;
-<<<<<<< HEAD
-=======
       config_.required_plugins = declare_parameter<std::vector<std::string>>("required_plugins", config_.required_plugins); 
       config_.auto_activated_plugins = declare_parameter<std::vector<std::string>>("auto_activated_plugins", config_.auto_activated_plugins); 
       config_.ros2_initial_plugins = declare_parameter<std::vector<std::string>>("ros2_initial_plugins", config_.ros2_initial_plugins); 
->>>>>>> 0e3a49c8
   }
 
   cr2::CallbackReturn GuidanceControllerNode::handle_on_configure(const rclcpp_lifecycle::State &prev_state) {
@@ -64,10 +61,7 @@
     // Load required plugins and default enabled plugins
     get_parameter<std::vector<std::string>>("required_plugins", config_.required_plugins); 
     get_parameter<std::vector<std::string>>("auto_activated_plugins", config_.auto_activated_plugins); 
-<<<<<<< HEAD
-=======
     get_parameter<std::vector<std::string>>("ros2_initial_plugins", config_.ros2_initial_plugins); 
->>>>>>> 0e3a49c8
 
     RCLCPP_INFO_STREAM(get_logger(), "Config: " << config_);
 
@@ -77,17 +71,11 @@
 
     plugin_manager_ = std::make_shared<PluginManager>(
       config_.required_plugins, 
-<<<<<<< HEAD
-      config_.auto_activated_plugins, 
-      plugin_lifecycle_manager, 
-      [this](){ return get_current_state().id(); },
-=======
       config_.auto_activated_plugins,
       config_.ros2_initial_plugins, 
       plugin_lifecycle_manager, 
       [this](){ return get_current_state().id(); },
       [this](auto node, auto ns){ return get_service_names_and_types_by_node(node, ns); },
->>>>>>> 0e3a49c8
       std_msec(base_config_.service_timeout_ms), std_msec(base_config_.call_timeout_ms)
     );
 
