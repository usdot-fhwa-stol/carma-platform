--- conflicted
+++ resolved
@@ -39,19 +39,6 @@
 
 namespace lci_strategic_plugin
 {
-
-<<<<<<< HEAD
-=======
-enum SpeedProfileCase {
-  ACCEL_CRUISE_DECEL = 1,
-  ACCEL_DECEL = 2,
-  DECEL_ACCEL = 3,
-  DECEL_CRUISE_ACCEL = 4,
-  STOPPING=5,
-  UNAVAILABLE = 6,
-};
-
->>>>>>> 43a48917
 /**
  * \brief Struct representing trajectory smoothing algorithm parameters using distance and acceleration
  *        Based on TSMO USE CASE 2. Chapter 2. Trajectory Smoothing
@@ -65,6 +52,8 @@
   CASE_6 = 6,
   CASE_7 = 7,
   CASE_8 = 8,
+  STOPPING=5,
+  UNAVAILABLE = 6,
 };
 
 struct TrajectoryParams
@@ -137,7 +126,7 @@
    /**
    * \brief Current speed profile case generated
    */
-  SpeedProfileCase case_num_ = SpeedProfileCase::UNAVAILABLE; 
+  TSCase case_num_ = TSCase::UNAVAILABLE; 
 
 private:
   /**
