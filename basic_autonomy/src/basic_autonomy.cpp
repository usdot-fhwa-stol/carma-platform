--- conflicted
+++ resolved
@@ -187,11 +187,9 @@
             // This does mean that downstream components might not be able to assume the buffer points are on the route 
             // though this is not likely to be an issue as they are buffer only
             double ending_downtrack = maneuvers.back().lane_following_maneuver.end_dist + detailed_config.buffer_ending_downtrack;
-<<<<<<< HEAD
+
             ROS_DEBUG_STREAM("Add lanefollow buffer: ending_downtrack: " << ending_downtrack << ", maneuvers.back().lane_following_maneuver.end_dist: " << maneuvers.back().lane_following_maneuver.end_dist <<
                             ", detailed_config.buffer_ending_downtrack: " << detailed_config.buffer_ending_downtrack);
-=======
->>>>>>> f0e62750
 
             size_t max_i = points_and_target_speeds.size() - 1;
             size_t unbuffered_idx = points_and_target_speeds.size() - 1;
