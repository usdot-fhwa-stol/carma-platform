/*
 * Copyright (C) 2021-2022 LEIDOS.
 *
 * Licensed under the Apache License, Version 2.0 (the "License"); you may not
 * use this file except in compliance with the License. You may obtain a copy of
 * the License at
 *
 * http://www.apache.org/licenses/LICENSE-2.0
 *
 * Unless required by applicable law or agreed to in writing, software
 * distributed under the License is distributed on an "AS IS" BASIS, WITHOUT
 * WARRANTIES OR CONDITIONS OF ANY KIND, either express or implied. See the
 * License for the specific language governing permissions and limitations under
 * the License.
 */

#include <basic_autonomy/log/log.hpp>
#include <basic_autonomy/helper_functions.hpp>

namespace basic_autonomy
{
    namespace waypoint_generation
    {
         std::vector<PointSpeedPair> create_geometry_profile(const std::vector<carma_planning_msgs::msg::Maneuver> &maneuvers, double max_starting_downtrack,const carma_wm::WorldModelConstPtr &wm,
                                                                   carma_planning_msgs::msg::VehicleState &ending_state_before_buffer,const carma_planning_msgs::msg::VehicleState& state,
                                                                   const GeneralTrajConfig &general_config, const DetailedTrajConfig &detailed_config){
            std::vector<PointSpeedPair> points_and_target_speeds;

            bool first = true;
            std::unordered_set<lanelet::Id> visited_lanelets;

            RCLCPP_DEBUG_STREAM(rclcpp::get_logger(BASIC_AUTONOMY_LOGGER), "VehDowntrack:"<<max_starting_downtrack);
            for(const auto &maneuver : maneuvers)
            {
                double starting_downtrack = GET_MANEUVER_PROPERTY(maneuver, start_dist);

                if(first){
                    starting_downtrack = std::min(starting_downtrack, max_starting_downtrack);
                    first = false;
                }
                RCLCPP_DEBUG_STREAM(rclcpp::get_logger(BASIC_AUTONOMY_LOGGER), "Used downtrack: " << starting_downtrack);

                if(maneuver.type == carma_planning_msgs::msg::Maneuver::LANE_FOLLOWING){
                    RCLCPP_DEBUG_STREAM(rclcpp::get_logger(BASIC_AUTONOMY_LOGGER),"Creating Lane Follow Geometry");
                    std::vector<PointSpeedPair> lane_follow_points = create_lanefollow_geometry(maneuver, starting_downtrack, wm, general_config, detailed_config, visited_lanelets);
                    points_and_target_speeds.insert(points_and_target_speeds.end(), lane_follow_points.begin(), lane_follow_points.end());
                }
                else if(maneuver.type == carma_planning_msgs::msg::Maneuver::LANE_CHANGE){
                    RCLCPP_DEBUG_STREAM(rclcpp::get_logger(BASIC_AUTONOMY_LOGGER), "Creating Lane Change Geometry");
                    std::vector<PointSpeedPair> lane_change_points = get_lanechange_points_from_maneuver(maneuver, starting_downtrack, wm, ending_state_before_buffer, state, general_config, detailed_config);
                    points_and_target_speeds.insert(points_and_target_speeds.end(), lane_change_points.begin(), lane_change_points.end());
                }
                else{
                    throw std::invalid_argument("This maneuver type is not supported");
                }

            }

            //Add buffer ending to lane follow points at the end of maneuver(s) end dist
            if(maneuvers.back().type == carma_planning_msgs::msg::Maneuver::LANE_FOLLOWING){
                points_and_target_speeds = add_lanefollow_buffer(wm, points_and_target_speeds, maneuvers, ending_state_before_buffer, detailed_config);

            }
            return points_and_target_speeds;

        }

        std::vector<PointSpeedPair> create_lanefollow_geometry(const carma_planning_msgs::msg::Maneuver &maneuver, double starting_downtrack,
                                                                const carma_wm::WorldModelConstPtr &wm, const GeneralTrajConfig &general_config,
                                                                const DetailedTrajConfig &detailed_config, std::unordered_set<lanelet::Id> &visited_lanelets)
        {
            if(maneuver.type != carma_planning_msgs::msg::Maneuver::LANE_FOLLOWING){
                throw std::invalid_argument("Create_lanefollow called on a maneuver type which is not LANE_FOLLOW");
            }
            std::vector<PointSpeedPair> points_and_target_speeds;

            carma_planning_msgs::msg::LaneFollowingManeuver lane_following_maneuver = maneuver.lane_following_maneuver;

            if (maneuver.lane_following_maneuver.lane_ids.empty())
            {
                throw std::invalid_argument("No lanelets are defined for lanefollow maneuver");
            }

            std::vector<lanelet::ConstLanelet> lanelets = { wm->getMap()->laneletLayer.get(stoi(lane_following_maneuver.lane_ids[0]))}; // Accept first lanelet reguardless
            for (size_t i = 1; i < lane_following_maneuver.lane_ids.size(); i++) // Iterate over remaining lanelets and check if they are followers of the previous lanelet
            {
                auto ll_id = lane_following_maneuver.lane_ids[i];
                int cur_id = stoi(ll_id);
                auto cur_ll = wm->getMap()->laneletLayer.get(cur_id);
                auto following_lanelets = wm->getMapRoutingGraph()->following(lanelets.back());

                bool is_follower = false;
                for (auto follower_ll : following_lanelets )
                {
                    if (follower_ll.id() == cur_ll.id())
                    {
                        is_follower = true;
                        break;
                    }
                }

                if (!is_follower)
                {
                    throw std::invalid_argument("Invalid list of lanelets they are not followers");
                }

                lanelets.push_back(cur_ll); // Keep lanelet

            }

            // Add extra lanelet to ensure there are sufficient points for buffer
            auto extra_following_lanelets = wm->getMapRoutingGraph()->following(lanelets.back());

            for (auto llt : wm->getRoute()->shortestPath())
            {
                for (size_t i = 0; i < extra_following_lanelets.size(); i++)
                {
                    if (llt.id() == extra_following_lanelets[i].id())
                    {
                        lanelets.push_back(extra_following_lanelets[i]);
                        break;
                    }
                }
            }

            if (lanelets.empty())
            {
                RCLCPP_ERROR_STREAM(rclcpp::get_logger(BASIC_AUTONOMY_LOGGER), "Detected no lanelets between starting downtrack: "<< starting_downtrack << ", and lane_following_maneuver.end_dist: "<< lane_following_maneuver.end_dist);
                throw std::invalid_argument("Detected no lanelets between starting_downtrack and end_dist");
            }

            RCLCPP_DEBUG_STREAM(rclcpp::get_logger(BASIC_AUTONOMY_LOGGER), "Maneuver");

            lanelet::BasicLineString2d downsampled_centerline;
            // 400 value here is an arbitrary attempt at improving inlane-cruising performance by reducing copy operations.
            // Value picked based on annecdotal evidence from STOL system testing
            downsampled_centerline.reserve(400);

            //getLaneletsBetween is inclusive of lanelets between its two boundaries
            //which may return lanechange lanelets, so
            //exclude lanechanges and plan for only the straight part
            size_t curr_idx = 0;
            auto following_lanelets = wm->getMapRoutingGraph()->following(lanelets[curr_idx]);
            lanelet::ConstLanelets straight_lanelets;

            if(lanelets.size() <= 1) //no lane change anyways if only size 1
            {
                RCLCPP_DEBUG_STREAM(rclcpp::get_logger(BASIC_AUTONOMY_LOGGER), "Detected one straight lanelet Id:" << lanelets[curr_idx].id());
                straight_lanelets = lanelets;
            }
            else
            {
                // skip all lanechanges until lane follow starts
                while (curr_idx + 1 < lanelets.size() &&
                        std::find(following_lanelets.begin(),following_lanelets.end(), lanelets[curr_idx + 1]) == following_lanelets.end())
                {
                    RCLCPP_DEBUG_STREAM(rclcpp::get_logger(BASIC_AUTONOMY_LOGGER), "As there were no directly following lanelets after this, skipping lanelet id: " << lanelets[curr_idx].id());
                    curr_idx ++;
                    following_lanelets = wm->getMapRoutingGraph()->following(lanelets[curr_idx]);
                }

                RCLCPP_DEBUG_STREAM(rclcpp::get_logger(BASIC_AUTONOMY_LOGGER), "Added lanelet Id for lane follow: " << lanelets[curr_idx].id());
                // guaranteed to have at least one "straight" lanelet (e.g the last one in the list)
                straight_lanelets.push_back(lanelets[curr_idx]);
                      // add all lanelets on the straight road until next lanechange
                while (curr_idx + 1 < lanelets.size() &&
                        std::find(following_lanelets.begin(),following_lanelets.end(), lanelets[curr_idx + 1]) != following_lanelets.end())
                {
                    curr_idx++;
                    RCLCPP_DEBUG_STREAM(rclcpp::get_logger(BASIC_AUTONOMY_LOGGER), "Added lanelet Id forlane follow: " << lanelets[curr_idx].id());
                    straight_lanelets.push_back(lanelets[curr_idx]);
                    following_lanelets = wm->getMapRoutingGraph()->following(lanelets[curr_idx]);
                }

            }

            for (auto l : straight_lanelets)
            {
                RCLCPP_DEBUG_STREAM(rclcpp::get_logger(BASIC_AUTONOMY_LOGGER), "Processing lanelet ID: " << l.id());
                if (visited_lanelets.find(l.id()) == visited_lanelets.end())
                {

                    bool is_turn = false;
                    if(l.hasAttribute("turn_direction")) {
                        std::string turn_direction = l.attribute("turn_direction").value();
                        is_turn = turn_direction.compare("left") == 0 || turn_direction.compare("right") == 0;
                    }

                    lanelet::BasicLineString2d centerline = l.centerline2d().basicLineString();
                    lanelet::BasicLineString2d downsampled_points;
                    if (is_turn) {
                        downsampled_points = carma_ros2_utils::containers::downsample_vector(centerline, general_config.turn_downsample_ratio);
                    } else {
                        downsampled_points = carma_ros2_utils::containers::downsample_vector(centerline, general_config.default_downsample_ratio);
                    }

                    if(downsampled_centerline.size() != 0 && downsampled_points.size() != 0 // If this is not the first lanelet and the points are closer than 1m drop the first point to prevent overlap
                    && lanelet::geometry::distance2d(downsampled_points.front(), downsampled_centerline.back()) <1.2){
                        downsampled_points = lanelet::BasicLineString2d(downsampled_points.begin() + 1, downsampled_points.end());
                    }

                    downsampled_centerline = carma_wm::geometry::concatenate_line_strings(downsampled_centerline, downsampled_points);
                    visited_lanelets.insert(l.id());
                }
            }

            bool first = true;
            for (auto p : downsampled_centerline)
            {
                if (first && !points_and_target_speeds.empty())
                {
                    first = false;
                    continue; // Skip the first point if we have already added points from a previous maneuver to avoid duplicates
                }
                PointSpeedPair pair;
                pair.point = p;
                pair.speed = lane_following_maneuver.end_speed;
                points_and_target_speeds.push_back(pair);
            }

            return points_and_target_speeds;

        }

        std::vector<PointSpeedPair> add_lanefollow_buffer(const carma_wm::WorldModelConstPtr &wm, std::vector<PointSpeedPair>& points_and_target_speeds, const std::vector<carma_planning_msgs::msg::Maneuver> &maneuvers,
             carma_planning_msgs::msg::VehicleState &ending_state_before_buffer, const DetailedTrajConfig &detailed_config){


            double starting_route_downtrack = wm->routeTrackPos(points_and_target_speeds.front().point).downtrack;

            // Always try to add the maximum buffer. Even if the route ends it may still be possible to add buffered points.
            // This does mean that downstream components might not be able to assume the buffer points are on the route
            // though this is not likely to be an issue as they are buffer only
            double ending_downtrack = maneuvers.back().lane_following_maneuver.end_dist + detailed_config.buffer_ending_downtrack;

            RCLCPP_DEBUG_STREAM(rclcpp::get_logger(BASIC_AUTONOMY_LOGGER), "Add lanefollow buffer: ending_downtrack: " << ending_downtrack << ", maneuvers.back().lane_following_maneuver.end_dist: " << maneuvers.back().lane_following_maneuver.end_dist <<
                            ", detailed_config.buffer_ending_downtrack: " << detailed_config.buffer_ending_downtrack);

            size_t max_i = points_and_target_speeds.size() - 1;
            size_t unbuffered_idx = points_and_target_speeds.size() - 1;
            bool found_unbuffered_idx = false;
            double dist_accumulator = starting_route_downtrack;
            lanelet::BasicPoint2d prev_point;

            boost::optional<lanelet::BasicPoint2d> delta_point;
            for (size_t i = 0; i < points_and_target_speeds.size(); ++i) {
                auto current_point = points_and_target_speeds[i].point;

                if (i == 0) {
                    prev_point = current_point;
                    continue;
                }

                double delta_d = lanelet::geometry::distance2d(prev_point, current_point);

                dist_accumulator += delta_d;
                RCLCPP_DEBUG_STREAM(rclcpp::get_logger(BASIC_AUTONOMY_LOGGER), "Index i: " << i << ", delta_d: " << delta_d << ", dist_accumulator:" << dist_accumulator <<", current_point.x():" << current_point.x() <<
                "current_point.y():" << current_point.y());
                if (dist_accumulator > maneuvers.back().lane_following_maneuver.end_dist && !found_unbuffered_idx)
                {
                    unbuffered_idx = i - 1;
                    RCLCPP_DEBUG_STREAM(rclcpp::get_logger(BASIC_AUTONOMY_LOGGER), "Found index unbuffered_idx at: " << unbuffered_idx);
                    found_unbuffered_idx = true;
                }

                if (dist_accumulator > ending_downtrack) {
                    max_i = i;
                    RCLCPP_DEBUG_STREAM(rclcpp::get_logger(BASIC_AUTONOMY_LOGGER), "Max_i breaking at: i: " << i << ", max_i: " << max_i);
                    break;
                }

                // If there are no more points to add but we haven't reached the ending downtrack then
                // construct an extrapolated straight line from the final point and keep adding to this line until the downtrack is met
                // Since this is purely needed to allow for a spline fit edge case, it should have minimal impact on the actual steering behavior of the vehicle
                if (i == points_and_target_speeds.size() - 1) // dist_accumulator < ending_downtrack is guaranteed by earlier conditional
                {

                    RCLCPP_DEBUG_STREAM(rclcpp::get_logger(BASIC_AUTONOMY_LOGGER), "Extending trajectory using buffer beyond end of target lanelet");
                    int j = i - 1;
                    while (delta_d < epsilon_ && j >= 0 && !delta_point)
                    {
                        RCLCPP_DEBUG_STREAM(rclcpp::get_logger(BASIC_AUTONOMY_LOGGER), "Looking at index j: " << j << ", where i: " << i);
                        prev_point = points_and_target_speeds.at(j).point;
                        j--;
                        delta_d = lanelet::geometry::distance2d(prev_point, current_point);
                    }

                    if (j < 0 && delta_d < epsilon_) //a very rare case where only duplicate points exist in the entire trajectory, so it wasn't possible to extend
                        break;

                    if (!delta_point) { // Set the step size based on last two distinct points
                        delta_point = (current_point - prev_point) * 0.25; // Use a smaller step size then default to help ensure enough points are generated;
                    }

                    // Create an extrapolated new point
                    auto new_point = current_point + delta_point.get();

                    PointSpeedPair new_pair;
                    new_pair.point = new_point;
                    new_pair.speed = points_and_target_speeds.back().speed;


                    points_and_target_speeds.push_back(new_pair);
                }

                prev_point = current_point;
            }

            ending_state_before_buffer.x_pos_global = points_and_target_speeds[unbuffered_idx].point.x();
            ending_state_before_buffer.y_pos_global = points_and_target_speeds[unbuffered_idx].point.y();
            RCLCPP_DEBUG_STREAM(rclcpp::get_logger(BASIC_AUTONOMY_LOGGER), "Here ending_state_before_buffer.x_pos_global: " << ending_state_before_buffer.x_pos_global <<
            ", and y_pos_global" << ending_state_before_buffer.y_pos_global);

            std::vector<PointSpeedPair> constrained_points(points_and_target_speeds.begin(), points_and_target_speeds.begin() + max_i);

            return constrained_points;
        }

        std::vector<lanelet::BasicPoint2d> create_lanechange_geometry(lanelet::Id starting_lane_id, lanelet::Id ending_lane_id, double starting_downtrack, double ending_downtrack,
                                                                   const carma_wm::WorldModelConstPtr &wm, int downsample_ratio, double buffer_ending_downtrack)
        {
            std::vector<lanelet::BasicPoint2d> centerline_points;

            //Get starting lanelet and ending lanelets
            lanelet::ConstLanelet starting_lanelet = wm->getMap()->laneletLayer.get(starting_lane_id);
            lanelet::ConstLanelet ending_lanelet = wm->getMap()->laneletLayer.get(ending_lane_id);

            lanelet::ConstLanelets starting_lane;
            starting_lane.push_back(starting_lanelet);

            std::vector<lanelet::BasicPoint2d> reference_centerline;
            // 400 value here is an arbitrary attempt at improving performance by reducing copy operations.
            // Value picked based on annecdotal evidence from STOL system testing
            reference_centerline.reserve(400);
            bool shared_boundary_found = false;
            bool is_lanechange_left = false;

            lanelet::BasicLineString2d current_lanelet_centerline = starting_lanelet.centerline2d().basicLineString();
            lanelet::ConstLanelet current_lanelet = starting_lanelet;
            reference_centerline.insert(reference_centerline.end(), current_lanelet_centerline.begin(), current_lanelet_centerline.end());

            RCLCPP_DEBUG_STREAM(rclcpp::get_logger(BASIC_AUTONOMY_LOGGER), "Searching for shared boundary with starting lanechange lanelet " << std::to_string(current_lanelet.id()) << " and ending lanelet " << std::to_string(ending_lanelet.id()));
            while(!shared_boundary_found){
                //Assumption- Adjacent lanelets share lane boundary
                if(current_lanelet.leftBound() == ending_lanelet.rightBound()){
                    RCLCPP_DEBUG_STREAM(rclcpp::get_logger(BASIC_AUTONOMY_LOGGER), "Lanelet " << std::to_string(current_lanelet.id()) << " shares left boundary with " << std::to_string(ending_lanelet.id()));
                    is_lanechange_left = true;
                    shared_boundary_found = true;
                }

                else if(current_lanelet.rightBound() == ending_lanelet.leftBound()){
                    RCLCPP_DEBUG_STREAM(rclcpp::get_logger(BASIC_AUTONOMY_LOGGER), "Lanelet " << std::to_string(current_lanelet.id()) << " shares right boundary with " << std::to_string(ending_lanelet.id()));
                    shared_boundary_found = true;
                }

                else{
                    //If there are no following lanelets on route, lanechange should be completing before reaching it
                    if(wm->getMapRoutingGraph()->following(current_lanelet, false).empty())
                    {
                        // Maneuver requires we travel further before completing lane change, but no routable lanelet directly ahead
                        //In this case we have reached a lanelet which does not have a routable lanelet ahead + isn't adjacent to the lanelet where lane change ends
                        //A lane change should have already happened at this point
                        throw(std::invalid_argument("No following lanelets from current lanelet reachable without a lane change, incorrectly chosen end lanelet"));
                    }

                    current_lanelet = wm->getMapRoutingGraph()->following(current_lanelet, false).front();
                    if(current_lanelet.id() == starting_lanelet.id()){
                        //Looped back to starting lanelet
                        throw(std::invalid_argument("No lane change in path"));
                    }
                    RCLCPP_DEBUG_STREAM(rclcpp::get_logger(BASIC_AUTONOMY_LOGGER), "Now checking for shared lane boundary with lanelet " << std::to_string(current_lanelet.id()) << " and ending lanelet " << std::to_string(ending_lanelet.id()));
                    auto current_lanelet_linestring = current_lanelet.centerline2d().basicLineString();
                    //Concatenate linestring starting from + 1 to avoid overlap
                    reference_centerline.insert(reference_centerline.end(), current_lanelet_linestring.begin() + 1, current_lanelet_linestring.end());
                    starting_lane.push_back(current_lanelet);
                }
            }

            // Create the target lane centerline using lanelets adjacent to the lanechange lanelets in the starting lane
            std::vector<lanelet::BasicPoint2d> target_lane_centerline;
            for(size_t i = 0;i<starting_lane.size();++i){
                lanelet::ConstLanelet curr_end_lanelet;

                if(is_lanechange_left){

                    //get left lanelet
                    if(wm->getMapRoutingGraph()->left(starting_lane[i])){
                        curr_end_lanelet = wm->getMapRoutingGraph()->left(starting_lane[i]).get();
                    }
                    else{
                        curr_end_lanelet = wm->getMapRoutingGraph()->adjacentLeft(starting_lane[i]).get();
                    }
                }
                else{

                    //get right lanelet
                    if(wm->getMapRoutingGraph()->right(starting_lane[i])){
                        curr_end_lanelet = wm->getMapRoutingGraph()->right(starting_lane[i]).get();
                    }
                    else{
                        curr_end_lanelet = wm->getMapRoutingGraph()->adjacentRight(starting_lane[i]).get();
                    }
                }

                auto target_lane_linestring = curr_end_lanelet.centerline2d().basicLineString();
                //Concatenate linestring starting from + 1 to avoid overlap
                target_lane_centerline.insert(target_lane_centerline.end(), target_lane_linestring.begin() + 1, target_lane_linestring.end());

            }

            //Downsample centerlines
            // 400 value here is an arbitrary attempt at improving performance by reducing copy operations.
            // Value picked based on annecdotal evidence from STOL system testing

            std::vector<lanelet::BasicPoint2d> downsampled_starting_centerline;
            downsampled_starting_centerline.reserve(400);
            downsampled_starting_centerline = carma_ros2_utils::containers::downsample_vector(reference_centerline, downsample_ratio);

            std::vector<lanelet::BasicPoint2d> downsampled_target_centerline;
            downsampled_target_centerline.reserve(400);
            downsampled_target_centerline = carma_ros2_utils::containers::downsample_vector(target_lane_centerline, downsample_ratio);

            // Constrain centerlines to starting and ending downtrack
            int start_index_starting_centerline = waypoint_generation::get_nearest_index_by_downtrack(downsampled_starting_centerline, wm, starting_downtrack);
            carma_planning_msgs::msg::VehicleState start_state;
            start_state.x_pos_global = downsampled_starting_centerline[start_index_starting_centerline].x();
            start_state.y_pos_global = downsampled_starting_centerline[start_index_starting_centerline].y();
            int start_index_target_centerline = waypoint_generation::get_nearest_point_index(downsampled_target_centerline, start_state);

            int end_index_target_centerline = waypoint_generation::get_nearest_index_by_downtrack(downsampled_target_centerline, wm, ending_downtrack);
            carma_planning_msgs::msg::VehicleState end_state;
            end_state.x_pos_global = downsampled_target_centerline[end_index_target_centerline].x();
            end_state.y_pos_global = downsampled_target_centerline[end_index_target_centerline].y();
            int end_index_starting_centerline = waypoint_generation::get_nearest_point_index(downsampled_starting_centerline, end_state);

            std::vector<lanelet::BasicPoint2d> constrained_start_centerline(downsampled_starting_centerline.begin() + start_index_starting_centerline, downsampled_starting_centerline.begin() + end_index_starting_centerline);
            std::vector<lanelet::BasicPoint2d> constrained_target_centerline(downsampled_target_centerline.begin() + start_index_target_centerline, downsampled_target_centerline.begin() + end_index_target_centerline);

            // If constrained centerlines are not the same size - resample to ensure same size along both centerlines
            if(constrained_start_centerline.size() != constrained_target_centerline.size())
            {
                auto centerlines = resample_linestring_pair_to_same_size(constrained_start_centerline, constrained_target_centerline);
                constrained_start_centerline = centerlines[0];
                constrained_target_centerline = centerlines[1];

            }

            //Create Trajectory geometry
            double delta_step = 1.0 / constrained_start_centerline.size();

            for (size_t i = 0; i < constrained_start_centerline.size(); ++i)
            {
                lanelet::BasicPoint2d current_position;
                lanelet::BasicPoint2d start_lane_pt = constrained_start_centerline[i];
                lanelet::BasicPoint2d target_lane_pt = constrained_target_centerline[i];
                double delta = delta_step * i;
                current_position.x() = target_lane_pt.x() * delta + (1 - delta) * start_lane_pt.x();
                current_position.y() = target_lane_pt.y() * delta + (1 - delta) * start_lane_pt.y();

                centerline_points.push_back(current_position);
            }

            // Add points from the remaining length of the target lanelet to provide sufficient distance for adding buffer
            double dist_to_target_lane_end = lanelet::geometry::distance2d(centerline_points.back(), downsampled_target_centerline.back());
            centerline_points.insert(centerline_points.end(), downsampled_target_centerline.begin() + end_index_target_centerline, downsampled_target_centerline.end());

            // If the additional distance from the remaining length of the target lanelet does not provide more than the required
            // buffer_ending_downtrack, then also add points from the lanelet following the target lanelet
            if (dist_to_target_lane_end < buffer_ending_downtrack) {
                auto following_lanelets = wm->getMapRoutingGraph()->following(ending_lanelet, false);
                if(!following_lanelets.empty()){
                    //Arbitrarily choosing first following lanelet for buffer since points are only being used to fit spline
                    auto following_lanelet_centerline = following_lanelets.front().centerline2d().basicLineString();
                    centerline_points.insert(centerline_points.end(), following_lanelet_centerline.begin(),
                                                                                following_lanelet_centerline.end());
                }
            }

            return centerline_points;
        }

       std::vector<std::vector<lanelet::BasicPoint2d>> resample_linestring_pair_to_same_size(std::vector<lanelet::BasicPoint2d>& line_1, std::vector<lanelet::BasicPoint2d>& line_2){

            auto start_time = std::chrono::high_resolution_clock::now(); // Start timing the execution time for planning so it can be logged

            std::vector<std::vector<lanelet::BasicPoint2d>> output;

            //Fit centerlines to a spline
            std::unique_ptr<smoothing::SplineI> fit_curve_1 = compute_fit(line_1); // Compute splines based on curve points
            if (!fit_curve_1)
            {
                throw std::invalid_argument("Could not fit a spline curve along the starting_lane centerline points!");
            }

            std::unique_ptr<smoothing::SplineI> fit_curve_2 = compute_fit(line_2); // Compute splines based on curve points
            if (!fit_curve_2)
            {
                throw std::invalid_argument("Could not fit a spline curve along the ending_lane centerline points!");
            }

            //Sample spline to get centerlines of equal size
            std::vector<lanelet::BasicPoint2d> all_sampling_points_line1;
            std::vector<lanelet::BasicPoint2d> all_sampling_points_line2;

            size_t total_point_size = std::min(line_1.size(), line_2.size());

            all_sampling_points_line1.reserve(1 + total_point_size * 2);
            std::vector<double> downtracks_raw_line1 = carma_wm::geometry::compute_arc_lengths(line_1);
            //int total_step_along_curve1 = static_cast<int>(downtracks_raw_line1.back() / 2.0);
            //double step_threshold_line1 = (double)total_step_along_curve1 / (double)total_point_size;
            //TODO: are we missing some computation here?  step_threshold_line1 and step_threshold_line2 are not used anywhere
            //      and these calcs can be deleted (see below also).

            all_sampling_points_line2.reserve(1 + total_point_size * 2);
            std::vector<double> downtracks_raw_line2 = carma_wm::geometry::compute_arc_lengths(line_2);
            //TODO: unused variable: int total_step_along_curve2 = static_cast<int>(downtracks_raw_line2.back() / 2.0);
            //TODO: unused variable: double step_threshold_line2 = (double)total_step_along_curve2 / (double)total_point_size;

            double scaled_steps_along_curve = 0.0; // from 0 (start) to 1 (end) for the whole trajectory


            all_sampling_points_line2.reserve(1 + total_point_size * 2);

            for(size_t i = 0;i<total_point_size; ++i){
                lanelet::BasicPoint2d p1 = (*fit_curve_1)(scaled_steps_along_curve);
                lanelet::BasicPoint2d p2 = (*fit_curve_2)(scaled_steps_along_curve);
                all_sampling_points_line1.push_back(p1);
                all_sampling_points_line2.push_back(p2);

                scaled_steps_along_curve += 1.0 / total_point_size;  //adding steps_along_curve_step_size
            }

            output.push_back(all_sampling_points_line1);
            output.push_back(all_sampling_points_line2);

            auto end_time = std::chrono::high_resolution_clock::now();

            auto duration = std::chrono::duration_cast<std::chrono::milliseconds>(end_time - start_time);
            RCLCPP_DEBUG_STREAM(rclcpp::get_logger(BASIC_AUTONOMY_LOGGER), "ExecutionTime for resample lane change centerlines: " << duration.count() << " milliseconds");

            return output;
        }

        std::vector<PointSpeedPair> get_lanechange_points_from_maneuver(const carma_planning_msgs::msg::Maneuver &maneuver, double starting_downtrack,
                                                                   const carma_wm::WorldModelConstPtr &wm, carma_planning_msgs::msg::VehicleState &ending_state_before_buffer,
                                                                    const carma_planning_msgs::msg::VehicleState &state, const GeneralTrajConfig &general_config,const DetailedTrajConfig &detailed_config)
        {
            if(maneuver.type != carma_planning_msgs::msg::Maneuver::LANE_CHANGE){
                throw std::invalid_argument("Create_lanechange called on a maneuver type which is not LANE_CHANGE");
            }
            std::vector<PointSpeedPair> points_and_target_speeds;
            std::unordered_set<lanelet::Id> visited_lanelets;

            carma_planning_msgs::msg::LaneChangeManeuver lane_change_maneuver = maneuver.lane_change_maneuver;
            double ending_downtrack = lane_change_maneuver.end_dist;
            RCLCPP_DEBUG_STREAM(rclcpp::get_logger(BASIC_AUTONOMY_LOGGER), "Maneuver ending downtrack:"<<ending_downtrack);
            if(starting_downtrack >= ending_downtrack)
            {
                throw(std::invalid_argument("Start distance is greater than or equal to ending distance"));
            }

            //get route between starting and ending downtracks - downtracks should be constant for complete length of maneuver
            std::vector<lanelet::BasicPoint2d> route_geometry = create_lanechange_geometry(std::stoi(lane_change_maneuver.starting_lane_id),std::stoi(lane_change_maneuver.ending_lane_id),
                                                                                        starting_downtrack, ending_downtrack, wm, general_config.default_downsample_ratio, detailed_config.buffer_ending_downtrack);
            RCLCPP_DEBUG_STREAM(rclcpp::get_logger(BASIC_AUTONOMY_LOGGER), "Route geometry size:"<<route_geometry.size());

            lanelet::BasicPoint2d state_pos(state.x_pos_global, state.y_pos_global);
            double current_downtrack = wm->routeTrackPos(state_pos).downtrack;
            int nearest_pt_index = get_nearest_index_by_downtrack(route_geometry, wm, current_downtrack);
            int ending_pt_index = get_nearest_index_by_downtrack(route_geometry, wm, ending_downtrack);
            RCLCPP_DEBUG_STREAM(rclcpp::get_logger(BASIC_AUTONOMY_LOGGER), "Nearest pt index in maneuvers to points: "<< nearest_pt_index);
            RCLCPP_DEBUG_STREAM(rclcpp::get_logger(BASIC_AUTONOMY_LOGGER), "Ending pt index in maneuvers to points: "<< ending_pt_index);

            ending_state_before_buffer.x_pos_global = route_geometry[ending_pt_index].x();
            ending_state_before_buffer.y_pos_global = route_geometry[ending_pt_index].y();

            RCLCPP_DEBUG_STREAM(rclcpp::get_logger(BASIC_AUTONOMY_LOGGER), "ending_state_before_buffer_:"<<ending_state_before_buffer.x_pos_global <<
                    ", ending_state_before_buffer_.y_pos_global" << ending_state_before_buffer.y_pos_global);


            double route_length = wm->getRouteEndTrackPos().downtrack;

            if (ending_downtrack + detailed_config.buffer_ending_downtrack < route_length)
            {
                ending_pt_index = get_nearest_index_by_downtrack(route_geometry, wm, ending_downtrack + detailed_config.buffer_ending_downtrack);
            }
            else
            {
                ending_pt_index = route_geometry.size() - 1;
            }

            lanelet::BasicLineString2d future_route_geometry(route_geometry.begin() + nearest_pt_index, route_geometry.begin() + ending_pt_index);
            bool first = true;
            RCLCPP_DEBUG_STREAM(rclcpp::get_logger(BASIC_AUTONOMY_LOGGER), "Future geom size:"<< future_route_geometry.size());

            for (auto p : future_route_geometry)
            {
                if (first && !points_and_target_speeds.empty())
                {
                    first = false;
                    continue; // Skip the first point if we have already added points from a previous maneuver to avoid duplicates
                }
                PointSpeedPair pair;
                pair.point = p;
                //If current speed is above min speed, keep at current speed. Otherwise use end speed from maneuver.
                pair.speed = (state.longitudinal_vel > detailed_config.minimum_speed) ? state.longitudinal_vel : lane_change_maneuver.end_speed;
                points_and_target_speeds.push_back(pair);

            }
            RCLCPP_DEBUG_STREAM(rclcpp::get_logger(BASIC_AUTONOMY_LOGGER), "Const speed assigned:"<<points_and_target_speeds.back().speed);
            return points_and_target_speeds;


        }

        std::vector<double> apply_speed_limits(const std::vector<double> speeds,
                                               const std::vector<double> speed_limits)
        {
            RCLCPP_DEBUG_STREAM(rclcpp::get_logger(BASIC_AUTONOMY_LOGGER), "Speeds list size: " << speeds.size());
            RCLCPP_DEBUG_STREAM(rclcpp::get_logger(BASIC_AUTONOMY_LOGGER), "SpeedLimits list size: " << speed_limits.size());

            if (speeds.size() != speed_limits.size())
            {
                throw std::invalid_argument("Speeds and speed limit lists not same size");
            }
            std::vector<double> out;
            for (size_t i = 0; i < speeds.size(); i++)
            {
                out.push_back(std::min(speeds[i], speed_limits[i]));
            }

            return out;
        }

        Eigen::Isometry2d compute_heading_frame(const lanelet::BasicPoint2d &p1,
                                                const lanelet::BasicPoint2d &p2)
        {
            Eigen::Rotation2Dd yaw(atan2(p2.y() - p1.y(), p2.x() - p1.x()));

            return carma_wm::geometry::build2dEigenTransform(p1, yaw);
        }

        std::vector<carma_planning_msgs::msg::TrajectoryPlanPoint> constrain_to_time_boundary(
            const std::vector<carma_planning_msgs::msg::TrajectoryPlanPoint>& trajectory,
            double time_span)
        {
            if (trajectory.empty())
            {
                RCLCPP_WARN_STREAM(rclcpp::get_logger(BASIC_AUTONOMY_LOGGER),
                    "constrain_to_time_boundary received empty trajectory, returning...");
                return trajectory;
            }

            if (time_span <= 0)
            {
                RCLCPP_WARN_STREAM(rclcpp::get_logger(BASIC_AUTONOMY_LOGGER),
                    "constrain_to_time_boundary received non-positive time span, returning...");
                return trajectory;
            }

            // return immediately if the trajectory is already within the time span
            if ((rclcpp::Time(trajectory.back().target_time) -
                rclcpp::Time(trajectory.front().target_time)).seconds() <= time_span)
            {
                return trajectory;
            }

            // find the first point that is outside the time span
            std::vector<carma_planning_msgs::msg::TrajectoryPlanPoint> constrained_points;
            auto start_time = rclcpp::Time(trajectory.front().target_time);
            auto end_time = start_time + rclcpp::Duration::from_seconds(time_span);
            for (const auto& tpp : trajectory)
            {
                if (rclcpp::Time(tpp.target_time) > end_time)
                {
                    break;
                }
                constrained_points.push_back(tpp);
            }

            return constrained_points;
        }

        std::vector<PointSpeedPair> constrain_to_time_boundary(const std::vector<PointSpeedPair> &points,
                                                               double time_span)
        {
            std::vector<lanelet::BasicPoint2d> basic_points;
            std::vector<double> speeds;
            split_point_speed_pairs(points, &basic_points, &speeds);

            std::vector<double> downtracks = carma_wm::geometry::compute_arc_lengths(basic_points);

            size_t time_boundary_exclusive_index =
                trajectory_utils::time_boundary_index(downtracks, speeds, time_span);

            RCLCPP_DEBUG_STREAM(rclcpp::get_logger(BASIC_AUTONOMY_LOGGER), "time_boundary_exclusive_index = " << time_boundary_exclusive_index);

            if (time_boundary_exclusive_index == 0)
            {
                throw std::invalid_argument("No points to fit in timespan");
            }

            std::vector<PointSpeedPair> time_bound_points;
            time_bound_points.reserve(time_boundary_exclusive_index);

            if (time_boundary_exclusive_index == points.size())
            {
                time_bound_points.insert(time_bound_points.end(), points.begin(),
                                         points.end()); // All points fit within time boundary
            }
            else
            {
                time_bound_points.insert(time_bound_points.end(), points.begin(),
                                         points.begin() + time_boundary_exclusive_index - 1); // Limit points by time boundary
            }

            return time_bound_points;
        }

        std::pair<double, size_t> min_with_exclusions(const std::vector<double> &values, const std::unordered_set<size_t> &excluded)
        {
            double min = std::numeric_limits<double>::max();
            size_t best_idx = -1;
            for (size_t i = 0; i < values.size(); i++)
            {
                if (excluded.find(i) != excluded.end())
                {
                    continue;
                }

                if (values[i] < min)
                {
                    min = values[i];
                    best_idx = i;
                }
            }
            return std::make_pair(min, best_idx);
        }

        std::vector<double> optimize_speed(const std::vector<double> &downtracks, const std::vector<double> &curv_speeds, double accel_limit)
        {
            if (downtracks.size() != curv_speeds.size())
            {
                throw std::invalid_argument("Downtracks and speeds do not have the same size");
            }

            if (accel_limit <= 0)
            {
                throw std::invalid_argument("Accel limits should be positive");
            }

            bool optimize = true;
            std::unordered_set<size_t> visited_idx;
            visited_idx.reserve(curv_speeds.size());

            std::vector<double> output = curv_speeds;

            while (optimize)
            {
                auto min_pair = min_with_exclusions(curv_speeds, visited_idx);
                int min_idx = std::get<1>(min_pair);
                if (min_idx == -1)
                {
                    break;
                }

                visited_idx.insert(min_idx); // Mark this point as visited

                double v_i = std::get<0>(min_pair);
                double x_i = downtracks[min_idx];
                for (int i = min_idx - 1; i > 0; i--)
                {   // NOTE: Do not use size_t for i type here as -- with > 0 will result in overflow
                    //       First point's speed is left unchanged as it is current speed of the vehicle
                    double v_f = curv_speeds[i];
                    double dv = v_f - v_i;

                    double x_f = downtracks[i];
                    double dx = x_f - x_i;

                    if (dv > 0)
                    {
                        v_f = std::min(v_f, sqrt(v_i * v_i - 2 * accel_limit * dx)); // inverting accel as we are only visiting deceleration case
                        visited_idx.insert(i);
                    }
                    else if (dv < 0)
                    {
                        break;
                    }
                    output[i] = v_f;
                    v_i = v_f;
                    x_i = x_f;
                }
            }

            log::printDoublesPerLineWithPrefix("only_reverse[i]: ", output);

            output = trajectory_utils::apply_accel_limits_by_distance(downtracks, output, accel_limit, accel_limit);
            log::printDoublesPerLineWithPrefix("after_forward[i]: ", output);

            return output;
        }

        std::vector<carma_planning_msgs::msg::TrajectoryPlanPoint> trajectory_from_points_times_orientations(
            const std::vector<lanelet::BasicPoint2d> &points, const std::vector<double> &times, const std::vector<double> &yaws,
            rclcpp::Time startTime, const std::string &desired_controller_plugin)
        {
            if (points.size() != times.size() || points.size() != yaws.size())
            {
                throw std::invalid_argument("All input vectors must have the same size");
            }

            std::vector<carma_planning_msgs::msg::TrajectoryPlanPoint> traj;
            traj.reserve(points.size());

            for (size_t i = 0; i < points.size(); i++)
            {
                carma_planning_msgs::msg::TrajectoryPlanPoint tpp;
                rclcpp::Duration relative_time = rclcpp::Duration::from_nanoseconds(static_cast<int64_t>(times[i] * 1e9)); // Conversion of times[i] from seconds to nanoseconds
                tpp.target_time = startTime + relative_time;
                tpp.x = points[i].x();
                tpp.y = points[i].y();
                tpp.yaw = yaws[i];

                tpp.controller_plugin_name = desired_controller_plugin;
                //tpp.planner_plugin_name        //Planner plugin name is filled in the tactical plugin

                traj.push_back(tpp);
            }

            return traj;
        }


        std::vector<PointSpeedPair> attach_past_points(const std::vector<PointSpeedPair> &points_set, std::vector<PointSpeedPair> future_points,
                                                       const int nearest_pt_index,  double back_distance)
        {
            std::vector<PointSpeedPair> back_and_future;
            back_and_future.reserve(points_set.size());
            double total_dist = 0;
            int min_i = 0;

            // int must be used here to avoid overflow when i = 0
            for (int i = nearest_pt_index; i >= 0; --i)
            {
                min_i = i;
                total_dist += lanelet::geometry::distance2d(points_set[i].point, points_set[i - 1].point);

                if (total_dist > back_distance)
                {
                    break;
                }
            }

            back_and_future.insert(back_and_future.end(), points_set.begin() + min_i, points_set.begin() + nearest_pt_index + 1);
            back_and_future.insert(back_and_future.end(), future_points.begin(), future_points.end());
            return back_and_future;
        }

        std::unique_ptr<basic_autonomy::smoothing::SplineI> compute_fit(const std::vector<lanelet::BasicPoint2d> &basic_points)
        {
            RCLCPP_DEBUG_STREAM(rclcpp::get_logger(BASIC_AUTONOMY_LOGGER), "Original basic_points size: " << basic_points.size());

            // When computing fit, there cannot be duplicate points or points less than 0.5 meters apart.
            // Therefore, this function generally cleans the points for robust spline fit.
            auto points_with_min_dis = downsample_pts_with_min_meters
                <std::vector<lanelet::BasicPoint2d>>(basic_points);

            if (points_with_min_dis.size() < 4)
            {
                RCLCPP_WARN_STREAM(rclcpp::get_logger(BASIC_AUTONOMY_LOGGER), "Insufficient Spline Points");
                return nullptr;
            }

            RCLCPP_DEBUG_STREAM(rclcpp::get_logger(BASIC_AUTONOMY_LOGGER), "points_with_min_dis size: " << points_with_min_dis.size());

            std::vector<lanelet::BasicPoint2d> resized_points_with_min_dis = points_with_min_dis;

            // The large the number of points, longer it takes to calculate a spline fit
            // So if the basic_points vector size is large, only the first 400 points are used to compute a spline fit.
            if (resized_points_with_min_dis.size() > 400)
            {
                resized_points_with_min_dis.resize(400);
                RCLCPP_DEBUG_STREAM(rclcpp::get_logger(BASIC_AUTONOMY_LOGGER), "resized_points_with_min_dis size: " << resized_points_with_min_dis.size());

                size_t left_points_size = points_with_min_dis.size() - resized_points_with_min_dis.size();
                RCLCPP_DEBUG_STREAM(rclcpp::get_logger(BASIC_AUTONOMY_LOGGER), "Left out points size: " << left_points_size);

                float percent_points_lost = 100.0f
                    * static_cast<float>(left_points_size) /
                    static_cast<float>(points_with_min_dis.size());

                if (percent_points_lost > 50.0)
                {
                    RCLCPP_WARN_STREAM(rclcpp::get_logger(BASIC_AUTONOMY_LOGGER), "More than half of basic points are ignored for spline fitting");
                }
            }

            std::unique_ptr<basic_autonomy::smoothing::SplineI> spl = std::make_unique<basic_autonomy::smoothing::BSpline>();

            spl->setPoints(resized_points_with_min_dis);

            return spl;
        }

        double compute_curvature_at(const basic_autonomy::smoothing::SplineI &fit_curve, double step_along_the_curve)
        {
            lanelet::BasicPoint2d f_prime_pt = fit_curve.first_deriv(step_along_the_curve);
            lanelet::BasicPoint2d f_prime_prime_pt = fit_curve.second_deriv(step_along_the_curve);
            // Convert to 3d vector to do 3d vector operations like cross.
            Eigen::Vector3d f_prime = {f_prime_pt.x(), f_prime_pt.y(), 0};
            Eigen::Vector3d f_prime_prime = {f_prime_prime_pt.x(), f_prime_prime_pt.y(), 0};
            return (f_prime.cross(f_prime_prime)).norm() / (pow(f_prime.norm(), 3));
        }

        std::vector<carma_planning_msgs::msg::TrajectoryPlanPoint> compose_lanefollow_trajectory_from_path(
            const std::vector<PointSpeedPair> &points, const carma_planning_msgs::msg::VehicleState &state, const rclcpp::Time &state_time, const carma_wm::WorldModelConstPtr &wm,
            const carma_planning_msgs::msg::VehicleState &ending_state_before_buffer, carma_debug_ros2_msgs::msg::TrajectoryCurvatureSpeeds& debug_msg, const DetailedTrajConfig &detailed_config)
        {
            RCLCPP_DEBUG_STREAM(rclcpp::get_logger(BASIC_AUTONOMY_LOGGER), "VehicleState: "
                             << " x: " << state.x_pos_global << " y: " << state.y_pos_global << " yaw: " << state.orientation
                             << " speed: " << state.longitudinal_vel);

            log::printDebugPerLine(points, &log::pointSpeedPairToStream);

            int nearest_pt_index = get_nearest_point_index(points, state);

            RCLCPP_DEBUG_STREAM(rclcpp::get_logger(BASIC_AUTONOMY_LOGGER), "NearestPtIndex: " << nearest_pt_index);

            std::vector<PointSpeedPair> future_points(points.begin() + nearest_pt_index + 1, points.end()); // Points in front of current vehicle position

            RCLCPP_DEBUG_STREAM(rclcpp::get_logger(BASIC_AUTONOMY_LOGGER), "Ready to call constrain_to_time_boundary: future_points size = " << future_points.size() << ", trajectory_time_length = " << detailed_config.trajectory_time_length);

            auto time_bound_points = constrain_to_time_boundary(future_points, detailed_config.trajectory_time_length);

            RCLCPP_DEBUG_STREAM(rclcpp::get_logger(BASIC_AUTONOMY_LOGGER), "Got time_bound_points with size:" << time_bound_points.size());
            log::printDebugPerLine(time_bound_points, &log::pointSpeedPairToStream);

            std::vector<PointSpeedPair> back_and_future = attach_past_points(points, time_bound_points, nearest_pt_index, detailed_config.back_distance);

            RCLCPP_DEBUG_STREAM(rclcpp::get_logger(BASIC_AUTONOMY_LOGGER), "Got back_and_future points with size" << back_and_future.size());
            log::printDebugPerLine(back_and_future, &log::pointSpeedPairToStream);

            std::vector<double> speed_limits;
            std::vector<lanelet::BasicPoint2d> curve_points;
            split_point_speed_pairs(back_and_future, &curve_points, &speed_limits);

            std::unique_ptr<smoothing::SplineI> fit_curve = compute_fit(curve_points); // Compute splines based on curve points
            if (!fit_curve)
            {
                throw std::invalid_argument("Could not fit a spline curve along the given trajectory!");
            }

            RCLCPP_DEBUG_STREAM(rclcpp::get_logger(BASIC_AUTONOMY_LOGGER), "Got fit");

            RCLCPP_DEBUG_STREAM(rclcpp::get_logger(BASIC_AUTONOMY_LOGGER), "speed_limits.size() " << speed_limits.size());

            std::vector<lanelet::BasicPoint2d> all_sampling_points;
            all_sampling_points.reserve(1 + curve_points.size() * 2);

            std::vector<double> distributed_speed_limits;
            distributed_speed_limits.reserve(1 + curve_points.size() * 2);

            // compute total length of the trajectory to get correct number of points
            // we expect using curve_resample_step_size
            std::vector<double> downtracks_raw = carma_wm::geometry::compute_arc_lengths(curve_points);

            auto total_step_along_curve = static_cast<int>(downtracks_raw.back() / detailed_config.curve_resample_step_size);

            int current_speed_index = 0;
            size_t total_point_size = curve_points.size();

            double step_threshold_for_next_speed = (double)total_step_along_curve / (double)total_point_size;
            double scaled_steps_along_curve = 0.0; // from 0 (start) to 1 (end) for the whole trajectory
            std::vector<double> better_curvature;
            better_curvature.reserve(1 + curve_points.size() * 2);

            for (int steps_along_curve = 0; steps_along_curve < total_step_along_curve; steps_along_curve++) // Resample curve at tighter resolution
            {
                lanelet::BasicPoint2d p = (*fit_curve)(scaled_steps_along_curve);

                all_sampling_points.push_back(p);
                double c = compute_curvature_at((*fit_curve), scaled_steps_along_curve);
                better_curvature.push_back(c);
                if ((double)steps_along_curve > step_threshold_for_next_speed)
                {
                    step_threshold_for_next_speed += (double)total_step_along_curve / (double)total_point_size;
                    current_speed_index++;
                }
                distributed_speed_limits.push_back(speed_limits[current_speed_index]); // Identify speed limits for resampled points
                scaled_steps_along_curve += 1.0 / total_step_along_curve;              //adding steps_along_curve_step_size
            }

            RCLCPP_DEBUG_STREAM(rclcpp::get_logger(BASIC_AUTONOMY_LOGGER), "Got sampled points with size:" << all_sampling_points.size());
            log::printDebugPerLine(all_sampling_points, &log::basicPointToStream);

            std::vector<double> final_yaw_values = carma_wm::geometry::compute_tangent_orientations(all_sampling_points);

            log::printDoublesPerLineWithPrefix("raw_curvatures[i]: ", better_curvature);

            std::vector<double> curvatures = smoothing::moving_average_filter(better_curvature, detailed_config.curvature_moving_average_window_size, false);
            std::vector<double> ideal_speeds =
                trajectory_utils::constrained_speeds_for_curvatures(curvatures, detailed_config.lateral_accel_limit);

            log::printDoublesPerLineWithPrefix("curvatures[i]: ", curvatures);
            log::printDoublesPerLineWithPrefix("ideal_speeds: ", ideal_speeds);
            log::printDoublesPerLineWithPrefix("final_yaw_values[i]: ", final_yaw_values);

            std::vector<double> constrained_speed_limits = apply_speed_limits(ideal_speeds, distributed_speed_limits);

            RCLCPP_DEBUG_STREAM(rclcpp::get_logger(BASIC_AUTONOMY_LOGGER), "Processed all points in computed fit");

            if (all_sampling_points.empty())
            {
                RCLCPP_WARN_STREAM(rclcpp::get_logger(BASIC_AUTONOMY_LOGGER), "No trajectory points could be generated");
                return {};
            }

            // Add current vehicle point to front of the trajectory

            nearest_pt_index = get_nearest_index_by_downtrack(all_sampling_points, wm, state);
            RCLCPP_DEBUG_STREAM(rclcpp::get_logger(BASIC_AUTONOMY_LOGGER), "Current state's nearest_pt_index: " << nearest_pt_index);
            RCLCPP_DEBUG_STREAM(rclcpp::get_logger(BASIC_AUTONOMY_LOGGER), "Curvature right now: " << better_curvature[nearest_pt_index] << ", at state x: " << state.x_pos_global << ", state y: " << state.y_pos_global);
            RCLCPP_DEBUG_STREAM(rclcpp::get_logger(BASIC_AUTONOMY_LOGGER), "Corresponding to point: x: " << all_sampling_points[nearest_pt_index].x() << ", y:" << all_sampling_points[nearest_pt_index].y());

            int buffer_pt_index = get_nearest_index_by_downtrack(all_sampling_points, wm, ending_state_before_buffer);
            RCLCPP_DEBUG_STREAM(rclcpp::get_logger(BASIC_AUTONOMY_LOGGER), "Ending state's index before applying buffer (buffer_pt_index): " << buffer_pt_index);
            RCLCPP_DEBUG_STREAM(rclcpp::get_logger(BASIC_AUTONOMY_LOGGER), "Corresponding to point: x: " << all_sampling_points[buffer_pt_index].x() << ", y:" << all_sampling_points[buffer_pt_index].y());

            if(nearest_pt_index + 1 >= buffer_pt_index){

                lanelet::BasicPoint2d current_pos(state.x_pos_global, state.y_pos_global);
                lanelet::BasicPoint2d ending_pos(ending_state_before_buffer.x_pos_global, ending_state_before_buffer.y_pos_global);

                if(wm->routeTrackPos(ending_pos).downtrack < wm->routeTrackPos(current_pos).downtrack ){

                    RCLCPP_WARN_STREAM(rclcpp::get_logger(BASIC_AUTONOMY_LOGGER), "Current state is at or past the planned end distance. Couldn't generate trajectory");
                    return {};
                }
                else{
                    //Current point is behind the ending state of maneuver and a valid trajectory is possible
                    RCLCPP_WARN_STREAM(rclcpp::get_logger(BASIC_AUTONOMY_LOGGER), "Returning the two remaining points in the maneuver");

                    std::vector<lanelet::BasicPoint2d> remaining_traj_points = {current_pos, ending_pos};

                    std::vector<double> downtracks = carma_wm::geometry::compute_arc_lengths(remaining_traj_points);
                    std::vector<double> speeds = {state.longitudinal_vel, state.longitudinal_vel};//Keep current speed
                    std::vector<double> times;
                    trajectory_utils::conversions::speed_to_time(downtracks, speeds, &times);
                    std::vector<double> yaw = {state.orientation, state.orientation}; //Keep current orientation

                    std::vector<carma_planning_msgs::msg::TrajectoryPlanPoint> traj_points =
                    trajectory_from_points_times_orientations(remaining_traj_points, times, yaw, state_time, detailed_config.desired_controller_plugin);

                    return traj_points;

                }
            }

            //drop buffer points here

             std::vector<lanelet::BasicPoint2d> future_basic_points(all_sampling_points.begin() + nearest_pt_index + 1,
                                            all_sampling_points.begin()+ buffer_pt_index);  // Points in front of current vehicle position

            std::vector<double> future_speeds(constrained_speed_limits.begin() + nearest_pt_index + 1,
                                                        constrained_speed_limits.begin() + buffer_pt_index);  // Points in front of current vehicle position
            std::vector<double> future_yaw(final_yaw_values.begin() + nearest_pt_index + 1,
                                                        final_yaw_values.begin() + buffer_pt_index);  // Points in front of current vehicle position
            std::vector<double>  final_actual_speeds = future_speeds;
            all_sampling_points = future_basic_points;
            final_yaw_values = future_yaw;
            RCLCPP_DEBUG_STREAM(rclcpp::get_logger(BASIC_AUTONOMY_LOGGER), "Trimmed future points to size: "<< future_basic_points.size());

            lanelet::BasicPoint2d cur_veh_point(state.x_pos_global, state.y_pos_global);

            all_sampling_points.insert(all_sampling_points.begin(),
                                       cur_veh_point); // Add current vehicle position to front of sample points

            final_actual_speeds.insert(final_actual_speeds.begin(), state.longitudinal_vel);

            final_yaw_values.insert(final_yaw_values.begin(), state.orientation);

            // Compute points to local downtracks
            std::vector<double> downtracks = carma_wm::geometry::compute_arc_lengths(all_sampling_points);

            // Apply accel limits
            final_actual_speeds = optimize_speed(downtracks, final_actual_speeds, detailed_config.max_accel);

            log::printDoublesPerLineWithPrefix("postAccel[i]: ", final_actual_speeds);

            final_actual_speeds = smoothing::moving_average_filter(final_actual_speeds, detailed_config.speed_moving_average_window_size);

            log::printDoublesPerLineWithPrefix("post_average[i]: ", final_actual_speeds);

            for (auto &s : final_actual_speeds) // Limit minimum speed. TODO how to handle stopping?
            {
                s = std::max(s, detailed_config.minimum_speed);
            }

            log::printDoublesPerLineWithPrefix("post_min_speed[i]: ", final_actual_speeds);

            // Convert speeds to times
            std::vector<double> times;
            trajectory_utils::conversions::speed_to_time(downtracks, final_actual_speeds, &times);

            log::printDoublesPerLineWithPrefix("times[i]: ", times);

            // Build trajectory points
            std::vector<carma_planning_msgs::msg::TrajectoryPlanPoint> traj_points =
                trajectory_from_points_times_orientations(all_sampling_points, times, final_yaw_values, state_time, detailed_config.desired_controller_plugin);

            //debug msg
            carma_debug_ros2_msgs::msg::TrajectoryCurvatureSpeeds msg;
            msg.velocity_profile = final_actual_speeds;
            msg.relative_downtrack = downtracks;
            msg.tangent_headings = final_yaw_values;
            std::vector<double> aligned_speed_limits(constrained_speed_limits.begin() + nearest_pt_index,
                                                    constrained_speed_limits.end());

            msg.speed_limits = aligned_speed_limits;
            std::vector<double> aligned_curvatures(curvatures.begin() + nearest_pt_index,
                                                    curvatures.end());
            msg.curvatures = aligned_curvatures;
            msg.lat_accel_limit = detailed_config.lateral_accel_limit;
            msg.lon_accel_limit = detailed_config.max_accel;
            msg.starting_state = state;
            debug_msg = msg;


            return traj_points;
        }

        DetailedTrajConfig compose_detailed_trajectory_config(double trajectory_time_length,
                                                              double curve_resample_step_size,
                                                              double minimum_speed,
                                                              double max_accel,
                                                              double lateral_accel_limit,
                                                              int speed_moving_average_window_size,
                                                              int curvature_moving_average_window_size,
                                                              double back_distance,
                                                              double buffer_ending_downtrack,
                                                              std::string desired_controller_plugin)
        {
            DetailedTrajConfig detailed_config;

            detailed_config.trajectory_time_length = trajectory_time_length;
            detailed_config.curve_resample_step_size = curve_resample_step_size;
            detailed_config.minimum_speed = minimum_speed;
            detailed_config.max_accel = max_accel;
            detailed_config.lateral_accel_limit = lateral_accel_limit;
            detailed_config.speed_moving_average_window_size = speed_moving_average_window_size;
            detailed_config.curvature_moving_average_window_size = curvature_moving_average_window_size;
            detailed_config.back_distance = back_distance;
            detailed_config.buffer_ending_downtrack = buffer_ending_downtrack;
            detailed_config.desired_controller_plugin = desired_controller_plugin;

            return detailed_config;
        }

        GeneralTrajConfig compose_general_trajectory_config(const std::string& trajectory_type,
                                                            int default_downsample_ratio,
                                                            int turn_downsample_ratio)
        {
            GeneralTrajConfig general_config;

            general_config.trajectory_type = trajectory_type;
            general_config.default_downsample_ratio = default_downsample_ratio;
            general_config.turn_downsample_ratio = turn_downsample_ratio;


            return general_config;
        }


        std::vector<carma_planning_msgs::msg::TrajectoryPlanPoint> compose_lanechange_trajectory_from_path(
            const std::vector<PointSpeedPair> &points, const carma_planning_msgs::msg::VehicleState &state, const rclcpp::Time &state_time,
            const carma_wm::WorldModelConstPtr &wm, const carma_planning_msgs::msg::VehicleState &ending_state_before_buffer, const DetailedTrajConfig &detailed_config)
        {
            RCLCPP_DEBUG_STREAM(rclcpp::get_logger(BASIC_AUTONOMY_LOGGER), "Input points size in compose traj from centerline: "<< points.size());
            int nearest_pt_index = get_nearest_index_by_downtrack(points, wm, state);
            RCLCPP_DEBUG_STREAM(rclcpp::get_logger(BASIC_AUTONOMY_LOGGER), "nearest_pt_index: "<< nearest_pt_index);

            std::vector<PointSpeedPair> future_points(points.begin() + nearest_pt_index + 1, points.end());
            RCLCPP_DEBUG_STREAM(rclcpp::get_logger(BASIC_AUTONOMY_LOGGER), "future_points size: "<< future_points.size());

            //Compute yaw values from original trajectory.
            std::vector<lanelet::BasicPoint2d> future_geom_points;
            std::vector<double> final_actual_speeds;
            split_point_speed_pairs(future_points, &future_geom_points, &final_actual_speeds);

            std::unique_ptr<smoothing::SplineI> fit_curve = compute_fit(future_geom_points);
            if(!fit_curve){
                throw std::invalid_argument("Could not fit a spline curve along the given trajectory!");
            }
            RCLCPP_DEBUG_STREAM(rclcpp::get_logger(BASIC_AUTONOMY_LOGGER), "Got fit");

            // Add current vehicle position to front of future geometry points
            lanelet::BasicPoint2d current_vehicle_point(state.x_pos_global, state.y_pos_global);
            future_geom_points.insert(future_geom_points.begin(), current_vehicle_point);
            final_actual_speeds.insert(final_actual_speeds.begin(), state.longitudinal_vel);

            // Compute downtracks for original points (for interpolation reference)
            std::vector<double> original_downtracks = carma_wm::geometry::compute_arc_lengths(future_geom_points);

            // Now create resampled points using the spline
            auto total_step_along_curve = static_cast<int>(original_downtracks.back() / detailed_config.curve_resample_step_size);
<<<<<<< HEAD
            if (total_step_along_curve <= 0) {
                RCLCPP_WARN_STREAM(rclcpp::get_logger(BASIC_AUTONOMY_LOGGER), "Total steps along curve is 0 or negative. Using original points.");
                total_step_along_curve = 1; // Avoid division by zero
=======
            if (total_step_along_curve == 0) {
                RCLCPP_WARN_STREAM(rclcpp::get_logger(BASIC_AUTONOMY_LOGGER),
                "Available distance to resample is less than curve_resample_step_size. "
                "Only considering the last point of the target destination to generate trajectory."
                );
                total_step_along_curve = 1; // This also avoids division by zero
>>>>>>> 2e10b103
            }

            std::vector<lanelet::BasicPoint2d> resampled_points;
            resampled_points.reserve(total_step_along_curve + 1);

<<<<<<< HEAD
            // Add the current vehicle position as first point
            resampled_points.push_back(current_vehicle_point);

            double scaled_steps_along_curve = 0.0; // from 0 (start) to 1 (end) for the whole trajectory
            for(int steps_along_curve = 0; steps_along_curve < total_step_along_curve; steps_along_curve++){
                scaled_steps_along_curve += 1.0 / total_step_along_curve;
                lanelet::BasicPoint2d p = (*fit_curve)(scaled_steps_along_curve);
                resampled_points.push_back(p);
            }
            RCLCPP_DEBUG_STREAM(rclcpp::get_logger(BASIC_AUTONOMY_LOGGER), "Got resampled points with size:" << resampled_points.size());

            // Compute downtracks for the resampled points
            std::vector<double> resampled_downtracks = carma_wm::geometry::compute_arc_lengths(resampled_points);

            // Interpolate speeds based on downtracks
            std::vector<double> resampled_speeds;
            resampled_speeds.reserve(resampled_points.size());

            for (size_t i = 0; i < resampled_downtracks.size(); i++) {
                double downtrack = resampled_downtracks[i];

                // Find where this downtrack would fit in the original downtracks
                auto it = std::upper_bound(original_downtracks.begin(), original_downtracks.end(), downtrack);
                size_t idx = it - original_downtracks.begin();

                if (idx == 0) {
                    // Point is before first point, use first speed
                    resampled_speeds.push_back(final_actual_speeds[0]);
                } else if (idx >= original_downtracks.size()) {
                    // Point is after last point, use last speed
                    resampled_speeds.push_back(final_actual_speeds.back());
                } else {
                    // Linearly interpolate between the two nearest speeds
                    double ratio = (downtrack - original_downtracks[idx-1]) /
                                  (original_downtracks[idx] - original_downtracks[idx-1]);
                    double interpolated_speed = final_actual_speeds[idx-1] +
                                               ratio * (final_actual_speeds[idx] - final_actual_speeds[idx-1]);
                    resampled_speeds.push_back(interpolated_speed);
                }
            }

            // Apply the moving average filter to the resampled speeds
            resampled_speeds = smoothing::moving_average_filter(resampled_speeds, detailed_config.speed_moving_average_window_size);

            // Compute yaw values based on the resampled points
            std::vector<double> resampled_yaw_values = carma_wm::geometry::compute_tangent_orientations(resampled_points);
            if (resampled_yaw_values.size() > 0) {
                resampled_yaw_values[0] = state.orientation; // Set the initial yaw value based on the initial state
            }

            // Convert speeds to time
            std::vector<double> times;
            trajectory_utils::conversions::speed_to_time(resampled_downtracks, resampled_speeds, &times);

            // Find the ending point index in the resampled points
            int end_dist_pt_index = 0;
            double target_downtrack = 0.0;

            // First get the downtrack of the ending state in the original points
            for (size_t i = 0; i < future_geom_points.size(); i++) {
                if (std::abs(future_geom_points[i].x() - ending_state_before_buffer.x_pos_global) < 0.1 &&
                    std::abs(future_geom_points[i].y() - ending_state_before_buffer.y_pos_global) < 0.1) {
                    target_downtrack = original_downtracks[i];
                    break;
                }
            }

            // Then find the closest point in the resampled points
            for (size_t i = 0; i < resampled_downtracks.size(); i++) {
                if (resampled_downtracks[i] >= target_downtrack) {
                    end_dist_pt_index = i;
                    break;
                }
                if (i == resampled_downtracks.size() - 1) {
                    end_dist_pt_index = i; // Use the last point if we can't find a match
                }
            }
=======
            double scaled_steps_along_curve = 0.0; // from 0 (start) to 1 (end) for the whole trajectory
            for(int step = 0; step <= total_step_along_curve; step++){
                scaled_steps_along_curve = static_cast<double>(step) / total_step_along_curve;
                lanelet::BasicPoint2d p = (*fit_curve)(scaled_steps_along_curve);
                resampled_points.push_back(p);
            }
            RCLCPP_DEBUG_STREAM(rclcpp::get_logger(BASIC_AUTONOMY_LOGGER), "Got resampled points with size:" << resampled_points.size());

            // Compute downtracks for the resampled points
            std::vector<double> resampled_downtracks = carma_wm::geometry::compute_arc_lengths(resampled_points);

            // Interpolate speeds based on downtracks
            std::vector<double> resampled_speeds;
            resampled_speeds.reserve(resampled_points.size());

            for (const auto& downtrack : resampled_downtracks) {
                // Find where this downtrack would fit in the original downtracks
                auto it = std::upper_bound(original_downtracks.begin(), original_downtracks.end(), downtrack);
                size_t idx = it - original_downtracks.begin();

                if (idx == 0) {
                    // Point is before first point, use first speed
                    resampled_speeds.push_back(final_actual_speeds[0]);
                } else if (idx >= original_downtracks.size()) {
                    // Point is after last point, use last speed
                    resampled_speeds.push_back(final_actual_speeds.back());
                } else {
                    // Approximating the speed to the original because moving average filter
                    // will smooth the speed values anyways
                    resampled_speeds.push_back(final_actual_speeds[idx]);
                }
            }

            // Apply the moving average filter to the resampled speeds
            resampled_speeds = smoothing::moving_average_filter(resampled_speeds, detailed_config.speed_moving_average_window_size);

            // Compute yaw values based on the resampled points
            std::vector<double> resampled_yaw_values = carma_wm::geometry::compute_tangent_orientations(resampled_points);
            if (!resampled_yaw_values.empty())
            {
                resampled_yaw_values[0] = state.orientation; // Set the initial yaw value based on the initial state
            }

            // Convert speeds to time
            std::vector<double> times;
            trajectory_utils::conversions::speed_to_time(resampled_downtracks, resampled_speeds, &times);

            //Remove extra points
            RCLCPP_DEBUG_STREAM(rclcpp::get_logger(BASIC_AUTONOMY_LOGGER), "Before removing extra buffer points, future_geom_points.size()"<< future_geom_points.size());

            // Find the ending point index in the resampled points
            int end_dist_pt_index = get_nearest_index_by_downtrack(resampled_points, wm, ending_state_before_buffer);
>>>>>>> 2e10b103

            // Resize all arrays to the endpoint
            RCLCPP_DEBUG_STREAM(rclcpp::get_logger(BASIC_AUTONOMY_LOGGER), "Before removing extra buffer points, resampled_points.size(): " << resampled_points.size());
            resampled_points.resize(end_dist_pt_index + 1);
            times.resize(end_dist_pt_index + 1);
            resampled_yaw_values.resize(end_dist_pt_index + 1);
            RCLCPP_DEBUG_STREAM(rclcpp::get_logger(BASIC_AUTONOMY_LOGGER), "After removing extra buffer points, resampled_points.size(): " << resampled_points.size());

            // Create trajectory points from the resampled data
            std::vector<carma_planning_msgs::msg::TrajectoryPlanPoint> traj_points =
                trajectory_from_points_times_orientations(resampled_points, times, resampled_yaw_values, state_time, detailed_config.desired_controller_plugin);

            return traj_points;
        }

        autoware_auto_msgs::msg::Trajectory process_trajectory_plan(const carma_planning_msgs::msg::TrajectoryPlan& tp, double vehicle_response_lag )
        {
            RCLCPP_DEBUG_STREAM(rclcpp::get_logger(BASIC_AUTONOMY_LOGGER), "Processing latest TrajectoryPlan message");

            std::vector<double> times;
            std::vector<double> downtracks;

            std::vector<carma_planning_msgs::msg::TrajectoryPlanPoint> trajectory_points = tp.trajectory_points;

            RCLCPP_DEBUG_STREAM(rclcpp::get_logger(BASIC_AUTONOMY_LOGGER), "Original Trajectory size:"<<trajectory_points.size());


            trajectory_utils::conversions::trajectory_to_downtrack_time(trajectory_points, &downtracks, &times);

            //detect stopping case
            size_t stopping_index = 0;
            for (size_t i = 1; i < times.size(); i++)
            {
                if (times[i] == times[i - 1]) //if exactly same, it is stopping case
                {
                    RCLCPP_DEBUG_STREAM(rclcpp::get_logger(BASIC_AUTONOMY_LOGGER), "Detected a stopping case where times is exactly equal: " << times[i-1]);
                    RCLCPP_DEBUG_STREAM(rclcpp::get_logger(BASIC_AUTONOMY_LOGGER), "And index of that is: " << i << ", where size is: " << times.size());
                    stopping_index = i;
                    break;
                }
            }

            std::vector<double> speeds;
            try
            {
                trajectory_utils::conversions::time_to_speed(downtracks, times, tp.initial_longitudinal_velocity, &speeds);
            }
            catch(const std::runtime_error& error)
            {
                // This can only happen if there was negative speed in trajectory generation which usually happens when intending to stop.
                // The plugin is catching that error and logging it for the user to correct the origin plugin's logic, but continues
                // the operation by forcing the negative values to be 0, which is the intention usually.
                RCLCPP_WARN_STREAM(rclcpp::get_logger(BASIC_AUTONOMY_LOGGER), "Detected a negative speed from <point,time> to <point,speed> trajectory conversion with error: "
                    << error.what() << ". Replacing the negative speed with 0.0 speed, but please revisit the trajectory logic. "
                    "Responsible plugin is: " << trajectory_points[std::find(speeds.begin(), speeds.end(), 0.0) - speeds.begin()].planner_plugin_name);
            }

            if (speeds.size() != trajectory_points.size())
            {
                throw std::invalid_argument("Speeds and trajectory points sizes do not match");
            }

            for (size_t i = 0; i < speeds.size(); i++) { // Ensure 0 is min speed
                if (stopping_index != 0 && i >= stopping_index - 1)
                {
                    RCLCPP_DEBUG_STREAM(rclcpp::get_logger(BASIC_AUTONOMY_LOGGER), "Made it to 0, i: " << i);

                    speeds[i] = 0.0;  //stopping case
                }
                else
                {
                    speeds[i] = std::max(0.0, speeds[i]);
                }
            }

            std::vector<double> lag_speeds;
            lag_speeds = apply_response_lag(speeds, downtracks, vehicle_response_lag); // This call requires that the first speed point be current speed to work as expected

            autoware_auto_msgs::msg::Trajectory autoware_trajectory;
            autoware_trajectory.header = tp.header;
            RCLCPP_DEBUG_STREAM(rclcpp::get_logger(BASIC_AUTONOMY_LOGGER), "size: " << trajectory_points.size());

            auto max_size = std::min(99, (int)trajectory_points.size());  //NOTE: more than this size autoware auto raises exception with "Exceeded upper bound while in ACTIVE state."
                                                                            //large portion of the points are not needed anyways
            for (int i = 0; i < max_size; i++)
            {
                autoware_auto_msgs::msg::TrajectoryPoint autoware_point;

                autoware_point.x = trajectory_points[i].x;
                autoware_point.y = trajectory_points[i].y;
                autoware_point.longitudinal_velocity_mps = lag_speeds[i];
                double yaw = 0.0;
                if (i< max_size-1)
                {
                    yaw = std::atan2(trajectory_points[i+1].y - trajectory_points[i].y, trajectory_points[i+1].x - trajectory_points[i].x);

                }
                else
                {
                    yaw = std::atan2(trajectory_points[max_size-1].y - trajectory_points[max_size-2].y, trajectory_points[max_size-1].x - trajectory_points[max_size-2].x);
                    // last point in the trajectory will have yaw value of its previous point to avoid sudden steering in some conditions
                }
                autoware_point.heading.real = std::cos(yaw/2);
                autoware_point.heading.imag = std::sin(yaw/2);

                autoware_point.time_from_start = rclcpp::Duration::from_nanoseconds(static_cast<int64_t>(times[i] * 1e9));
                RCLCPP_DEBUG_STREAM(rclcpp::get_logger(BASIC_AUTONOMY_LOGGER), "Setting waypoint idx: " << i <<", with planner: << " << trajectory_points[i].planner_plugin_name << ", x: " << trajectory_points[i].x <<
                                        ", y: " << trajectory_points[i].y <<
                                        ", speed: " << lag_speeds[i]* 2.23694 << "mph");
                autoware_trajectory.points.push_back(autoware_point);
            }

            return autoware_trajectory;
        }


        std::vector<double> apply_response_lag(const std::vector<double>& speeds, const std::vector<double> downtracks, double response_lag)
        { // Note first speed is assumed to be vehicle speed
            if (speeds.size() != downtracks.size()) {
                throw std::invalid_argument("Speed list and downtrack list are not the same size.");
            }

            std::vector<double> output;
            if (speeds.empty()) {
                return output;
            }

            double lookahead_distance = speeds[0] * response_lag;

            double downtrack_cutoff = downtracks[0] + lookahead_distance;
            size_t lookahead_count = std::lower_bound(downtracks.begin(),downtracks.end(), downtrack_cutoff) - downtracks.begin(); // Use binary search to find lower bound cutoff point
            output = trajectory_utils::shift_by_lookahead(speeds, (unsigned int) lookahead_count);
            return output;
        }

        bool is_valid_yield_plan(const std::shared_ptr<carma_ros2_utils::CarmaLifecycleNode>& node_handler, const carma_planning_msgs::msg::TrajectoryPlan& yield_plan)
        {
            if (yield_plan.trajectory_points.size() < 2)
            {
                RCLCPP_WARN(node_handler->get_logger(), "Invalid Yield Trajectory with less than 2 points!");
                return false;
            }

            RCLCPP_DEBUG_STREAM(node_handler->get_logger(), "Yield Trajectory Time" << rclcpp::Time(yield_plan.trajectory_points[0].target_time).seconds());
            RCLCPP_DEBUG_STREAM(node_handler->get_logger(), "Now:" << node_handler->now().seconds());

            if (rclcpp::Time(yield_plan.trajectory_points[0].target_time) + rclcpp::Duration(5.0, 0) > node_handler->now())
            {
                return true;
            }
            else
            {
                RCLCPP_WARN_STREAM(node_handler->get_logger(), "Invalid Yield Trajectory with old target_time: " << 
                    std::to_string(rclcpp::Time(yield_plan.trajectory_points[0].target_time).seconds()) << ", where now: " <<
                    std::to_string(node_handler->now().seconds()));
            }

            return false;
        }

        carma_planning_msgs::srv::PlanTrajectory::Response::SharedPtr modify_trajectory_to_yield_to_obstacles(
            const std::shared_ptr<carma_ros2_utils::CarmaLifecycleNode>& node_handler,
            const carma_planning_msgs::srv::PlanTrajectory::Request::SharedPtr& req,
            const carma_planning_msgs::srv::PlanTrajectory::Response::SharedPtr& resp,
            const carma_ros2_utils::ClientPtr<carma_planning_msgs::srv::PlanTrajectory>& yield_client,
            int yield_plugin_service_call_timeout)
        {
            RCLCPP_DEBUG(node_handler->get_logger(), "Object avoidance activated");

            if (!yield_client || !yield_client->service_is_ready())
            {
                throw std::runtime_error("Yield Client is not set or unavailable after configuration state of lifecycle");
            }

            RCLCPP_DEBUG(node_handler->get_logger(), "Yield Client is valid");

            auto yield_srv = std::make_shared<carma_planning_msgs::srv::PlanTrajectory::Request>();
            yield_srv->initial_trajectory_plan = resp->trajectory_plan;
            yield_srv->vehicle_state = req->vehicle_state;

            auto yield_resp = yield_client->async_send_request(yield_srv);

            auto future_status = yield_resp.wait_for(std::chrono::milliseconds(yield_plugin_service_call_timeout));

            if (future_status != std::future_status::ready)
            {
                // Sometimes the yield plugin's service call may be unsuccessful due to its computationally expensive logic.
                // However, consecutive calls can be successful, so return original trajectory for now
                RCLCPP_WARN(node_handler->get_logger(), "Service request to yield plugin timed out waiting on a reply from the service server");
                return resp;
            }

            RCLCPP_DEBUG(node_handler->get_logger(), "Received Traj from Yield");
            carma_planning_msgs::msg::TrajectoryPlan yield_plan = yield_resp.get()->trajectory_plan;
            if (is_valid_yield_plan(node_handler, yield_plan))
            {
                RCLCPP_DEBUG(node_handler->get_logger(), "Yield trajectory validated");
                resp->trajectory_plan = yield_plan;
            }
            else
            {
<<<<<<< HEAD
                //throw std::invalid_argument("Invalid Yield Trajectory");

=======
                // This logic used to throw. However, yield_plugin is intermittently returning invalid trajectory when it shouldn't
                // TODO: CAR-6118 is tracking it 
                RCLCPP_WARN_STREAM(node_handler->get_logger(), "Invalid yield trajectory detected, returning original trajectory of size: " <<
                    resp->trajectory_plan.trajectory_points.size());
>>>>>>> 2e10b103
            }

            return resp;
        }
    } // namespace waypoint_generation

} // basic_autonomy<|MERGE_RESOLUTION|>--- conflicted
+++ resolved
@@ -1203,102 +1203,17 @@
 
             // Now create resampled points using the spline
             auto total_step_along_curve = static_cast<int>(original_downtracks.back() / detailed_config.curve_resample_step_size);
-<<<<<<< HEAD
-            if (total_step_along_curve <= 0) {
-                RCLCPP_WARN_STREAM(rclcpp::get_logger(BASIC_AUTONOMY_LOGGER), "Total steps along curve is 0 or negative. Using original points.");
-                total_step_along_curve = 1; // Avoid division by zero
-=======
             if (total_step_along_curve == 0) {
                 RCLCPP_WARN_STREAM(rclcpp::get_logger(BASIC_AUTONOMY_LOGGER),
                 "Available distance to resample is less than curve_resample_step_size. "
                 "Only considering the last point of the target destination to generate trajectory."
                 );
                 total_step_along_curve = 1; // This also avoids division by zero
->>>>>>> 2e10b103
             }
 
             std::vector<lanelet::BasicPoint2d> resampled_points;
             resampled_points.reserve(total_step_along_curve + 1);
 
-<<<<<<< HEAD
-            // Add the current vehicle position as first point
-            resampled_points.push_back(current_vehicle_point);
-
-            double scaled_steps_along_curve = 0.0; // from 0 (start) to 1 (end) for the whole trajectory
-            for(int steps_along_curve = 0; steps_along_curve < total_step_along_curve; steps_along_curve++){
-                scaled_steps_along_curve += 1.0 / total_step_along_curve;
-                lanelet::BasicPoint2d p = (*fit_curve)(scaled_steps_along_curve);
-                resampled_points.push_back(p);
-            }
-            RCLCPP_DEBUG_STREAM(rclcpp::get_logger(BASIC_AUTONOMY_LOGGER), "Got resampled points with size:" << resampled_points.size());
-
-            // Compute downtracks for the resampled points
-            std::vector<double> resampled_downtracks = carma_wm::geometry::compute_arc_lengths(resampled_points);
-
-            // Interpolate speeds based on downtracks
-            std::vector<double> resampled_speeds;
-            resampled_speeds.reserve(resampled_points.size());
-
-            for (size_t i = 0; i < resampled_downtracks.size(); i++) {
-                double downtrack = resampled_downtracks[i];
-
-                // Find where this downtrack would fit in the original downtracks
-                auto it = std::upper_bound(original_downtracks.begin(), original_downtracks.end(), downtrack);
-                size_t idx = it - original_downtracks.begin();
-
-                if (idx == 0) {
-                    // Point is before first point, use first speed
-                    resampled_speeds.push_back(final_actual_speeds[0]);
-                } else if (idx >= original_downtracks.size()) {
-                    // Point is after last point, use last speed
-                    resampled_speeds.push_back(final_actual_speeds.back());
-                } else {
-                    // Linearly interpolate between the two nearest speeds
-                    double ratio = (downtrack - original_downtracks[idx-1]) /
-                                  (original_downtracks[idx] - original_downtracks[idx-1]);
-                    double interpolated_speed = final_actual_speeds[idx-1] +
-                                               ratio * (final_actual_speeds[idx] - final_actual_speeds[idx-1]);
-                    resampled_speeds.push_back(interpolated_speed);
-                }
-            }
-
-            // Apply the moving average filter to the resampled speeds
-            resampled_speeds = smoothing::moving_average_filter(resampled_speeds, detailed_config.speed_moving_average_window_size);
-
-            // Compute yaw values based on the resampled points
-            std::vector<double> resampled_yaw_values = carma_wm::geometry::compute_tangent_orientations(resampled_points);
-            if (resampled_yaw_values.size() > 0) {
-                resampled_yaw_values[0] = state.orientation; // Set the initial yaw value based on the initial state
-            }
-
-            // Convert speeds to time
-            std::vector<double> times;
-            trajectory_utils::conversions::speed_to_time(resampled_downtracks, resampled_speeds, &times);
-
-            // Find the ending point index in the resampled points
-            int end_dist_pt_index = 0;
-            double target_downtrack = 0.0;
-
-            // First get the downtrack of the ending state in the original points
-            for (size_t i = 0; i < future_geom_points.size(); i++) {
-                if (std::abs(future_geom_points[i].x() - ending_state_before_buffer.x_pos_global) < 0.1 &&
-                    std::abs(future_geom_points[i].y() - ending_state_before_buffer.y_pos_global) < 0.1) {
-                    target_downtrack = original_downtracks[i];
-                    break;
-                }
-            }
-
-            // Then find the closest point in the resampled points
-            for (size_t i = 0; i < resampled_downtracks.size(); i++) {
-                if (resampled_downtracks[i] >= target_downtrack) {
-                    end_dist_pt_index = i;
-                    break;
-                }
-                if (i == resampled_downtracks.size() - 1) {
-                    end_dist_pt_index = i; // Use the last point if we can't find a match
-                }
-            }
-=======
             double scaled_steps_along_curve = 0.0; // from 0 (start) to 1 (end) for the whole trajectory
             for(int step = 0; step <= total_step_along_curve; step++){
                 scaled_steps_along_curve = static_cast<double>(step) / total_step_along_curve;
@@ -1351,7 +1266,6 @@
 
             // Find the ending point index in the resampled points
             int end_dist_pt_index = get_nearest_index_by_downtrack(resampled_points, wm, ending_state_before_buffer);
->>>>>>> 2e10b103
 
             // Resize all arrays to the endpoint
             RCLCPP_DEBUG_STREAM(rclcpp::get_logger(BASIC_AUTONOMY_LOGGER), "Before removing extra buffer points, resampled_points.size(): " << resampled_points.size());
@@ -1504,7 +1418,7 @@
             }
             else
             {
-                RCLCPP_WARN_STREAM(node_handler->get_logger(), "Invalid Yield Trajectory with old target_time: " << 
+                RCLCPP_WARN_STREAM(node_handler->get_logger(), "Invalid Yield Trajectory with old target_time: " <<
                     std::to_string(rclcpp::Time(yield_plan.trajectory_points[0].target_time).seconds()) << ", where now: " <<
                     std::to_string(node_handler->now().seconds()));
             }
@@ -1553,15 +1467,10 @@
             }
             else
             {
-<<<<<<< HEAD
-                //throw std::invalid_argument("Invalid Yield Trajectory");
-
-=======
                 // This logic used to throw. However, yield_plugin is intermittently returning invalid trajectory when it shouldn't
-                // TODO: CAR-6118 is tracking it 
+                // TODO: CAR-6118 is tracking it
                 RCLCPP_WARN_STREAM(node_handler->get_logger(), "Invalid yield trajectory detected, returning original trajectory of size: " <<
                     resp->trajectory_plan.trajectory_points.size());
->>>>>>> 2e10b103
             }
 
             return resp;
