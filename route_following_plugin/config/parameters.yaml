# The minimum duration of a maneuver plan, in seconds
minimal_maneuver_duration: 15

#Double : The jerk used to bring vehicle to a halt at end of route
#Unit : m/s3
<<<<<<< HEAD
route_end_jerk : 3.0

# Double : Extra time allowed for lane change, in order to make transition smooth
#Unit : seconds
buffer_lanechange_time : 1.0
=======
route_end_jerk : 0.05
>>>>>>> fdd59dbc
<|MERGE_RESOLUTION|>--- conflicted
+++ resolved
@@ -3,12 +3,8 @@
 
 #Double : The jerk used to bring vehicle to a halt at end of route
 #Unit : m/s3
-<<<<<<< HEAD
-route_end_jerk : 3.0
+route_end_jerk : 0.05
 
 # Double : Extra time allowed for lane change, in order to make transition smooth
 #Unit : seconds
-buffer_lanechange_time : 1.0
-=======
-route_end_jerk : 0.05
->>>>>>> fdd59dbc
+buffer_lanechange_time : 1.0