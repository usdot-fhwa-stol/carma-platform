/*
 * Copyright (C) 2018-2020 LEIDOS.
 *
 * Licensed under the Apache License, Version 2.0 (the "License"); you may not
 * use this file except in compliance with the License. You may obtain a copy of
 * the License at
 *
 * http://www.apache.org/licenses/LICENSE-2.0
 * Unless required by applicable law or agreed to in writing, software
 * distributed under the License is distributed on an "AS IS" BASIS, WITHOUT
 * WARRANTIES OR CONDITIONS OF ANY KIND, either express or implied. See the
 * License for the specific language governing permissions and limitations under
 * the License.
 */

#include "platooning_tactical_plugin/platooning_tactical_plugin.h"

#include <ros/ros.h>
#include <string>
#include <algorithm>
#include <memory>
#include <boost/uuid/uuid_generators.hpp>
#include <boost/uuid/uuid_io.hpp>
#include <lanelet2_core/geometry/Point.h>
#include <trajectory_utils/trajectory_utils.h>
#include <trajectory_utils/conversions/conversions.h>
#include <sstream>
#include <carma_utils/containers/containers.h>
#include <Eigen/Core>
#include <Eigen/Geometry>
#include <Eigen/LU>
#include <Eigen/SVD>
#include <unordered_set>

using oss = std::ostringstream;

namespace platooning_tactical_plugin
{
PlatooningTacticalPlugin::PlatooningTacticalPlugin(carma_wm::WorldModelConstPtr wm, PlatooningTacticalPluginConfig config,
                                           PublishPluginDiscoveryCB plugin_discovery_publisher)
  : wm_(wm), config_(config), plugin_discovery_publisher_(plugin_discovery_publisher)
{
  plugin_discovery_msg_.name = "PlatooningTacticalPlugin";
  plugin_discovery_msg_.version_id = "v1.0";
  plugin_discovery_msg_.available = true;
  plugin_discovery_msg_.activated = false;
  plugin_discovery_msg_.type = cav_msgs::Plugin::TACTICAL;
  plugin_discovery_msg_.capability = "tactical_plan/plan_trajectory";
}

bool PlatooningTacticalPlugin::onSpin()
{
  plugin_discovery_publisher_(plugin_discovery_msg_);
  return true;
}

bool PlatooningTacticalPlugin::plan_trajectory_cb(cav_srvs::PlanTrajectoryRequest& req,
                                              cav_srvs::PlanTrajectoryResponse& resp)
{
  ros::WallTime start_time = ros::WallTime::now(); // Start timeing the execution time for planning so it can be logged

  lanelet::BasicPoint2d veh_pos(req.vehicle_state.x_pos_global, req.vehicle_state.y_pos_global);
  double current_downtrack = wm_->routeTrackPos(veh_pos).downtrack;

  // Only plan the trajectory for the initial LANE_FOLLOWING maneuver and any immediately sequential maneuvers of the same type
  std::vector<cav_msgs::Maneuver> maneuver_plan;
  for(size_t i = req.maneuver_index_to_plan; i < req.maneuver_plan.maneuvers.size(); i++)
  {
    if(req.maneuver_plan.maneuvers[i].type == cav_msgs::Maneuver::LANE_FOLLOWING)
    {
      if (req.maneuver_plan.maneuvers[i].lane_following_maneuver.parameters.negotiation_type != cav_msgs::ManeuverParameters::NO_NEGOTIATION)
      {
        maneuver_plan.push_back(req.maneuver_plan.maneuvers[i]);
        resp.related_maneuvers.push_back(i);
      }
    }
    else
    {
      break;
    }
  }

  basic_autonomy:: waypoint_generation::DetailedTrajConfig wpg_detail_config;
  basic_autonomy:: waypoint_generation::GeneralTrajConfig wpg_general_config;

  wpg_general_config = basic_autonomy:: waypoint_generation::compose_general_trajectory_config("platooning",
                                                                              config_.default_downsample_ratio,
                                                                              config_.turn_downsample_ratio);
  
  wpg_detail_config = basic_autonomy:: waypoint_generation::compose_detailed_trajectory_config(config_.trajectory_time_length, 
                                                                            config_.curve_resample_step_size, config_.minimum_speed, 
                                                                            config_.max_accel * config_.max_accel_multiplier,
                                                                            config_.lateral_accel_limit * config_.lat_accel_multiplier, 
                                                                            config_.speed_moving_average_window_size, 
                                                                            config_.curvature_moving_average_window_size, config_.back_distance,
                                                                            config_.buffer_ending_downtrack,
                                                                            config_.desired_controller_plugin);
  
  auto points_and_target_speeds = basic_autonomy::waypoint_generation::create_geometry_profile(maneuver_plan, std::max((double)0, current_downtrack - config_.back_distance),
                                                                         wm_, ending_state_before_buffer_, req.vehicle_state, wpg_general_config, wpg_detail_config);

  ROS_DEBUG_STREAM("points_and_target_speeds: " << points_and_target_speeds.size());

  ROS_DEBUG_STREAM("PlanTrajectory");

  cav_msgs::TrajectoryPlan original_trajectory;
  original_trajectory.header.frame_id = "map";
  original_trajectory.header.stamp = ros::Time::now();
  original_trajectory.trajectory_id = boost::uuids::to_string(boost::uuids::random_generator()());
  original_trajectory.trajectory_points = basic_autonomy:: waypoint_generation::compose_lanefollow_trajectory_from_path(points_and_target_speeds, 
                                                                                req.vehicle_state, req.header.stamp, wm_, ending_state_before_buffer_, debug_msg_, 
                                                                                wpg_detail_config); // Compute the trajectory
  original_trajectory.initial_longitudinal_velocity = std::max(req.vehicle_state.longitudinal_vel, config_.minimum_speed);

  resp.trajectory_plan = original_trajectory;

  if (config_.publish_debug) { // Publish the debug message if in debug logging mode
    debug_msg_.trajectory_plan = resp.trajectory_plan;
    debug_publisher_(debug_msg_); 
  }
  
  resp.maneuver_status.push_back(cav_srvs::PlanTrajectory::Response::MANEUVER_IN_PROGRESS);

  ros::WallTime end_time = ros::WallTime::now();  // Planning complete

  ros::WallDuration duration = end_time - start_time;
  ROS_DEBUG_STREAM("ExecutionTime: " << duration.toSec());

  return true;

}

<<<<<<< HEAD
std::vector<double> PlatooningTacticalPlugin::apply_speed_limits(const std::vector<double> speeds,
                                                             const std::vector<double> speed_limits)
{
  ROS_DEBUG_STREAM("Speeds list size: " << speeds.size());
  ROS_DEBUG_STREAM("SpeedLimits list size: " << speed_limits.size());

  if (speeds.size() != speed_limits.size())
  {
    throw std::invalid_argument("Speeds and speed limit lists not same size");
  }
  std::vector<double> out;
  for (size_t i = 0; i < speeds.size(); i++)
  {
    out.push_back(std::min(speeds[i], speed_limits[i]));
  }

  return out;
}

Eigen::Isometry2d PlatooningTacticalPlugin::compute_heading_frame(const lanelet::BasicPoint2d& p1,
                                                              const lanelet::BasicPoint2d& p2)
{
  Eigen::Rotation2Dd yaw(atan2(p2.y() - p1.y(), p2.x() - p1.x()));

  return carma_wm::geometry::build2dEigenTransform(p1, yaw);
}

std::pair<double, size_t> PlatooningTacticalPlugin::min_with_exclusions(const std::vector<double>& values, const std::unordered_set<size_t>& excluded) const {
  double min = std::numeric_limits<double>::max();
  size_t best_idx = -1;
  for (size_t i = 0; i < values.size(); i++) {
    if (excluded.find(i) != excluded.end()) {
      continue;
    }

    if (values[i] < min) {
      min = values[i];
      best_idx = i;
    }
  }

  return std::make_pair(min, best_idx);
}

std::vector<double> PlatooningTacticalPlugin::optimize_speed(const std::vector<double>& downtracks, const std::vector<double>& curv_speeds, double accel_limit)
{
  if (downtracks.size() != curv_speeds.size())
  {
    throw std::invalid_argument("Downtracks and speeds do not have the same size");
  }

  if (accel_limit <= 0)
  {
    throw std::invalid_argument("Accel limits should be positive");
  }

  bool optimize = true;
  std::unordered_set<size_t> visited_idx;
  visited_idx.reserve(curv_speeds.size());

  std::vector<double> output = curv_speeds;

  while (optimize)
  {
    auto min_pair = min_with_exclusions(curv_speeds, visited_idx);
    size_t min_idx = std::get<1>(min_pair);
    if (min_idx == -1) {
      break;
    }

    visited_idx.insert(min_idx); // Mark this point as visited
    double v_i = std::get<0>(min_pair);
    double x_i = downtracks[min_idx];
    for (int i = min_idx - 1; i > 0; i--) { // NOTE: Do not use size_t for i type here as -- with > 0 will result in overflow
                                            //       First point's speed is left unchanged as it is current speed of the vehicle
      double v_f = curv_speeds[i];
      double dv = v_f - v_i;
      
      double x_f = downtracks[i];
      double dx = x_f - x_i;

      if(dv > 0) {
        v_f = std::min(v_f, sqrt(v_i * v_i - 2 * accel_limit * dx)); // inverting accel as we are only visiting deceleration case
        visited_idx.insert(i);
      } else if (dv < 0) {
        break;
      }
      output[i] = v_f;
      v_i = v_f;
      x_i = x_f;
    }
  }

  log::printDoublesPerLineWithPrefix("only_reverse[i]: ", output);
  
  output = trajectory_utils::apply_accel_limits_by_distance(downtracks, output, accel_limit, accel_limit);
  log::printDoublesPerLineWithPrefix("after_forward[i]: ", output);

  return output;
}


std::vector<PointSpeedPair> PlatooningTacticalPlugin::constrain_to_time_boundary(const std::vector<PointSpeedPair>& points,
                                                                             double time_span)
{
  std::vector<lanelet::BasicPoint2d> basic_points;
  std::vector<double> speeds;
  splitPointSpeedPairs(points, &basic_points, &speeds);

  std::vector<double> downtracks = carma_wm::geometry::compute_arc_lengths(basic_points);

  size_t time_boundary_exclusive_index =
      trajectory_utils::time_boundary_index(downtracks, speeds, config_.trajectory_time_length);

  if (time_boundary_exclusive_index == 0)
  {
    throw std::invalid_argument("No points to fit in timespan"); 
  }

  std::vector<PointSpeedPair> time_bound_points;
  time_bound_points.reserve(time_boundary_exclusive_index);

  if (time_boundary_exclusive_index == points.size())
  {
    time_bound_points.insert(time_bound_points.end(), points.begin(),
                             points.end());  // All points fit within time boundary
  }
  else
  {
    time_bound_points.insert(time_bound_points.end(), points.begin(),
                             points.begin() + time_boundary_exclusive_index - 1);  // Limit points by time boundary
  }

  return time_bound_points;
}


std::vector<cav_msgs::TrajectoryPlanPoint> PlatooningTacticalPlugin::trajectory_from_points_times_orientations(
    const std::vector<lanelet::BasicPoint2d>& points, const std::vector<double>& times, const std::vector<double>& yaws,
    ros::Time startTime)
{
  if (points.size() != times.size() || points.size() != yaws.size())
  {
    throw std::invalid_argument("All input vectors must have the same size");
  }

  std::vector<cav_msgs::TrajectoryPlanPoint> traj;
  traj.reserve(points.size());

  for (int i = 0; i < points.size(); i++)
  {
    cav_msgs::TrajectoryPlanPoint tpp;
    ros::Duration relative_time(times[i]);
    tpp.target_time = startTime + relative_time;
    tpp.x = points[i].x();
    tpp.y = points[i].y();
    tpp.yaw = yaws[i];

    tpp.controller_plugin_name = "PlatooningControlPlugin";
    tpp.planner_plugin_name = plugin_discovery_msg_.name;

    traj.push_back(tpp);
  }

  return traj;
}

std::vector<PointSpeedPair> PlatooningTacticalPlugin::maneuvers_to_points(const std::vector<cav_msgs::Maneuver>& maneuvers,
                                                                      double max_starting_downtrack,
                                                                      const carma_wm::WorldModelConstPtr& wm)
{
  std::vector<PointSpeedPair> points_and_target_speeds;
  std::unordered_set<lanelet::Id> visited_lanelets;

  bool first = true;
  ROS_DEBUG_STREAM("VehDowntrack: " << max_starting_downtrack);
  for (const auto& manuever : maneuvers)
  {
    if (manuever.type != cav_msgs::Maneuver::LANE_FOLLOWING)
    {
      throw std::invalid_argument("Platooning tactical plugin does not support this maneuver type");
    }

    if (manuever.lane_following_maneuver.parameters.negotiation_type == cav_msgs::ManeuverParameters::NO_NEGOTIATION)
    {
      throw std::invalid_argument("NO_NEGOTIATION maneuver is not supported by this plugin");
    }


    // if (manuever.lane_following_maneuver.parameters.negotiation_type == cav_msgs::ManeuverParameters::PLATOONING)
    // {
    //   // TODO: start and end speed are floats, sp compare them with epsilon 
    //   // if ( manuever.lane_following_maneuver.start_speed != manuever.lane_following_maneuver.end_speed)
    //   // {
    //   //   throw std::invalid_argument("Invalid Platooning Maneuver");
    //   // }
    // }

    cav_msgs::LaneFollowingManeuver lane_following_maneuver = manuever.lane_following_maneuver;

    double starting_downtrack = lane_following_maneuver.start_dist;
    if (first)
    {
      if (starting_downtrack > max_starting_downtrack)
      {
        starting_downtrack = max_starting_downtrack;
      }
      first = false;
    }

    ROS_DEBUG_STREAM("Used downtrack: " << starting_downtrack);

    auto lanelets = wm->getLaneletsBetween(starting_downtrack, lane_following_maneuver.end_dist, true, true);

    if (lanelets.empty())
    {
      ROS_ERROR_STREAM("Detected no lanelets between starting_downtrack: " << starting_downtrack  << ", and lane_following_maneuver.end_dist: " << lane_following_maneuver.end_dist);
      throw std::invalid_argument("Detected no lanelets between starting_downtrack and end_dist");
    }


    ROS_DEBUG_STREAM("Maneuver");
    lanelet::BasicLineString2d downsampled_centerline;
    downsampled_centerline.reserve(200);


    // getLaneletsBetween is inclusive lanelets between its two boundaries
    // which may return lanechange lanelets, so 
    // exclude lanechanges and plan for only the straight part
    int curr_idx = 0;
    auto following_lanelets = wm->getMapRoutingGraph()->following(lanelets[curr_idx]);
    lanelet::ConstLanelets straight_lanelets;

    if (lanelets.size() <= 1) // no lane change anyways if only size 1
    {
      ROS_DEBUG_STREAM("Detected one straight lanelet Id: " << lanelets[curr_idx].id());
      straight_lanelets = lanelets;
    }
    else
    {
      // skip all lanechanges until lane follow starts
      while (curr_idx + 1 < lanelets.size() && 
              std::find(following_lanelets.begin(),following_lanelets.end(), lanelets[curr_idx + 1]) == following_lanelets.end())
      {
        ROS_DEBUG_STREAM("As there were no directly following lanelets after this, skipping lanelet id: " << lanelets[curr_idx].id());
        curr_idx ++;
        following_lanelets = wm->getMapRoutingGraph()->following(lanelets[curr_idx]);
      }

      ROS_DEBUG_STREAM("Added lanelet Id for lane follow: " << lanelets[curr_idx].id());
      // guaranteed to have at least one "straight" lanelet (e.g the last one in the list)
      straight_lanelets.push_back(lanelets[curr_idx]);

      // add all lanelets on the straight road until next lanechange
      while (curr_idx + 1 < lanelets.size() && 
              std::find(following_lanelets.begin(),following_lanelets.end(), lanelets[curr_idx + 1]) != following_lanelets.end())
      {
        curr_idx++;
        ROS_DEBUG_STREAM("Added lanelet Id forlane follow: " << lanelets[curr_idx].id());
        straight_lanelets.push_back(lanelets[curr_idx]);
        following_lanelets = wm->getMapRoutingGraph()->following(lanelets[curr_idx]);
      }
    }

    for (auto l : straight_lanelets)
    {
      ROS_DEBUG_STREAM("Processing lanelet ID: " << l.id());
      if (visited_lanelets.find(l.id()) == visited_lanelets.end())
      {

        bool is_turn = false;
        if(l.hasAttribute("turn_direction")) {
          std::string turn_direction = l.attribute("turn_direction").value();
          is_turn = turn_direction.compare("left") == 0 || turn_direction.compare("right") == 0;
        }
        
        lanelet::BasicLineString2d centerline = l.centerline2d().basicLineString();
        lanelet::BasicLineString2d downsampled_points;
        if (is_turn) {
          downsampled_points = carma_utils::containers::downsample_vector(centerline, config_.turn_downsample_ratio);
        } else {
          downsampled_points = carma_utils::containers::downsample_vector(centerline, config_.default_downsample_ratio);
        }
        downsampled_centerline = carma_wm::geometry::concatenate_line_strings(downsampled_centerline, downsampled_points);
        visited_lanelets.insert(l.id());
      }
    }

    first = true;
    for (auto p : downsampled_centerline)
    {
      if (first && points_and_target_speeds.size() != 0)
      {
        first = false;
        continue;  // Skip the first point if we have already added points from a previous maneuver to avoid duplicates
      }
      PointSpeedPair pair;
      pair.point = p;
      pair.speed = lane_following_maneuver.end_speed;
      points_and_target_speeds.push_back(pair);
    }
  }

  // Here we are limiting the trajectory length to the given length by maneuver end dist as opposed to the end of lanelets involved.
    double starting_route_downtrack = wm_->routeTrackPos(points_and_target_speeds.front().point).downtrack;
    double ending_downtrack = maneuvers.back().lane_following_maneuver.end_dist;

    if(ending_downtrack + config_.buffer_ending_downtrack < wm_->getRouteEndTrackPos().downtrack){
      ending_downtrack = ending_downtrack + config_.buffer_ending_downtrack;
    }
    else
    {
      ending_downtrack = wm_->getRouteEndTrackPos().downtrack;
    } 
    
    size_t max_i = points_and_target_speeds.size() - 1;
    size_t unbuffered_idx = points_and_target_speeds.size() - 1;
    bool found_unbuffered_idx = false;
    double dist_accumulator = starting_route_downtrack;
    lanelet::BasicPoint2d prev_point;

  for (int i = 0; i < points_and_target_speeds.size(); i ++) {
      auto current_point = points_and_target_speeds[i].point;
      if (i == 0) {
        prev_point = current_point;
        continue;
      }

      double delta_d = lanelet::geometry::distance2d(prev_point, current_point);
      ROS_DEBUG_STREAM("Index i: " << i << ", delta_d: " << delta_d << ", dist_accumulator:" << dist_accumulator <<", current_point.x():" << current_point.x() << 
        "current_point.y():" << current_point.y());
      dist_accumulator += delta_d;
      if (dist_accumulator > maneuvers.back().lane_following_maneuver.end_dist && !found_unbuffered_idx)
      {
        unbuffered_idx = i - 1;
        ROS_DEBUG_STREAM("Found index unbuffered_idx at: " << unbuffered_idx);
        found_unbuffered_idx = true;
      }
      if (dist_accumulator > ending_downtrack) {
        max_i = i - 1;
        ROS_DEBUG_STREAM("Max_i breaking at: i: " << i << ", max_i: " << max_i);
        break;
      }
      prev_point = current_point;
    }
    ending_state_before_buffer.x_pos_global = points_and_target_speeds[unbuffered_idx].point.x();
    ending_state_before_buffer.y_pos_global = points_and_target_speeds[unbuffered_idx].point.y();
    ROS_DEBUG_STREAM("Here ending_state_before_buffer.x_pos_global: " << ending_state_before_buffer.x_pos_global << 
      ", and y_pos_global" << ending_state_before_buffer.y_pos_global);

    std::vector<PointSpeedPair> constrained_points(points_and_target_speeds.begin(), points_and_target_speeds.begin() + max_i);
    return constrained_points;
}

int PlatooningTacticalPlugin::getNearestPointIndex(const std::vector<PointSpeedPair>& points,
                                               const cav_msgs::VehicleState& state)
{
  lanelet::BasicPoint2d veh_point(state.x_pos_global, state.y_pos_global);
  ROS_DEBUG_STREAM("veh_point: " << veh_point.x() << ", " << veh_point.y());
  double min_distance = std::numeric_limits<double>::max();
  int i = 0;
  int best_index = 0;
  for (const auto& p : points)
  {
    double distance = lanelet::geometry::distance2d(p.point, veh_point);
    ROS_DEBUG_STREAM("distance: " << distance);
    ROS_DEBUG_STREAM("p: " << p.point.x() << ", " << p.point.y());
    if (distance < min_distance)
    {
      best_index = i;
      min_distance = distance;
    }
    i++;
  }

  return best_index;
}


void PlatooningTacticalPlugin::splitPointSpeedPairs(const std::vector<PointSpeedPair>& points,
                                                std::vector<lanelet::BasicPoint2d>* basic_points,
                                                std::vector<double>* speeds)
{
  basic_points->reserve(points.size());
  speeds->reserve(points.size());

  for (const auto& p : points)
  {
    basic_points->push_back(p.point);
    speeds->push_back(p.speed);
  }
}

std::unique_ptr<smoothing::SplineI>
PlatooningTacticalPlugin::compute_fit(const std::vector<lanelet::BasicPoint2d>& basic_points)
{
  if (basic_points.size() < 4)
  {
    ROS_WARN_STREAM("Insufficient Spline Points");
    return nullptr;
  }

  std::unique_ptr<smoothing::SplineI> spl = std::make_unique<smoothing::BSpline>();
  spl->setPoints(basic_points);

  return spl;
}

std::vector<cav_msgs::TrajectoryPlanPoint> PlatooningTacticalPlugin::compose_trajectory_from_centerline(
    const std::vector<PointSpeedPair>& points, const cav_msgs::VehicleState& state, const ros::Time& state_time)
{
  ROS_DEBUG_STREAM("VehicleState: "
                   << " x: " << state.x_pos_global << " y: " << state.y_pos_global << " yaw: " << state.orientation
                   << " speed: " << state.longitudinal_vel);

  ROS_DEBUG_STREAM("points size: " << points.size());
  
  log::printDebugPerLine(points, &log::pointSpeedPairToStream);

  int nearest_pt_index = getNearestPointIndex(points, state);

  ROS_DEBUG_STREAM("NearestPtIndex: " << nearest_pt_index);

  std::vector<PointSpeedPair> future_points(points.begin() + nearest_pt_index + 1, points.end()); // Points in front of current vehicle position

  auto time_bound_points = constrain_to_time_boundary(future_points, config_.trajectory_time_length);

  ROS_DEBUG_STREAM("time_bound_points size: " << time_bound_points.size());

  log::printDebugPerLine(time_bound_points, &log::pointSpeedPairToStream);

  ROS_DEBUG("Got basic points ");

  std::vector<PointSpeedPair> back_and_future = attach_back_points(points,nearest_pt_index,time_bound_points, config_.back_distance);

  ROS_DEBUG_STREAM("Got back_and_future points with size" <<back_and_future.size());
  log::printDebugPerLine(back_and_future, &log::pointSpeedPairToStream);

  std::vector<double> speed_limits;
  std::vector<lanelet::BasicPoint2d> curve_points;

  splitPointSpeedPairs(back_and_future, &curve_points, &speed_limits);

  std::unique_ptr<smoothing::SplineI> fit_curve = compute_fit(curve_points); // Compute splines based on curve points
  if (!fit_curve)
  {
    throw std::invalid_argument("Could not fit a spline curve along the given trajectory!");
  }

  ROS_DEBUG("Got fit");

  ROS_DEBUG_STREAM("speed_limits.size() " << speed_limits.size());

  std::vector<lanelet::BasicPoint2d> all_sampling_points;
  all_sampling_points.reserve(1 + curve_points.size() * 2);

  std::vector<double> distributed_speed_limits;
  distributed_speed_limits.reserve(1 + curve_points.size() * 2);

  // compute total length of the trajectory to get correct number of points 
  // we expect using curve_resample_step_size
  std::vector<double> downtracks_raw = carma_wm::geometry::compute_arc_lengths(curve_points);

  int total_step_along_curve = static_cast<int>(downtracks_raw.back() / config_.curve_resample_step_size);

  int current_speed_index = 0;
  size_t total_point_size = curve_points.size();

  double step_threshold_for_next_speed = (double)total_step_along_curve / (double)total_point_size;
  double scaled_steps_along_curve = 0.0; // from 0 (start) to 1 (end) for the whole trajectory
  std::vector<double> better_curvature;
  better_curvature.reserve(1 + curve_points.size() * 2);

  for (size_t steps_along_curve = 0; steps_along_curve < total_step_along_curve; steps_along_curve++) // Resample curve at tighter resolution
  {
    lanelet::BasicPoint2d p = (*fit_curve)(scaled_steps_along_curve);
    
    all_sampling_points.push_back(p);
    double c = compute_curvature_at((*fit_curve), scaled_steps_along_curve);
    better_curvature.push_back(c);
    if ((double)steps_along_curve > step_threshold_for_next_speed)
    {
      step_threshold_for_next_speed += (double)total_step_along_curve / (double) total_point_size;
      current_speed_index ++;
    }
    distributed_speed_limits.push_back(speed_limits[current_speed_index]); // Identify speed limits for resampled points
    scaled_steps_along_curve += 1.0/total_step_along_curve; //adding steps_along_curve_step_size
  }

  ROS_DEBUG_STREAM("Got sampled points with size:" << all_sampling_points.size());
  log::printDebugPerLine(all_sampling_points, &log::basicPointToStream);

  std::vector<double> final_yaw_values = carma_wm::geometry::compute_tangent_orientations(all_sampling_points);

  log::printDoublesPerLineWithPrefix("raw_curvatures[i]: ", better_curvature);

  std::vector<double> curvatures = smoothing::moving_average_filter(better_curvature, config_.curvature_moving_average_window_size);

  std::vector<double> ideal_speeds =
      trajectory_utils::constrained_speeds_for_curvatures(curvatures, config_.lateral_accel_limit);
  
  log::printDoublesPerLineWithPrefix("curvatures[i]: ", curvatures);
  log::printDoublesPerLineWithPrefix("ideal_speeds: ", ideal_speeds);
  log::printDoublesPerLineWithPrefix("final_yaw_values[i]: ", final_yaw_values);

  std::vector<double> constrained_speed_limits = apply_speed_limits(ideal_speeds, distributed_speed_limits);
  log::printDoublesPerLineWithPrefix("constrained_speed_limits: ", constrained_speed_limits);

  ROS_DEBUG("Processed all points in computed fit");

  if (all_sampling_points.size() == 0)
  {
    ROS_WARN_STREAM("No trajectory points could be generated");
    return {};
  }

  // Add current vehicle point to front of the trajectory

  nearest_pt_index = get_nearest_index_by_downtrack(all_sampling_points, state);
  ROS_DEBUG_STREAM("Current state's nearest_pt_index: " << nearest_pt_index);
  ROS_DEBUG_STREAM("Curvature right now: " << better_curvature[nearest_pt_index] << ", at state x: " << state.x_pos_global << ", state y: " << state.y_pos_global);
  ROS_DEBUG_STREAM("Corresponding to point: x: " << all_sampling_points[nearest_pt_index].x() << ", y:" << all_sampling_points[nearest_pt_index].y());

  int buffer_pt_index = get_nearest_index_by_downtrack(all_sampling_points, ending_state_before_buffer);
  ROS_DEBUG_STREAM("Ending state's index before applying buffer (buffer_pt_index): " << buffer_pt_index);
  ROS_DEBUG_STREAM("Corresponding to point: x: " << all_sampling_points[buffer_pt_index].x() << ", y:" << all_sampling_points[buffer_pt_index].y());
  
  if (nearest_pt_index + 1 >= buffer_pt_index)
  {
    ROS_WARN_STREAM("Current state is at or passed the planned end distance. Couldn't generate trajectory");
    return {};
  }

  //drop buffer points here
  std::vector<lanelet::BasicPoint2d> future_basic_points(all_sampling_points.begin() + nearest_pt_index + 1,
                                            all_sampling_points.begin()+ buffer_pt_index);  // Points in front of current vehicle position

  std::vector<double> future_speeds(constrained_speed_limits.begin() + nearest_pt_index + 1,
                                            constrained_speed_limits.begin() + buffer_pt_index);  // Points in front of current vehicle position
  std::vector<double> future_yaw(final_yaw_values.begin() + nearest_pt_index + 1,
                                            final_yaw_values.begin() + buffer_pt_index);  // Points in front of current vehicle position
  std::vector<double>  final_actual_speeds = future_speeds;
  all_sampling_points = future_basic_points;
  final_yaw_values = future_yaw;
  ROS_DEBUG_STREAM("Trimmed future points to size: " << future_basic_points.size() );

  lanelet::BasicPoint2d cur_veh_point(state.x_pos_global, state.y_pos_global);

  all_sampling_points.insert(all_sampling_points.begin(),
                             cur_veh_point);  // Add current vehicle position to front of sample points

  final_actual_speeds.insert(final_actual_speeds.begin(), state.longitudinal_vel);

  final_yaw_values.insert(final_yaw_values.begin(), state.orientation);

  // Compute points to local downtracks
  std::vector<double> downtracks = carma_wm::geometry::compute_arc_lengths(all_sampling_points);

  // Apply accel limits
  final_actual_speeds = optimize_speed(downtracks, final_actual_speeds, config_.max_accel);

  log::printDoublesPerLineWithPrefix("postAccel[i]: ", final_actual_speeds);

  final_actual_speeds = smoothing::moving_average_filter(final_actual_speeds, config_.speed_moving_average_window_size);
  log::printDoublesPerLineWithPrefix("post_average[i]: ", final_actual_speeds);

  for (auto& s : final_actual_speeds)  // Limit minimum speed. TODO how to handle stopping?
  {
    s = std::max(s, config_.minimum_speed);
  }

  log::printDoublesPerLineWithPrefix("post_min_speed[i]: ", final_actual_speeds);

  // Convert speeds to times
  std::vector<double> times;
  trajectory_utils::conversions::speed_to_time(downtracks, final_actual_speeds, &times);

  log::printDoublesPerLineWithPrefix("times[i]: ", times);
  
  // Build trajectory points
  std::vector<cav_msgs::TrajectoryPlanPoint> traj_points =
      trajectory_from_points_times_orientations(all_sampling_points, times, final_yaw_values, state_time); 

  if (config_.publish_debug) {
    carma_debug_msgs::TrajectoryCurvatureSpeeds msg;
    msg.velocity_profile = final_actual_speeds;
    msg.relative_downtrack = downtracks;
    msg.tangent_headings = final_yaw_values;
    std::vector<double> aligned_speed_limits(constrained_speed_limits.begin() + nearest_pt_index,
                                            constrained_speed_limits.end());
    msg.speed_limits = aligned_speed_limits;
    std::vector<double> aligned_curvatures(curvatures.begin() + nearest_pt_index,
                                            curvatures.end());
    msg.curvatures = aligned_curvatures;
    msg.lat_accel_limit = config_.lateral_accel_limit;
    msg.lon_accel_limit = config_.max_accel;
    msg.starting_state = state;
    debug_msg_ = msg;
  }
  return traj_points;
}

int PlatooningTacticalPlugin::get_nearest_index_by_downtrack(const std::vector<lanelet::BasicPoint2d>& points,
                                               const cav_msgs::VehicleState& state) const
{
  lanelet::BasicPoint2d veh_point(state.x_pos_global, state.y_pos_global);
  double min_distance = std::numeric_limits<double>::max();
  int i = 0;
  int best_index = 0;
  for (const auto& p : points)
  {
    double distance = lanelet::geometry::distance2d(p, veh_point);
    if (distance < min_distance)
    {
      best_index = i;
      min_distance = distance;
    }
    i++;
  }

  return best_index;
}

double PlatooningTacticalPlugin::compute_curvature_at(const smoothing::SplineI& fit_curve, double step_along_the_curve) const
{
  lanelet::BasicPoint2d f_prime_pt = fit_curve.first_deriv(step_along_the_curve);
  lanelet::BasicPoint2d f_prime_prime_pt = fit_curve.second_deriv(step_along_the_curve);
  // Convert to 3d vector to do 3d vector operations like cross.
  Eigen::Vector3d f_prime = {f_prime_pt.x(), f_prime_pt.y(), 0};
  Eigen::Vector3d f_prime_prime = {f_prime_prime_pt.x(), f_prime_prime_pt.y(), 0};
  return (f_prime.cross(f_prime_prime)).norm()/(pow(f_prime.norm(),3));
}

std::vector<PointSpeedPair> PlatooningTacticalPlugin::attach_back_points(const std::vector<PointSpeedPair>& points, 
                          const int nearest_pt_index, std::vector<PointSpeedPair> future_points, double back_distance) const
{
  std::vector<PointSpeedPair> back_and_future;
  back_and_future.reserve(points.size());
  double total_dist = 0;
  int min_i = 0;
  for (int i = nearest_pt_index; i > 0; --i) { 
    min_i = i;
    total_dist += lanelet::geometry::distance2d(points[i].point, points[i-1].point);
  
    if (total_dist > back_distance) {
      break;
    }
  }

  back_and_future.insert(back_and_future.end(), points.begin() + min_i, points.begin() + nearest_pt_index + 1);
  back_and_future.insert(back_and_future.end(), future_points.begin(), future_points.end());
  return back_and_future;
}


=======
>>>>>>> c92115cf
}  // namespace platooning_tactical_plugin<|MERGE_RESOLUTION|>--- conflicted
+++ resolved
@@ -130,662 +130,4 @@
 
 }
 
-<<<<<<< HEAD
-std::vector<double> PlatooningTacticalPlugin::apply_speed_limits(const std::vector<double> speeds,
-                                                             const std::vector<double> speed_limits)
-{
-  ROS_DEBUG_STREAM("Speeds list size: " << speeds.size());
-  ROS_DEBUG_STREAM("SpeedLimits list size: " << speed_limits.size());
-
-  if (speeds.size() != speed_limits.size())
-  {
-    throw std::invalid_argument("Speeds and speed limit lists not same size");
-  }
-  std::vector<double> out;
-  for (size_t i = 0; i < speeds.size(); i++)
-  {
-    out.push_back(std::min(speeds[i], speed_limits[i]));
-  }
-
-  return out;
-}
-
-Eigen::Isometry2d PlatooningTacticalPlugin::compute_heading_frame(const lanelet::BasicPoint2d& p1,
-                                                              const lanelet::BasicPoint2d& p2)
-{
-  Eigen::Rotation2Dd yaw(atan2(p2.y() - p1.y(), p2.x() - p1.x()));
-
-  return carma_wm::geometry::build2dEigenTransform(p1, yaw);
-}
-
-std::pair<double, size_t> PlatooningTacticalPlugin::min_with_exclusions(const std::vector<double>& values, const std::unordered_set<size_t>& excluded) const {
-  double min = std::numeric_limits<double>::max();
-  size_t best_idx = -1;
-  for (size_t i = 0; i < values.size(); i++) {
-    if (excluded.find(i) != excluded.end()) {
-      continue;
-    }
-
-    if (values[i] < min) {
-      min = values[i];
-      best_idx = i;
-    }
-  }
-
-  return std::make_pair(min, best_idx);
-}
-
-std::vector<double> PlatooningTacticalPlugin::optimize_speed(const std::vector<double>& downtracks, const std::vector<double>& curv_speeds, double accel_limit)
-{
-  if (downtracks.size() != curv_speeds.size())
-  {
-    throw std::invalid_argument("Downtracks and speeds do not have the same size");
-  }
-
-  if (accel_limit <= 0)
-  {
-    throw std::invalid_argument("Accel limits should be positive");
-  }
-
-  bool optimize = true;
-  std::unordered_set<size_t> visited_idx;
-  visited_idx.reserve(curv_speeds.size());
-
-  std::vector<double> output = curv_speeds;
-
-  while (optimize)
-  {
-    auto min_pair = min_with_exclusions(curv_speeds, visited_idx);
-    size_t min_idx = std::get<1>(min_pair);
-    if (min_idx == -1) {
-      break;
-    }
-
-    visited_idx.insert(min_idx); // Mark this point as visited
-    double v_i = std::get<0>(min_pair);
-    double x_i = downtracks[min_idx];
-    for (int i = min_idx - 1; i > 0; i--) { // NOTE: Do not use size_t for i type here as -- with > 0 will result in overflow
-                                            //       First point's speed is left unchanged as it is current speed of the vehicle
-      double v_f = curv_speeds[i];
-      double dv = v_f - v_i;
-      
-      double x_f = downtracks[i];
-      double dx = x_f - x_i;
-
-      if(dv > 0) {
-        v_f = std::min(v_f, sqrt(v_i * v_i - 2 * accel_limit * dx)); // inverting accel as we are only visiting deceleration case
-        visited_idx.insert(i);
-      } else if (dv < 0) {
-        break;
-      }
-      output[i] = v_f;
-      v_i = v_f;
-      x_i = x_f;
-    }
-  }
-
-  log::printDoublesPerLineWithPrefix("only_reverse[i]: ", output);
-  
-  output = trajectory_utils::apply_accel_limits_by_distance(downtracks, output, accel_limit, accel_limit);
-  log::printDoublesPerLineWithPrefix("after_forward[i]: ", output);
-
-  return output;
-}
-
-
-std::vector<PointSpeedPair> PlatooningTacticalPlugin::constrain_to_time_boundary(const std::vector<PointSpeedPair>& points,
-                                                                             double time_span)
-{
-  std::vector<lanelet::BasicPoint2d> basic_points;
-  std::vector<double> speeds;
-  splitPointSpeedPairs(points, &basic_points, &speeds);
-
-  std::vector<double> downtracks = carma_wm::geometry::compute_arc_lengths(basic_points);
-
-  size_t time_boundary_exclusive_index =
-      trajectory_utils::time_boundary_index(downtracks, speeds, config_.trajectory_time_length);
-
-  if (time_boundary_exclusive_index == 0)
-  {
-    throw std::invalid_argument("No points to fit in timespan"); 
-  }
-
-  std::vector<PointSpeedPair> time_bound_points;
-  time_bound_points.reserve(time_boundary_exclusive_index);
-
-  if (time_boundary_exclusive_index == points.size())
-  {
-    time_bound_points.insert(time_bound_points.end(), points.begin(),
-                             points.end());  // All points fit within time boundary
-  }
-  else
-  {
-    time_bound_points.insert(time_bound_points.end(), points.begin(),
-                             points.begin() + time_boundary_exclusive_index - 1);  // Limit points by time boundary
-  }
-
-  return time_bound_points;
-}
-
-
-std::vector<cav_msgs::TrajectoryPlanPoint> PlatooningTacticalPlugin::trajectory_from_points_times_orientations(
-    const std::vector<lanelet::BasicPoint2d>& points, const std::vector<double>& times, const std::vector<double>& yaws,
-    ros::Time startTime)
-{
-  if (points.size() != times.size() || points.size() != yaws.size())
-  {
-    throw std::invalid_argument("All input vectors must have the same size");
-  }
-
-  std::vector<cav_msgs::TrajectoryPlanPoint> traj;
-  traj.reserve(points.size());
-
-  for (int i = 0; i < points.size(); i++)
-  {
-    cav_msgs::TrajectoryPlanPoint tpp;
-    ros::Duration relative_time(times[i]);
-    tpp.target_time = startTime + relative_time;
-    tpp.x = points[i].x();
-    tpp.y = points[i].y();
-    tpp.yaw = yaws[i];
-
-    tpp.controller_plugin_name = "PlatooningControlPlugin";
-    tpp.planner_plugin_name = plugin_discovery_msg_.name;
-
-    traj.push_back(tpp);
-  }
-
-  return traj;
-}
-
-std::vector<PointSpeedPair> PlatooningTacticalPlugin::maneuvers_to_points(const std::vector<cav_msgs::Maneuver>& maneuvers,
-                                                                      double max_starting_downtrack,
-                                                                      const carma_wm::WorldModelConstPtr& wm)
-{
-  std::vector<PointSpeedPair> points_and_target_speeds;
-  std::unordered_set<lanelet::Id> visited_lanelets;
-
-  bool first = true;
-  ROS_DEBUG_STREAM("VehDowntrack: " << max_starting_downtrack);
-  for (const auto& manuever : maneuvers)
-  {
-    if (manuever.type != cav_msgs::Maneuver::LANE_FOLLOWING)
-    {
-      throw std::invalid_argument("Platooning tactical plugin does not support this maneuver type");
-    }
-
-    if (manuever.lane_following_maneuver.parameters.negotiation_type == cav_msgs::ManeuverParameters::NO_NEGOTIATION)
-    {
-      throw std::invalid_argument("NO_NEGOTIATION maneuver is not supported by this plugin");
-    }
-
-
-    // if (manuever.lane_following_maneuver.parameters.negotiation_type == cav_msgs::ManeuverParameters::PLATOONING)
-    // {
-    //   // TODO: start and end speed are floats, sp compare them with epsilon 
-    //   // if ( manuever.lane_following_maneuver.start_speed != manuever.lane_following_maneuver.end_speed)
-    //   // {
-    //   //   throw std::invalid_argument("Invalid Platooning Maneuver");
-    //   // }
-    // }
-
-    cav_msgs::LaneFollowingManeuver lane_following_maneuver = manuever.lane_following_maneuver;
-
-    double starting_downtrack = lane_following_maneuver.start_dist;
-    if (first)
-    {
-      if (starting_downtrack > max_starting_downtrack)
-      {
-        starting_downtrack = max_starting_downtrack;
-      }
-      first = false;
-    }
-
-    ROS_DEBUG_STREAM("Used downtrack: " << starting_downtrack);
-
-    auto lanelets = wm->getLaneletsBetween(starting_downtrack, lane_following_maneuver.end_dist, true, true);
-
-    if (lanelets.empty())
-    {
-      ROS_ERROR_STREAM("Detected no lanelets between starting_downtrack: " << starting_downtrack  << ", and lane_following_maneuver.end_dist: " << lane_following_maneuver.end_dist);
-      throw std::invalid_argument("Detected no lanelets between starting_downtrack and end_dist");
-    }
-
-
-    ROS_DEBUG_STREAM("Maneuver");
-    lanelet::BasicLineString2d downsampled_centerline;
-    downsampled_centerline.reserve(200);
-
-
-    // getLaneletsBetween is inclusive lanelets between its two boundaries
-    // which may return lanechange lanelets, so 
-    // exclude lanechanges and plan for only the straight part
-    int curr_idx = 0;
-    auto following_lanelets = wm->getMapRoutingGraph()->following(lanelets[curr_idx]);
-    lanelet::ConstLanelets straight_lanelets;
-
-    if (lanelets.size() <= 1) // no lane change anyways if only size 1
-    {
-      ROS_DEBUG_STREAM("Detected one straight lanelet Id: " << lanelets[curr_idx].id());
-      straight_lanelets = lanelets;
-    }
-    else
-    {
-      // skip all lanechanges until lane follow starts
-      while (curr_idx + 1 < lanelets.size() && 
-              std::find(following_lanelets.begin(),following_lanelets.end(), lanelets[curr_idx + 1]) == following_lanelets.end())
-      {
-        ROS_DEBUG_STREAM("As there were no directly following lanelets after this, skipping lanelet id: " << lanelets[curr_idx].id());
-        curr_idx ++;
-        following_lanelets = wm->getMapRoutingGraph()->following(lanelets[curr_idx]);
-      }
-
-      ROS_DEBUG_STREAM("Added lanelet Id for lane follow: " << lanelets[curr_idx].id());
-      // guaranteed to have at least one "straight" lanelet (e.g the last one in the list)
-      straight_lanelets.push_back(lanelets[curr_idx]);
-
-      // add all lanelets on the straight road until next lanechange
-      while (curr_idx + 1 < lanelets.size() && 
-              std::find(following_lanelets.begin(),following_lanelets.end(), lanelets[curr_idx + 1]) != following_lanelets.end())
-      {
-        curr_idx++;
-        ROS_DEBUG_STREAM("Added lanelet Id forlane follow: " << lanelets[curr_idx].id());
-        straight_lanelets.push_back(lanelets[curr_idx]);
-        following_lanelets = wm->getMapRoutingGraph()->following(lanelets[curr_idx]);
-      }
-    }
-
-    for (auto l : straight_lanelets)
-    {
-      ROS_DEBUG_STREAM("Processing lanelet ID: " << l.id());
-      if (visited_lanelets.find(l.id()) == visited_lanelets.end())
-      {
-
-        bool is_turn = false;
-        if(l.hasAttribute("turn_direction")) {
-          std::string turn_direction = l.attribute("turn_direction").value();
-          is_turn = turn_direction.compare("left") == 0 || turn_direction.compare("right") == 0;
-        }
-        
-        lanelet::BasicLineString2d centerline = l.centerline2d().basicLineString();
-        lanelet::BasicLineString2d downsampled_points;
-        if (is_turn) {
-          downsampled_points = carma_utils::containers::downsample_vector(centerline, config_.turn_downsample_ratio);
-        } else {
-          downsampled_points = carma_utils::containers::downsample_vector(centerline, config_.default_downsample_ratio);
-        }
-        downsampled_centerline = carma_wm::geometry::concatenate_line_strings(downsampled_centerline, downsampled_points);
-        visited_lanelets.insert(l.id());
-      }
-    }
-
-    first = true;
-    for (auto p : downsampled_centerline)
-    {
-      if (first && points_and_target_speeds.size() != 0)
-      {
-        first = false;
-        continue;  // Skip the first point if we have already added points from a previous maneuver to avoid duplicates
-      }
-      PointSpeedPair pair;
-      pair.point = p;
-      pair.speed = lane_following_maneuver.end_speed;
-      points_and_target_speeds.push_back(pair);
-    }
-  }
-
-  // Here we are limiting the trajectory length to the given length by maneuver end dist as opposed to the end of lanelets involved.
-    double starting_route_downtrack = wm_->routeTrackPos(points_and_target_speeds.front().point).downtrack;
-    double ending_downtrack = maneuvers.back().lane_following_maneuver.end_dist;
-
-    if(ending_downtrack + config_.buffer_ending_downtrack < wm_->getRouteEndTrackPos().downtrack){
-      ending_downtrack = ending_downtrack + config_.buffer_ending_downtrack;
-    }
-    else
-    {
-      ending_downtrack = wm_->getRouteEndTrackPos().downtrack;
-    } 
-    
-    size_t max_i = points_and_target_speeds.size() - 1;
-    size_t unbuffered_idx = points_and_target_speeds.size() - 1;
-    bool found_unbuffered_idx = false;
-    double dist_accumulator = starting_route_downtrack;
-    lanelet::BasicPoint2d prev_point;
-
-  for (int i = 0; i < points_and_target_speeds.size(); i ++) {
-      auto current_point = points_and_target_speeds[i].point;
-      if (i == 0) {
-        prev_point = current_point;
-        continue;
-      }
-
-      double delta_d = lanelet::geometry::distance2d(prev_point, current_point);
-      ROS_DEBUG_STREAM("Index i: " << i << ", delta_d: " << delta_d << ", dist_accumulator:" << dist_accumulator <<", current_point.x():" << current_point.x() << 
-        "current_point.y():" << current_point.y());
-      dist_accumulator += delta_d;
-      if (dist_accumulator > maneuvers.back().lane_following_maneuver.end_dist && !found_unbuffered_idx)
-      {
-        unbuffered_idx = i - 1;
-        ROS_DEBUG_STREAM("Found index unbuffered_idx at: " << unbuffered_idx);
-        found_unbuffered_idx = true;
-      }
-      if (dist_accumulator > ending_downtrack) {
-        max_i = i - 1;
-        ROS_DEBUG_STREAM("Max_i breaking at: i: " << i << ", max_i: " << max_i);
-        break;
-      }
-      prev_point = current_point;
-    }
-    ending_state_before_buffer.x_pos_global = points_and_target_speeds[unbuffered_idx].point.x();
-    ending_state_before_buffer.y_pos_global = points_and_target_speeds[unbuffered_idx].point.y();
-    ROS_DEBUG_STREAM("Here ending_state_before_buffer.x_pos_global: " << ending_state_before_buffer.x_pos_global << 
-      ", and y_pos_global" << ending_state_before_buffer.y_pos_global);
-
-    std::vector<PointSpeedPair> constrained_points(points_and_target_speeds.begin(), points_and_target_speeds.begin() + max_i);
-    return constrained_points;
-}
-
-int PlatooningTacticalPlugin::getNearestPointIndex(const std::vector<PointSpeedPair>& points,
-                                               const cav_msgs::VehicleState& state)
-{
-  lanelet::BasicPoint2d veh_point(state.x_pos_global, state.y_pos_global);
-  ROS_DEBUG_STREAM("veh_point: " << veh_point.x() << ", " << veh_point.y());
-  double min_distance = std::numeric_limits<double>::max();
-  int i = 0;
-  int best_index = 0;
-  for (const auto& p : points)
-  {
-    double distance = lanelet::geometry::distance2d(p.point, veh_point);
-    ROS_DEBUG_STREAM("distance: " << distance);
-    ROS_DEBUG_STREAM("p: " << p.point.x() << ", " << p.point.y());
-    if (distance < min_distance)
-    {
-      best_index = i;
-      min_distance = distance;
-    }
-    i++;
-  }
-
-  return best_index;
-}
-
-
-void PlatooningTacticalPlugin::splitPointSpeedPairs(const std::vector<PointSpeedPair>& points,
-                                                std::vector<lanelet::BasicPoint2d>* basic_points,
-                                                std::vector<double>* speeds)
-{
-  basic_points->reserve(points.size());
-  speeds->reserve(points.size());
-
-  for (const auto& p : points)
-  {
-    basic_points->push_back(p.point);
-    speeds->push_back(p.speed);
-  }
-}
-
-std::unique_ptr<smoothing::SplineI>
-PlatooningTacticalPlugin::compute_fit(const std::vector<lanelet::BasicPoint2d>& basic_points)
-{
-  if (basic_points.size() < 4)
-  {
-    ROS_WARN_STREAM("Insufficient Spline Points");
-    return nullptr;
-  }
-
-  std::unique_ptr<smoothing::SplineI> spl = std::make_unique<smoothing::BSpline>();
-  spl->setPoints(basic_points);
-
-  return spl;
-}
-
-std::vector<cav_msgs::TrajectoryPlanPoint> PlatooningTacticalPlugin::compose_trajectory_from_centerline(
-    const std::vector<PointSpeedPair>& points, const cav_msgs::VehicleState& state, const ros::Time& state_time)
-{
-  ROS_DEBUG_STREAM("VehicleState: "
-                   << " x: " << state.x_pos_global << " y: " << state.y_pos_global << " yaw: " << state.orientation
-                   << " speed: " << state.longitudinal_vel);
-
-  ROS_DEBUG_STREAM("points size: " << points.size());
-  
-  log::printDebugPerLine(points, &log::pointSpeedPairToStream);
-
-  int nearest_pt_index = getNearestPointIndex(points, state);
-
-  ROS_DEBUG_STREAM("NearestPtIndex: " << nearest_pt_index);
-
-  std::vector<PointSpeedPair> future_points(points.begin() + nearest_pt_index + 1, points.end()); // Points in front of current vehicle position
-
-  auto time_bound_points = constrain_to_time_boundary(future_points, config_.trajectory_time_length);
-
-  ROS_DEBUG_STREAM("time_bound_points size: " << time_bound_points.size());
-
-  log::printDebugPerLine(time_bound_points, &log::pointSpeedPairToStream);
-
-  ROS_DEBUG("Got basic points ");
-
-  std::vector<PointSpeedPair> back_and_future = attach_back_points(points,nearest_pt_index,time_bound_points, config_.back_distance);
-
-  ROS_DEBUG_STREAM("Got back_and_future points with size" <<back_and_future.size());
-  log::printDebugPerLine(back_and_future, &log::pointSpeedPairToStream);
-
-  std::vector<double> speed_limits;
-  std::vector<lanelet::BasicPoint2d> curve_points;
-
-  splitPointSpeedPairs(back_and_future, &curve_points, &speed_limits);
-
-  std::unique_ptr<smoothing::SplineI> fit_curve = compute_fit(curve_points); // Compute splines based on curve points
-  if (!fit_curve)
-  {
-    throw std::invalid_argument("Could not fit a spline curve along the given trajectory!");
-  }
-
-  ROS_DEBUG("Got fit");
-
-  ROS_DEBUG_STREAM("speed_limits.size() " << speed_limits.size());
-
-  std::vector<lanelet::BasicPoint2d> all_sampling_points;
-  all_sampling_points.reserve(1 + curve_points.size() * 2);
-
-  std::vector<double> distributed_speed_limits;
-  distributed_speed_limits.reserve(1 + curve_points.size() * 2);
-
-  // compute total length of the trajectory to get correct number of points 
-  // we expect using curve_resample_step_size
-  std::vector<double> downtracks_raw = carma_wm::geometry::compute_arc_lengths(curve_points);
-
-  int total_step_along_curve = static_cast<int>(downtracks_raw.back() / config_.curve_resample_step_size);
-
-  int current_speed_index = 0;
-  size_t total_point_size = curve_points.size();
-
-  double step_threshold_for_next_speed = (double)total_step_along_curve / (double)total_point_size;
-  double scaled_steps_along_curve = 0.0; // from 0 (start) to 1 (end) for the whole trajectory
-  std::vector<double> better_curvature;
-  better_curvature.reserve(1 + curve_points.size() * 2);
-
-  for (size_t steps_along_curve = 0; steps_along_curve < total_step_along_curve; steps_along_curve++) // Resample curve at tighter resolution
-  {
-    lanelet::BasicPoint2d p = (*fit_curve)(scaled_steps_along_curve);
-    
-    all_sampling_points.push_back(p);
-    double c = compute_curvature_at((*fit_curve), scaled_steps_along_curve);
-    better_curvature.push_back(c);
-    if ((double)steps_along_curve > step_threshold_for_next_speed)
-    {
-      step_threshold_for_next_speed += (double)total_step_along_curve / (double) total_point_size;
-      current_speed_index ++;
-    }
-    distributed_speed_limits.push_back(speed_limits[current_speed_index]); // Identify speed limits for resampled points
-    scaled_steps_along_curve += 1.0/total_step_along_curve; //adding steps_along_curve_step_size
-  }
-
-  ROS_DEBUG_STREAM("Got sampled points with size:" << all_sampling_points.size());
-  log::printDebugPerLine(all_sampling_points, &log::basicPointToStream);
-
-  std::vector<double> final_yaw_values = carma_wm::geometry::compute_tangent_orientations(all_sampling_points);
-
-  log::printDoublesPerLineWithPrefix("raw_curvatures[i]: ", better_curvature);
-
-  std::vector<double> curvatures = smoothing::moving_average_filter(better_curvature, config_.curvature_moving_average_window_size);
-
-  std::vector<double> ideal_speeds =
-      trajectory_utils::constrained_speeds_for_curvatures(curvatures, config_.lateral_accel_limit);
-  
-  log::printDoublesPerLineWithPrefix("curvatures[i]: ", curvatures);
-  log::printDoublesPerLineWithPrefix("ideal_speeds: ", ideal_speeds);
-  log::printDoublesPerLineWithPrefix("final_yaw_values[i]: ", final_yaw_values);
-
-  std::vector<double> constrained_speed_limits = apply_speed_limits(ideal_speeds, distributed_speed_limits);
-  log::printDoublesPerLineWithPrefix("constrained_speed_limits: ", constrained_speed_limits);
-
-  ROS_DEBUG("Processed all points in computed fit");
-
-  if (all_sampling_points.size() == 0)
-  {
-    ROS_WARN_STREAM("No trajectory points could be generated");
-    return {};
-  }
-
-  // Add current vehicle point to front of the trajectory
-
-  nearest_pt_index = get_nearest_index_by_downtrack(all_sampling_points, state);
-  ROS_DEBUG_STREAM("Current state's nearest_pt_index: " << nearest_pt_index);
-  ROS_DEBUG_STREAM("Curvature right now: " << better_curvature[nearest_pt_index] << ", at state x: " << state.x_pos_global << ", state y: " << state.y_pos_global);
-  ROS_DEBUG_STREAM("Corresponding to point: x: " << all_sampling_points[nearest_pt_index].x() << ", y:" << all_sampling_points[nearest_pt_index].y());
-
-  int buffer_pt_index = get_nearest_index_by_downtrack(all_sampling_points, ending_state_before_buffer);
-  ROS_DEBUG_STREAM("Ending state's index before applying buffer (buffer_pt_index): " << buffer_pt_index);
-  ROS_DEBUG_STREAM("Corresponding to point: x: " << all_sampling_points[buffer_pt_index].x() << ", y:" << all_sampling_points[buffer_pt_index].y());
-  
-  if (nearest_pt_index + 1 >= buffer_pt_index)
-  {
-    ROS_WARN_STREAM("Current state is at or passed the planned end distance. Couldn't generate trajectory");
-    return {};
-  }
-
-  //drop buffer points here
-  std::vector<lanelet::BasicPoint2d> future_basic_points(all_sampling_points.begin() + nearest_pt_index + 1,
-                                            all_sampling_points.begin()+ buffer_pt_index);  // Points in front of current vehicle position
-
-  std::vector<double> future_speeds(constrained_speed_limits.begin() + nearest_pt_index + 1,
-                                            constrained_speed_limits.begin() + buffer_pt_index);  // Points in front of current vehicle position
-  std::vector<double> future_yaw(final_yaw_values.begin() + nearest_pt_index + 1,
-                                            final_yaw_values.begin() + buffer_pt_index);  // Points in front of current vehicle position
-  std::vector<double>  final_actual_speeds = future_speeds;
-  all_sampling_points = future_basic_points;
-  final_yaw_values = future_yaw;
-  ROS_DEBUG_STREAM("Trimmed future points to size: " << future_basic_points.size() );
-
-  lanelet::BasicPoint2d cur_veh_point(state.x_pos_global, state.y_pos_global);
-
-  all_sampling_points.insert(all_sampling_points.begin(),
-                             cur_veh_point);  // Add current vehicle position to front of sample points
-
-  final_actual_speeds.insert(final_actual_speeds.begin(), state.longitudinal_vel);
-
-  final_yaw_values.insert(final_yaw_values.begin(), state.orientation);
-
-  // Compute points to local downtracks
-  std::vector<double> downtracks = carma_wm::geometry::compute_arc_lengths(all_sampling_points);
-
-  // Apply accel limits
-  final_actual_speeds = optimize_speed(downtracks, final_actual_speeds, config_.max_accel);
-
-  log::printDoublesPerLineWithPrefix("postAccel[i]: ", final_actual_speeds);
-
-  final_actual_speeds = smoothing::moving_average_filter(final_actual_speeds, config_.speed_moving_average_window_size);
-  log::printDoublesPerLineWithPrefix("post_average[i]: ", final_actual_speeds);
-
-  for (auto& s : final_actual_speeds)  // Limit minimum speed. TODO how to handle stopping?
-  {
-    s = std::max(s, config_.minimum_speed);
-  }
-
-  log::printDoublesPerLineWithPrefix("post_min_speed[i]: ", final_actual_speeds);
-
-  // Convert speeds to times
-  std::vector<double> times;
-  trajectory_utils::conversions::speed_to_time(downtracks, final_actual_speeds, &times);
-
-  log::printDoublesPerLineWithPrefix("times[i]: ", times);
-  
-  // Build trajectory points
-  std::vector<cav_msgs::TrajectoryPlanPoint> traj_points =
-      trajectory_from_points_times_orientations(all_sampling_points, times, final_yaw_values, state_time); 
-
-  if (config_.publish_debug) {
-    carma_debug_msgs::TrajectoryCurvatureSpeeds msg;
-    msg.velocity_profile = final_actual_speeds;
-    msg.relative_downtrack = downtracks;
-    msg.tangent_headings = final_yaw_values;
-    std::vector<double> aligned_speed_limits(constrained_speed_limits.begin() + nearest_pt_index,
-                                            constrained_speed_limits.end());
-    msg.speed_limits = aligned_speed_limits;
-    std::vector<double> aligned_curvatures(curvatures.begin() + nearest_pt_index,
-                                            curvatures.end());
-    msg.curvatures = aligned_curvatures;
-    msg.lat_accel_limit = config_.lateral_accel_limit;
-    msg.lon_accel_limit = config_.max_accel;
-    msg.starting_state = state;
-    debug_msg_ = msg;
-  }
-  return traj_points;
-}
-
-int PlatooningTacticalPlugin::get_nearest_index_by_downtrack(const std::vector<lanelet::BasicPoint2d>& points,
-                                               const cav_msgs::VehicleState& state) const
-{
-  lanelet::BasicPoint2d veh_point(state.x_pos_global, state.y_pos_global);
-  double min_distance = std::numeric_limits<double>::max();
-  int i = 0;
-  int best_index = 0;
-  for (const auto& p : points)
-  {
-    double distance = lanelet::geometry::distance2d(p, veh_point);
-    if (distance < min_distance)
-    {
-      best_index = i;
-      min_distance = distance;
-    }
-    i++;
-  }
-
-  return best_index;
-}
-
-double PlatooningTacticalPlugin::compute_curvature_at(const smoothing::SplineI& fit_curve, double step_along_the_curve) const
-{
-  lanelet::BasicPoint2d f_prime_pt = fit_curve.first_deriv(step_along_the_curve);
-  lanelet::BasicPoint2d f_prime_prime_pt = fit_curve.second_deriv(step_along_the_curve);
-  // Convert to 3d vector to do 3d vector operations like cross.
-  Eigen::Vector3d f_prime = {f_prime_pt.x(), f_prime_pt.y(), 0};
-  Eigen::Vector3d f_prime_prime = {f_prime_prime_pt.x(), f_prime_prime_pt.y(), 0};
-  return (f_prime.cross(f_prime_prime)).norm()/(pow(f_prime.norm(),3));
-}
-
-std::vector<PointSpeedPair> PlatooningTacticalPlugin::attach_back_points(const std::vector<PointSpeedPair>& points, 
-                          const int nearest_pt_index, std::vector<PointSpeedPair> future_points, double back_distance) const
-{
-  std::vector<PointSpeedPair> back_and_future;
-  back_and_future.reserve(points.size());
-  double total_dist = 0;
-  int min_i = 0;
-  for (int i = nearest_pt_index; i > 0; --i) { 
-    min_i = i;
-    total_dist += lanelet::geometry::distance2d(points[i].point, points[i-1].point);
-  
-    if (total_dist > back_distance) {
-      break;
-    }
-  }
-
-  back_and_future.insert(back_and_future.end(), points.begin() + min_i, points.begin() + nearest_pt_index + 1);
-  back_and_future.insert(back_and_future.end(), future_points.begin(), future_points.end());
-  return back_and_future;
-}
-
-
-=======
->>>>>>> c92115cf
 }  // namespace platooning_tactical_plugin