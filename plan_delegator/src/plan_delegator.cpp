/*
 * Copyright (C) 2019-2021 LEIDOS.
 *
 * Licensed under the Apache License, Version 2.0 (the "License"); you may not
 * use this file except in compliance with the License. You may obtain a copy of
 * the License at
 *
 * http://www.apache.org/licenses/LICENSE-2.0
 *
 * Unless required by applicable law or agreed to in writing, software
 * distributed under the License is distributed on an "AS IS" BASIS, WITHOUT
 * WARRANTIES OR CONDITIONS OF ANY KIND, either express or implied. See the
 * License for the specific language governing permissions and limitations under
 * the License.
 */

#include <stdexcept>
#include <carma_wm/Geometry.h>
#include "plan_delegator.hpp"

namespace plan_delegator
{
    
    void PlanDelegator::init()
    {
        nh_ = ros::CARMANodeHandle();
        pnh_ = ros::CARMANodeHandle("~");

        // Initialize world model
        wml_.reset(new carma_wm::WMListener());

        

        pnh_.param<std::string>("planning_topic_prefix", planning_topic_prefix_, "/plugins/");        
        pnh_.param<std::string>("planning_topic_suffix", planning_topic_suffix_, "/plan_trajectory");
        pnh_.param<double>("trajectory_planning_rate", trajectory_planning_rate_, 10.0);
        pnh_.param<double>("trajectory_duration_threshold", max_trajectory_duration_, 6.0);
        pnh_.param<double>("min_speed", min_crawl_speed_, min_crawl_speed_);

        traj_pub_ = nh_.advertise<cav_msgs::TrajectoryPlan>("plan_trajectory", 5);
        plan_sub_ = nh_.subscribe("final_maneuver_plan", 5, &PlanDelegator::maneuverPlanCallback, this);
        twist_sub_ = nh_.subscribe<geometry_msgs::TwistStamped>("current_velocity", 5,
            [this](const geometry_msgs::TwistStampedConstPtr& twist) {this->latest_twist_ = *twist;});
        pose_sub_ = nh_.subscribe<geometry_msgs::PoseStamped>("current_pose", 5,
            [this](const geometry_msgs::PoseStampedConstPtr& pose) {this->latest_pose_ = *pose;});
        guidance_state_sub_ = nh_.subscribe<cav_msgs::GuidanceState>("guidance_state", 5, &PlanDelegator::guidanceStateCallback, this);

        lookupFrontBumperTransform();
        wm_ = wml_->getWorldModel();
        
        traj_timer_ = pnh_.createTimer(
            ros::Duration(ros::Rate(trajectory_planning_rate_)),
            &PlanDelegator::onTrajPlanTick, 
            this);
    }
    
    void PlanDelegator::run() 
    {
        ros::CARMANodeHandle::spin();
    }

    void PlanDelegator::guidanceStateCallback(const cav_msgs::GuidanceStateConstPtr& msg)
    {
        guidance_engaged = (msg->state == cav_msgs::GuidanceState::ENGAGED);
    }

    void PlanDelegator::maneuverPlanCallback(const cav_msgs::ManeuverPlanConstPtr& plan)
    {
        ROS_INFO_STREAM("Received request to delegate plan ID " << plan->maneuver_plan_id);
        // do basic check to see if the input is valid
        if (isManeuverPlanValid(plan))
        {
            latest_maneuver_plan_ = *plan;
<<<<<<< HEAD

            for (auto& maneuver : latest_maneuver_plan_.maneuvers)
            {
=======
            
            // Update the starting and ending downtracks associated with each maneuver 
            for (auto& maneuver : latest_maneuver_plan_.maneuvers) {
>>>>>>> 23a79861
                updateManeuverDistances(maneuver);
            }
        }
        else {
            ROS_WARN_STREAM("Received empty plan, no maneuvers found in plan ID " << plan->maneuver_plan_id);
        }
    }

    ros::ServiceClient& PlanDelegator::getPlannerClientByName(const std::string& planner_name)
    {
        if(planner_name.size() == 0)
        {
            throw std::invalid_argument("Invalid trajectory planner name because it has zero length!");
        }
        if(trajectory_planners_.find(planner_name) == trajectory_planners_.end())
        {
            ROS_INFO_STREAM("Discovered new trajectory planner: " << planner_name);
            trajectory_planners_.emplace(
                planner_name, nh_.serviceClient<cav_srvs::PlanTrajectory>(planning_topic_prefix_ + planner_name + planning_topic_suffix_));
        }
        return trajectory_planners_[planner_name];
    }

    bool PlanDelegator::isManeuverPlanValid(const cav_msgs::ManeuverPlanConstPtr& maneuver_plan) const noexcept
    {
        // currently it only checks if maneuver list is empty
        return !maneuver_plan->maneuvers.empty();
    }

    bool PlanDelegator::isTrajectoryValid(const cav_msgs::TrajectoryPlan& trajectory_plan) const noexcept
    {
        // currently it only checks if trajectory contains less than 2 points
        return !(trajectory_plan.trajectory_points.size() < 2);
    }

    bool PlanDelegator::isManeuverExpired(const cav_msgs::Maneuver& maneuver, ros::Time current_time) const
    {
        return GET_MANEUVER_PROPERTY(maneuver, end_time) <= current_time; // TODO maneuver expiration should maybe be based off of distance not time? https://github.com/usdot-fhwa-stol/carma-platform/issues/1107
    }

    cav_srvs::PlanTrajectory PlanDelegator::composePlanTrajectoryRequest(const cav_msgs::TrajectoryPlan& latest_trajectory_plan, const uint16_t& current_maneuver_index) const
    {
        auto plan_req = cav_srvs::PlanTrajectory{};
        plan_req.request.maneuver_plan = latest_maneuver_plan_;
        // set current vehicle state if we have NOT planned any previous trajectories
        if(latest_trajectory_plan.trajectory_points.empty())
        {
            plan_req.request.header.stamp = latest_pose_.header.stamp;
            plan_req.request.vehicle_state.longitudinal_vel = latest_twist_.twist.linear.x;
            plan_req.request.vehicle_state.x_pos_global = latest_pose_.pose.position.x;
            plan_req.request.vehicle_state.y_pos_global = latest_pose_.pose.position.y;
            double roll, pitch, yaw;
            carma_wm::geometry::rpyFromQuaternion(latest_pose_.pose.orientation, roll, pitch, yaw);
            plan_req.request.vehicle_state.orientation = yaw;
            plan_req.request.maneuver_index_to_plan = current_maneuver_index;
        }
        // set vehicle state based on last two planned trajectory points
        else
        {
            cav_msgs::TrajectoryPlanPoint last_point = latest_trajectory_plan.trajectory_points.back();
            cav_msgs::TrajectoryPlanPoint second_last_point = *(latest_trajectory_plan.trajectory_points.rbegin() + 1);
            plan_req.request.vehicle_state.x_pos_global = last_point.x;
            plan_req.request.vehicle_state.y_pos_global = last_point.y;
            auto distance_diff = std::sqrt(std::pow(last_point.x - second_last_point.x, 2) + std::pow(last_point.y - second_last_point.y, 2));
            ros::Duration time_diff = last_point.target_time - second_last_point.target_time;
            auto time_diff_sec = time_diff.toSec();
            plan_req.request.maneuver_index_to_plan = current_maneuver_index;
            // this assumes the vehicle does not have significant lateral velocity
            plan_req.request.header.stamp = latest_trajectory_plan.trajectory_points.back().target_time;
            plan_req.request.vehicle_state.longitudinal_vel = distance_diff / time_diff_sec;
            // TODO develop way to set yaw value for future points
        }
        return plan_req;
    }

    bool PlanDelegator::isTrajectoryLongEnough(const cav_msgs::TrajectoryPlan& plan) const noexcept
    {
        ros::Duration time_diff = plan.trajectory_points.back().target_time - plan.trajectory_points.front().target_time;
        return time_diff.toSec() >= max_trajectory_duration_;
    }

    void PlanDelegator::updateManeuverDistances(cav_msgs::Maneuver& maneuver)
    {
        double original_start_dist = GET_MANEUVER_PROPERTY(maneuver, start_dist);
        double original_end_dist = GET_MANEUVER_PROPERTY(maneuver, end_dist);
        ROS_DEBUG_STREAM("Changing maneuver distances for planner: " << GET_MANEUVER_PROPERTY(maneuver, parameters.planning_tactical_plugin));
        double adjusted_start_dist = original_start_dist - length_to_front_bumper_;
        ROS_DEBUG_STREAM("original_start_dist:" << original_start_dist);
        ROS_DEBUG_STREAM("adjusted_start_dist:" << adjusted_start_dist);
        double adjusted_end_dist = original_end_dist - length_to_front_bumper_;
        ROS_DEBUG_STREAM("original_end_dist:" << original_end_dist);
        ROS_DEBUG_STREAM("adjusted_end_dist:" << adjusted_end_dist);
        SET_MANEUVER_PROPERTY(maneuver, start_dist, adjusted_start_dist);
        SET_MANEUVER_PROPERTY(maneuver, end_dist, adjusted_end_dist);
    }

    cav_msgs::TrajectoryPlan PlanDelegator::planTrajectory()
    {
        cav_msgs::TrajectoryPlan latest_trajectory_plan;
        if(!guidance_engaged)
        {
            ROS_INFO_STREAM("Guidance is not engaged. Plan delegator will not plan trajectory.");
            return latest_trajectory_plan;
        }

        // Flag for the first received trajectory plan service response
        bool first_trajectory_plan = true;
        
        // Track the index of the starting maneuver in the maneuver plan that this trajectory plan service request is for
        uint16_t current_maneuver_index = 0;
        
        // Loop through maneuver list to make service call to applicable Tactical Plugin
        while(current_maneuver_index < latest_maneuver_plan_.maneuvers.size())
        {
            // const auto& maneuver = latest_maneuver_plan_.maneuvers[current_maneuver_index];
            auto& maneuver = latest_maneuver_plan_.maneuvers[current_maneuver_index];

            // ignore expired maneuvers
            if(isManeuverExpired(maneuver))
            {
                ROS_INFO_STREAM("Dropping expired maneuver: " << GET_MANEUVER_PROPERTY(maneuver, parameters.maneuver_id));
                // Update the maneuver plan index for the next loop
                ++current_maneuver_index;
                continue;
            }
<<<<<<< HEAD

=======
            
>>>>>>> 23a79861
            lanelet::BasicPoint2d current_loc(latest_pose_.pose.position.x, latest_pose_.pose.position.y);
            double current_downtrack = wm_->routeTrackPos(current_loc).downtrack;
            ROS_DEBUG_STREAM("current_downtrack" << current_downtrack);
            double maneuver_end_dist = GET_MANEUVER_PROPERTY(maneuver, end_dist);
            ROS_DEBUG_STREAM("maneuver_end_dist" << maneuver_end_dist);

            // ignore maneuver that is passed.
            if (current_downtrack > maneuver_end_dist)
            {
                ROS_INFO_STREAM("Dropping passed maneuver: " << GET_MANEUVER_PROPERTY(maneuver, parameters.maneuver_id));
                // Update the maneuver plan index for the next loop
                ++current_maneuver_index;
                continue;
            }
            

            // get corresponding ros service client for plan trajectory
            auto maneuver_planner = GET_MANEUVER_PROPERTY(maneuver, parameters.planning_tactical_plugin);
            auto client = getPlannerClientByName(maneuver_planner);
            
            ROS_DEBUG_STREAM("Current planner: " << maneuver_planner);

            // compose service request
            auto plan_req = composePlanTrajectoryRequest(latest_trajectory_plan, current_maneuver_index);

            if(client.call(plan_req))
            {
                // validate trajectory before add to the plan
                if(!isTrajectoryValid(plan_req.response.trajectory_plan))
                {
                    ROS_WARN_STREAM("Found invalid trajectory with less than 2 trajectory points for " << latest_maneuver_plan_.maneuver_plan_id);
                    break;
                }
                //Remove duplicate point from start of trajectory
                if(latest_trajectory_plan.trajectory_points.size() !=0){
                    
                    if(latest_trajectory_plan.trajectory_points.back().target_time == plan_req.response.trajectory_plan.trajectory_points.front().target_time){
                        ROS_DEBUG_STREAM("Removing duplicate point for planner: " << maneuver_planner);
                        plan_req.response.trajectory_plan.trajectory_points.erase(plan_req.response.trajectory_plan.trajectory_points.begin());
                        ROS_DEBUG_STREAM("plan_req.response.trajectory_plan size: " << plan_req.response.trajectory_plan.trajectory_points.size());

                    }
                }
                latest_trajectory_plan.trajectory_points.insert(latest_trajectory_plan.trajectory_points.end(),
                                                                plan_req.response.trajectory_plan.trajectory_points.begin(),
                                                                plan_req.response.trajectory_plan.trajectory_points.end());
                ROS_DEBUG_STREAM("new latest_trajectory_plan size: " << latest_trajectory_plan.trajectory_points.size());
                
                // Assign the trajectory plan's initial longitudinal velocity based on the first tactical plugin's response
                if(first_trajectory_plan == true)
                {
                    latest_trajectory_plan.initial_longitudinal_velocity = plan_req.response.trajectory_plan.initial_longitudinal_velocity;
                    first_trajectory_plan = false;
                }

                if(isTrajectoryLongEnough(latest_trajectory_plan))
                {
                    ROS_INFO_STREAM("Plan Trajectory completed for " << latest_maneuver_plan_.maneuver_plan_id);
                    break;
                }

                // Update the maneuver plan index based on the last maneuver index converted to a trajectory
                // This is required since inlanecruising_plugin can plan a trajectory over contiguous LANE_FOLLOWING maneuvers
                if(plan_req.response.related_maneuvers.size() > 0)
                {
                    current_maneuver_index = plan_req.response.related_maneuvers.back() + 1;
                } 
            }
            else
            {
                ROS_WARN_STREAM("Unsuccessful service call to trajectory planner:" << maneuver_planner << " for plan ID " << latest_maneuver_plan_.maneuver_plan_id);
                // if one service call fails, it should end plan immediately because it is there is no point to generate plan with empty space
                break;
            }
        }

        return latest_trajectory_plan;
    }

    void PlanDelegator::onTrajPlanTick(const ros::TimerEvent& te)
    {
        cav_msgs::TrajectoryPlan trajectory_plan = planTrajectory();
        
        // Check if planned trajectory is valid before send out
        if(isTrajectoryValid(trajectory_plan))
        {
            trajectory_plan.header.stamp = ros::Time::now();
            traj_pub_.publish(trajectory_plan);
        }
        else
        {
            ROS_WARN_STREAM("Planned trajectory is empty. It will not be published!");
        }
    }

    void PlanDelegator::lookupFrontBumperTransform() 
    {
        tf2_listener_.reset(new tf2_ros::TransformListener(tf2_buffer_));
        tf2_buffer_.setUsingDedicatedThread(true);
        try
        {
            geometry_msgs::TransformStamped tf = tf2_buffer_.lookupTransform("base_link", "vehicle_front", ros::Time(0), ros::Duration(20.0)); //save to local copy of transform 20 sec timeout
            length_to_front_bumper_ = tf.transform.translation.x;
            ROS_DEBUG_STREAM("length_to_front_bumper_: " << length_to_front_bumper_);
            
        }
        catch (const tf2::TransformException &ex)
        {
            ROS_WARN("%s", ex.what());
        }
    }

}<|MERGE_RESOLUTION|>--- conflicted
+++ resolved
@@ -71,15 +71,9 @@
         if (isManeuverPlanValid(plan))
         {
             latest_maneuver_plan_ = *plan;
-<<<<<<< HEAD
-
-            for (auto& maneuver : latest_maneuver_plan_.maneuvers)
-            {
-=======
             
             // Update the starting and ending downtracks associated with each maneuver 
             for (auto& maneuver : latest_maneuver_plan_.maneuvers) {
->>>>>>> 23a79861
                 updateManeuverDistances(maneuver);
             }
         }
@@ -205,11 +199,6 @@
                 ++current_maneuver_index;
                 continue;
             }
-<<<<<<< HEAD
-
-=======
-            
->>>>>>> 23a79861
             lanelet::BasicPoint2d current_loc(latest_pose_.pose.position.x, latest_pose_.pose.position.y);
             double current_downtrack = wm_->routeTrackPos(current_loc).downtrack;
             ROS_DEBUG_STREAM("current_downtrack" << current_downtrack);
