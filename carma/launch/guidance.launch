--- conflicted
+++ resolved
@@ -161,9 +161,8 @@
   <include file="$(find route)/launch/route.launch">
     <arg name="route_file_folder" value="$(arg route_file_folder)"/>
   </include>
-<<<<<<< HEAD
+
   <!-- Mobility Path Publisher -->
-  
   <group>
     <remap from="mobility_path_msg" to="$(optenv CARMA_MSG_NS)/mobility_path_msg"/>
     <include file="$(find mobilitypath_publisher)/launch/mobilitypath_publisher.launch" />
@@ -176,12 +175,6 @@
     <include file="$(find mobilitypath_visualizer)/launch/mobilitypath_visualizer.launch"/>
   </group>
 
-=======
-  
-  <!-- Mobility Path Publisher -->
-  <include file="$(find mobilitypath_publisher)/launch/mobilitypath_publisher.launch" />
-    
->>>>>>> 24d40931
   <!-- Trajectory Plan Speed Visualizer -->
   <group>
     <include file="$(find trajectory_visualizer)/launch/trajectory_visualizer.launch" />
