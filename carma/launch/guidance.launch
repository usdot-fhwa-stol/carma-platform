<?xml version="1.0"?>
<!--
  Copyright (C) 2018-2021 LEIDOS.

  Licensed under the Apache License, Version 2.0 (the "License"); you may not
  use this file except in compliance with the License. You may obtain a copy of
  the License at

  http://www.apache.org/licenses/LICENSE-2.0

  Unless required by applicable law or agreed to in writing, software
  distributed under the License is distributed on an "AS IS" BASIS, WITHOUT
  WARRANTIES OR CONDITIONS OF ANY KIND, either express or implied. See the
  License for the specific language governing permissions and limitations under
  the License.
-->
<!--
	Launch file for launching the nodes in the CARMA guidance stack
-->
<launch>


  <!-- Arguments -->
  <arg name="route_file_folder" default="$(find carma)/routes" doc="Path of folder containing routes to load"/>
  <arg name="vehicle_calibration_dir" default="$(find carma)../../CARMAVehicleCalibration/development/vehicle" doc="The directory continaing vehicle calibration type parameters"/>
  
  
  <!-- Remap topics from external packages -->
  <remap from="bsm" to="$(optenv CARMA_MSG_NS)/outgoing_bsm"/>
  <remap from="bsm_outbound" to="$(optenv CARMA_MSG_NS)/bsm_outbound"/>
  <remap from="incoming_map" to="$(optenv CARMA_MSG_NS)/incoming_map"/>
  <remap from="incoming_spat" to="$(optenv CARMA_MSG_NS)/incoming_spat"/>
  <remap from="outgoing_mobility_operation" to="$(optenv CARMA_MSG_NS)/outgoing_mobility_operation"/>
  <remap from="outgoing_mobility_request" to="$(optenv CARMA_MSG_NS)/outgoing_mobility_request"/>
  <remap from="outgoing_mobility_response" to="$(optenv CARMA_MSG_NS)/outgoing_mobility_response"/>
  <remap from="incoming_mobility_response" to="$(optenv CARMA_MSG_NS)/incoming_mobility_response"/>

  <remap from="heading" to="$(optenv CARMA_INTR_NS)/gnss/heading_raw"/>
  <remap from="nav_sat_fix" to="$(optenv CARMA_INTR_NS)/gnss/fix_raw"/>
  <remap from="velocity" to="$(optenv CARMA_INTR_NS)/gnss/vel_raw"/>
  
  <remap from="/republish/cmd_lateral" to="$(optenv CARMA_INTR_NS)/controller/cmd_lateral"/>
  <remap from="/republish/cmd_longitudinal_effort" to="$(optenv CARMA_INTR_NS)/controller/cmd_longitudinal_effort"/>
  <remap from="/republish/cmd_speed" to="$(optenv CARMA_INTR_NS)/controller/cmd_speed"/>
  <remap from="robot_enabled" to="$(optenv CARMA_INTR_NS)/controller/robot_enabled"/>
  <remap from="robot_status" to="$(optenv CARMA_INTR_NS)/controller/robot_status"/>
  <remap from="/controller/cmd_lateral" to="$(optenv CARMA_INTR_NS)/controller/cmd_lateral"/>
  <remap from="/controller/cmd_longitudinal_effort" to="$(optenv CARMA_INTR_NS)/controller/cmd_longitudinal_effort"/>
  <remap from="/controller/cmd_speed" to="$(optenv CARMA_INTR_NS)/controller/cmd_speed"/>
  <remap from="enable_robotic" to="$(optenv CARMA_INTR_NS)/controller/enable_robotic"/>
  <remap from="vehicle_status" to="$(optenv CARMA_INTR_NS)/vehicle_status"/>

  <remap from="ui_instructions" to="$(optenv CARMA_UI_NS)/ui_instructions"/>

  <remap from="get_transform" to="$(optenv CARMA_TF_NS)/get_transform"/>

  <!-- TODO Look into if there is a better way for handling global prameters -->
  <remap from="~vehicle_id" to="/vehicle_id"/> 
  <remap from="vehicle_state_machine_type" to="/vehicle_state_machine_type"/> 
  <remap from="vehicle_length" to="/vehicle_length"/> 
  <remap from="vehicle_width" to="/vehicle_width"/> 

  <remap from="system_alert" to="/system_alert"/>

  <remap from="/base/lane_waypoints_raw" to="base/lane_waypoints_raw"/> 
  <remap from="/based/lane_waypoints_raw" to="base/lane_waypoints_raw"/>      
  <remap from="/lane_waypoints_array" to="lane_waypoints_array"/>
  <remap from="/traffic_waypoints_array" to="traffic_waypoints_array"/>
  <remap from="/red_waypoints_array" to="red_waypoints_array"/>
  <remap from="/green_waypoints_array" to="green_waypoints_array"/>
  <remap from="trajectory" to="plan_trajectory"/>

  <remap from="current_pose" to="$(optenv CARMA_LOCZ_NS)/current_pose"/>
  <remap from="current_velocity" to="$(optenv CARMA_INTR_NS)/vehicle/twist"/>
  <remap from="controller/enable_robotic" to="$(optenv CARMA_INTR_NS)/controller/enable_robotic"/>

  <remap from="guidance_state" to="$(optenv CARMA_GUIDE_NS)/state"/>
  <remap from="maneuver_plan" to="$(optenv CARMA_GUIDE_NS)/arbitrator/final_maneuver_plan"/>

  <remap from="semantic_map" to="$(optenv CARMA_ENV_NS)/semantic_map"/>
  <remap from="map_update" to="$(optenv CARMA_ENV_NS)/map_update"/>
  <remap from="roadway_objects" to="$(optenv CARMA_ENV_NS)/roadway_objects"/>

  <!-- Launch Guidance Main -->
  <include file="$(find guidance)/launch/guidance_main.launch"/>

  <!-- Launch Arbitrator -->
  <include file="$(find arbitrator)/launch/arbitrator.launch"/>

  <!-- Launch Plan Delegator -->
  <include file="$(find plan_delegator)/launch/plan_delegator.launch"/>

  <!-- TODO Check topic remapping-->

  <!-- Trajectory Executor -->
  <include file="$(find trajectory_executor)/launch/trajectory_executor.launch" />


  <remap from="/vehicle_status" to="$(optenv CARMA_INTR_NS)/vehicle_status"/>
  <remap from="/current_pose" to="$(optenv CARMA_LOCZ_NS)/current_pose"/>  

  <!-- Pure Pursuit Wrapper -->
  <include file="$(find pure_pursuit_wrapper)/launch/pure_pursuit_wrapper.launch">
	  <arg name="vehicle_calibration_dir" value="$(arg vehicle_calibration_dir)"/>
  </include>
  
  <!-- Pure Pursuit Jerk Wrapper -->
  <include file="$(find pure_pursuit_jerk_wrapper)/launch/pure_pursuit_jerk_wrapper.launch" />

    <!-- Route Following Plugin -->
  <include file="$(find route_following_plugin)/launch/route_following_plugin.launch" />
  
  <!-- Twist Filter -->
  <group>
    <remap from="/accel_cmd" to="accel_cmd"/>
    <remap from="/brake_cmd" to="brake_cmd"/>
    <remap from="/ctrl_cmd" to="ctrl_cmd"/>
    <remap from="/decision_maker/state" to="decision_maker/state"/>
    <remap from="/gear_cmd" to="gear_cmd"/>
    <remap from="/twist_cmd" to="twist_cmd"/>
    <remap from="/lamp_cmd" to="lamp_cmd"/>
    <remap from="/mode_cmd" to="mode_cmd"/>
    <remap from="/remote_cmd" to="remote_cmd"/>
    <remap from="/steer_cmd" to="steer_cmd"/>
    <remap from="/ctrl_mode" to="ctrl_mode"/>
    <remap from="/emergency_stop" to="emergency_stop"/>
    <remap from="/state_cmd" to="state_cmd"/>
    <remap from="/vehicle_cmd" to="$(optenv CARMA_INTR_NS)/vehicle_cmd"/>
    <!-- Parameter Remapping -->
    <remap from="vehicle_model_wheelbase" to="/vehicle_wheel_base"/>
    <remap from="~lateral_accel_limit" to="/vehicle_lateral_accel_limit"/>
    <remap from="~lateral_jerk_limit" to="/vehicle_lateral_jerk_limit"/>
    <remap from="~longitudinal_velocity_limit" to="/config_speed_limit"/>
    <remap from="~longitudinal_accel_limit" to="/vehicle_acceleration_limit"/>

    <include file="$(find twist_filter)/launch/twist_filter.launch">
        <arg name="lowpass_gain_linear_x" value="0.1"/>
        <arg name="lowpass_gain_steering_angle" value="0.1"/>
    </include>
  </group>

  <!-- Planning Stack -->
  
  <!-- Inlanecruising Plugin -->
  <group>
    <remap from="final_waypoints" to="base_waypoints"/>
    <include file="$(find inlanecruising_plugin)/launch/inlanecruising_plugin.launch" />
  </group>
  
    <!-- StopandWait Plugin -->
  <group>
    <remap from="final_waypoints" to="base_waypoints"/>
    <include file="$(find stop_and_wait_plugin)/launch/stop_and_wait_plugin.launch" />
  </group>

  <!-- unobstructed lanechange -->
  <group>
    <remap from="final_waypoints" to="base_waypoints"/>
    <include file="$(find unobstructed_lanechange)/launch/unobstructed_lanechange.launch" />
  </group>

  <!-- Cooperative lanechange -->
  <group>
    <remap from="incoming_mobility_response" to="$(optenv CARMA_MSG_NS)/incoming_mobility_response"/>
    <include file = "$(find cooperative_lanechange)/launch/cooperative_lanechange.launch"/>
  </group>

  <!-- Route Node -->
  <include file="$(find route)/launch/route.launch">
    <arg name="route_file_folder" value="$(arg route_file_folder)"/>
  </include>

  <!-- Mobility Path Publisher -->
  <group>
    <remap from="mobility_path_msg" to="$(optenv CARMA_MSG_NS)/mobility_path_msg"/>
    <include file="$(find mobilitypath_publisher)/launch/mobilitypath_publisher.launch" />
  </group>

  <!-- MobilityPath Visualizer -->
  <group>
    <remap from="mobility_path_msg" to="$(optenv CARMA_MSG_NS)/mobility_path_msg"/>
    <remap from="incoming_mobility_path" to="$(optenv CARMA_MSG_NS)/incoming_mobility_path"/>
    <include file="$(find mobilitypath_visualizer)/launch/mobilitypath_visualizer.launch"/>
  </group>

  <!-- Trajectory Plan Speed Visualizer -->
  <group>
    <include file="$(find trajectory_visualizer)/launch/trajectory_visualizer.launch" />
  </group>

<<<<<<< HEAD
</launch>
=======
  <!-- Yield Plugin -->
  <group>
    <remap from="incoming_mobility_request" to="$(optenv CARMA_MSG_NS)/incoming_mobility_request"/>
    <include file = "$(find yield_plugin)/launch/yield_plugin.launch"/>
  </group>


</launch>
>>>>>>> 4b3f364c
<|MERGE_RESOLUTION|>--- conflicted
+++ resolved
@@ -188,9 +188,6 @@
     <include file="$(find trajectory_visualizer)/launch/trajectory_visualizer.launch" />
   </group>
 
-<<<<<<< HEAD
-</launch>
-=======
   <!-- Yield Plugin -->
   <group>
     <remap from="incoming_mobility_request" to="$(optenv CARMA_MSG_NS)/incoming_mobility_request"/>
@@ -199,4 +196,3 @@
 
 
 </launch>
->>>>>>> 4b3f364c
