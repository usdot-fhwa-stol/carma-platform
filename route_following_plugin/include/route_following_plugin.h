--- conflicted
+++ resolved
@@ -91,20 +91,7 @@
         private:
 
         /**
-<<<<<<< HEAD
-         * \brief Given a LaneletPath object, find index of the lanelet which has target_id as its lanelet ID
-         * \param target_id The laenlet ID this function is looking for
-         * \param path A list of lanelet with different lanelet IDs
-         * \return Index of the target lanelet in the list
-         */
-        int findLaneletIndexFromPath(int target_id,const lanelet::routing::LaneletPath& path) const;
-
-        /**
-         * \brief Compose a lane keeping maneuver message based on input params 
-         *        NOTE: The start and stop time are not set. This is because this is recomputed based on requests from the arbitrator
-=======
          * \brief Compose a lane keeping maneuver message based on input params
->>>>>>> a36a6599
          * \param start_dist Start downtrack distance of the current maneuver
          * \param end_dist End downtrack distance of the current maneuver
          * \param start_speed Start speed of the current maneuver
