/*
 * Copyright (C) 2019-2020 LEIDOS.
 *
 * Licensed under the Apache License, Version 2.0 (the "License"); you may not
 * use this file except in compliance with the License. You may obtain a copy of
 * the License at
 *
 * http://www.apache.org/licenses/LICENSE-2.0
 *
 * Unless required by applicable law or agreed to in writing, software
 * distributed under the License is distributed on an "AS IS" BASIS, WITHOUT
 * WARRANTIES OR CONDITIONS OF ANY KIND, either express or implied. See the
 * License for the specific language governing permissions and limitations under
 * the License.
 */
#include <ros/ros.h>
#include <string>
#include <boost/uuid/uuid_generators.hpp>
#include <boost/uuid/uuid_io.hpp>
#include "cooperative_lanechange.h"
#include <unordered_set>
#include <lanelet2_core/geometry/Point.h>
#include <trajectory_utils/trajectory_utils.h>
#include <trajectory_utils/conversions/conversions.h>
#include <carma_utils/containers/containers.h>
#include "smoothing/filters.h"
#include <cav_msgs/MobilityPath.h>
#include <cav_msgs/RoadwayObstacle.h>
#include <lanelet2_extension/traffic_rules/CarmaUSTrafficRules.h>
#include <lanelet2_traffic_rules/TrafficRulesFactory.h>
#include <lanelet2_extension/utility/query.h>
#include <lanelet2_extension/utility/utilities.h>

#include <lanelet2_core/geometry/Lanelet.h>
#include <lanelet2_core/geometry/BoundingBox.h>
#include <lanelet2_core/LaneletMap.h>
#include <boost/property_tree/ptree.hpp>
#include <boost/property_tree/json_parser.hpp>
#include <cav_msgs/ManeuverPlan.h>
#include <cav_msgs/ConnectedVehicleType.h>

namespace cooperative_lanechange
{
    void CooperativeLaneChangePlugin::initialize()
    {
        //@SONAR_STOP@
        nh_.reset(new ros::CARMANodeHandle());
        pnh_.reset(new ros::CARMANodeHandle("~"));
        
        trajectory_srv_ = nh_->advertiseService("plugins/CooperativeLaneChangePlugin/plan_trajectory", &CooperativeLaneChangePlugin::plan_trajectory_cb, this);
                
        cooperative_lanechange_plugin_discovery_pub_ = nh_->advertise<cav_msgs::Plugin>("plugin_discovery", 1);
        plugin_discovery_msg_.name = "CooperativeLaneChangePlugin";
        plugin_discovery_msg_.versionId = "v1.0";
        plugin_discovery_msg_.available = true;
        plugin_discovery_msg_.activated = false;
        plugin_discovery_msg_.type = cav_msgs::Plugin::TACTICAL;
        plugin_discovery_msg_.capability = "tactical_plan/plan_trajectory";
        
        pose_sub_ = nh_->subscribe("current_pose", 1, &CooperativeLaneChangePlugin::pose_cb, this);
        twist_sub_ = nh_->subscribe("current_velocity", 1, &CooperativeLaneChangePlugin::twist_cd, this);
        incoming_mobility_response_ = nh_->subscribe("incoming_mobility_response", 1 , &CooperativeLaneChangePlugin::mobilityresponse_cb, this);
        
        bsm_sub_ = nh_->subscribe("bsm_outbound", 1, &CooperativeLaneChangePlugin::bsm_cb, this);
        outgoing_mobility_request_ = nh_->advertise<cav_msgs::MobilityRequest>("outgoing_mobility_request", 5); // rate from yield plugin
        lanechange_status_pub_ = nh_->advertise<cav_msgs::LaneChangeStatus>("cooperative_lane_change_status",10);
        //Vehicle params
        pnh_->getParam("vehicle_id",sender_id_);

        //Plugin params
        pnh_->param<double>("trajectory_time_length", trajectory_time_length_, 6.0);
        pnh_->param<std::string>("control_plugin_name", control_plugin_name_, "NULL");
        pnh_->param<double>("minimum_speed", minimum_speed_, 2.2352);
        pnh_->param<double>("max_accel", max_accel_, 1.5);
        pnh_->param<double>("minimum_lookahead_distance", minimum_lookahead_distance_, 5.0);
        pnh_->param<double>("maximum_lookahead_distance", maximum_lookahead_distance_, 25.0);
        pnh_->param<double>("minimum_lookahead_speed", minimum_lookahead_speed_, 2.8);
        pnh_->param<double>("maximum_lookahead_speed", maximum_lookahead_speed_, 13.9);
        pnh_->param<double>("lateral_accel_limit", lateral_accel_limit_, 1.5);
        pnh_->param<double>("speed_moving_average_window_size", speed_moving_average_window_size_, 5);
        pnh_->param<double>("curvature_moving_average_window_size", curvature_moving_average_window_size_, 5);
        pnh_->param<double>("curvature_calc_lookahead_count", curvature_calc_lookahead_count_, 1);
        pnh_->param<int>("downsample_ratio", downsample_ratio_, 8);
        pnh_->param<double>("destination_range",destination_range_, 5);
        pnh_->param<double>("lanechange_time_out",lanechange_time_out_, 6.0);
        pnh_->param<double>("min_timestep",min_timestep_);
        pnh_->param<double>("starting_downtrack_range", starting_downtrack_range_, 5.0);
        pnh_->param<double>("starting_fraction", starting_fraction_, 0.2);
        pnh_->param<double>("mid_fraction",mid_fraction_, 0.5);
        pnh_->param<double>("min_desired_gap",min_desired_gap_, 5.0);
        pnh_->param<double>("ending_buffer_downtrack", ending_buffer_downtrack_, 5.0);

        //tf listener for looking up earth to map transform 
        tf2_listener_.reset(new tf2_ros::TransformListener(tf2_buffer_));

        wml_.reset(new carma_wm::WMListener());
        // set world model point form wm listener
        wm_ = wml_->getWorldModel();

        discovery_pub_timer_ = pnh_->createTimer(
            ros::Duration(ros::Rate(10.0)),
            [this](const auto&) { cooperative_lanechange_plugin_discovery_pub_.publish(plugin_discovery_msg_); });

        //@SONAR_START@
    }

    void CooperativeLaneChangePlugin::mobilityresponse_cb(const cav_msgs::MobilityResponse &msg){
        //@SONAR_STOP@
        cav_msgs::LaneChangeStatus lc_status_msg;
        if(msg.is_accepted){
            is_lanechange_accepted_ = true;
            lc_status_msg.status = cav_msgs::LaneChangeStatus::ACCEPTANCE_RECEIVED;
            lc_status_msg.description = "Received lane merge acceptance";
            
        }
        else{
            is_lanechange_accepted_ = false;
            lc_status_msg.status = cav_msgs::LaneChangeStatus::REJECTION_RECEIVED;
            lc_status_msg.description = "Received lane merge rejection";
        }
        lanechange_status_pub_.publish(lc_status_msg);
        //@SONAR_START@
    }


    double CooperativeLaneChangePlugin::find_current_gap(long veh2_lanelet_id, double veh2_downtrack) const {
                
        //find downtrack distance between ego and lag vehicle
        ROS_DEBUG_STREAM("entered find_current_gap");
        double current_gap = 0.0;
        lanelet::BasicPoint2d ego_pos(pose_msg_.pose.position.x,pose_msg_.pose.position.y);
        //double ego_current_downtrack = wm_->routeTrackPos(ego_pos).downtrack;
        
        lanelet::LaneletMapConstPtr const_map(wm_->getMap());
        lanelet::ConstLanelet veh2_lanelet = const_map->laneletLayer.get(veh2_lanelet_id);
        ROS_DEBUG_STREAM("veh2_lanelet id " << veh2_lanelet.id());

        lanelet::BasicPoint2d current_loc(pose_msg_.pose.position.x, pose_msg_.pose.position.y);
        auto current_lanelets = lanelet::geometry::findNearest(const_map->laneletLayer, current_loc, 10);       
        if(current_lanelets.size() == 0)
        {
            ROS_WARN_STREAM("Cannot find any lanelet in map!");
            return true;
        }
        lanelet::ConstLanelet current_lanelet = current_lanelets[0].second;
        ROS_DEBUG_STREAM("current llt id " << current_lanelet.id());
        
        //Create temporary route between the two vehicles
        lanelet::ConstLanelet start_lanelet = veh2_lanelet;
        lanelet::ConstLanelet end_lanelet = current_lanelet;
        lanelet::traffic_rules::TrafficRulesUPtr traffic_rules = lanelet::traffic_rules::TrafficRulesFactory::create(lanelet::Locations::Germany,lanelet::Participants::VehicleCar);
        ROS_DEBUG_STREAM("traffic rules created]");
        
        lanelet::routing::RoutingGraphUPtr map_graph = lanelet::routing::RoutingGraph::build(*(wm_->getMap()), *traffic_rules);
        ROS_DEBUG_STREAM("Graph created]");

        auto temp_route = map_graph->getRoute(start_lanelet, end_lanelet);
        ROS_DEBUG_STREAM("Route created]");
        
        auto shortest_path2 = temp_route.get().shortestPath();
        ROS_DEBUG_STREAM("Shorted path created size: " << shortest_path2.size());
        for (auto llt : shortest_path2)
        {
            ROS_DEBUG_STREAM("llt id  route: " << llt.id());
        }  


        //To find downtrack- creating temporary route from veh2 to veh1(ego vehicle)
        
        double veh1_current_downtrack = wm_->routeTrackPos(ego_pos).downtrack;      
        ROS_DEBUG_STREAM("ego_current_downtrack:" << veh1_current_downtrack);
        
        
        current_gap = veh1_current_downtrack - veh2_downtrack;
        ROS_DEBUG_STREAM("Finding current gap");
        ROS_DEBUG_STREAM("Veh1 current downtrack:"<<veh1_current_downtrack<<" veh2 downtrack:"<<veh2_downtrack);
        

        return current_gap;

    }

    void CooperativeLaneChangePlugin::pose_cb(const geometry_msgs::PoseStampedConstPtr& msg)
    {
        pose_msg_ = geometry_msgs::PoseStamped(*msg.get());
    }
    void CooperativeLaneChangePlugin::twist_cd(const geometry_msgs::TwistStampedConstPtr& msg)
    {
        current_speed_ = msg->twist.linear.x;
    }
    
    void CooperativeLaneChangePlugin::bsm_cb(const cav_msgs::BSMConstPtr& msg)
    {
        bsm_core_ = msg->core_data;
        
    }

    void CooperativeLaneChangePlugin::run()
    {
    	initialize();
        ros::CARMANodeHandle::spin();

    }

    

    bool CooperativeLaneChangePlugin::plan_trajectory_cb(cav_srvs::PlanTrajectoryRequest &req, cav_srvs::PlanTrajectoryResponse &resp){
        //@SONAR_STOP@
        //  Only plan the trajectory for the requested LANE_CHANGE maneuver
        std::vector<cav_msgs::Maneuver> maneuver_plan;
        if(req.maneuver_plan.maneuvers[req.maneuver_index_to_plan].type != cav_msgs::Maneuver::LANE_CHANGE)
        {
            throw std::invalid_argument ("Cooperative Lane Change Plugin doesn't support this maneuver type");
        }
        maneuver_plan.push_back(req.maneuver_plan.maneuvers[req.maneuver_index_to_plan]);

        //Current only checking for first lane change maneuver message
        long target_lanelet_id = stol(maneuver_plan[0].lane_change_maneuver.ending_lane_id);
        double target_downtrack = maneuver_plan[0].lane_change_maneuver.end_dist;
        //get subject vehicle info
        lanelet::BasicPoint2d veh_pos(req.vehicle_state.X_pos_global, req.vehicle_state.Y_pos_global);
        double current_downtrack = wm_->routeTrackPos(veh_pos).downtrack;
        if(current_downtrack < maneuver_plan[0].lane_change_maneuver.start_dist - starting_downtrack_range_){
            return true;
        }
        auto current_lanelets = lanelet::geometry::findNearest(wm_->getMap()->laneletLayer, veh_pos, 10);       
        long current_lanelet_id = current_lanelets[0].second.id();
        if(current_lanelet_id == target_lanelet_id && current_downtrack >= target_downtrack - destination_range_){
            cav_msgs::LaneChangeStatus lc_status_msg;
            lc_status_msg.status = cav_msgs::LaneChangeStatus::PLANNING_SUCCESS;
            //No description as per UI documentation
            lanechange_status_pub_.publish(lc_status_msg);
        }

        long veh2_lanelet_id = 0;
        double veh2_downtrack = 0.0, veh2_speed = 0.0;
        bool foundRoadwayObject = false;
        bool negotiate = true;
        std::vector<cav_msgs::RoadwayObstacle> rwol = wm_->getRoadwayObjects();
        //Assuming only one connected vehicle in list 
        for(int i=0;i<rwol.size();i++){
            if(rwol[i].connected_vehicle_type.type == cav_msgs::ConnectedVehicleType::NOT_CONNECTED){
                veh2_lanelet_id = rwol[0].lanelet_id;
                veh2_downtrack = rwol[0].down_track; //Returns downtrack
                veh2_speed = rwol[0].object.velocity.twist.linear.x;
                foundRoadwayObject = true;
                break;
            }
        }
        if(false){
            ROS_DEBUG_STREAM("Found Roadway object");
            //get current_gap
            ROS_DEBUG_STREAM("veh2_lanelet_id:" << veh2_lanelet_id << "veh2_downtrack" << veh2_downtrack);
            
            double current_gap = find_current_gap(veh2_lanelet_id,veh2_downtrack);
            ROS_DEBUG_STREAM("Current gap:"<<current_gap);
            //get desired gap - desired time gap (default 3s)* relative velocity
            double relative_velocity = current_speed_ - veh2_speed;
            ROS_DEBUG_STREAM("Relative velocity:"<<relative_velocity);
            double desired_gap = desired_time_gap_ * relative_velocity;      
            ROS_DEBUG_STREAM("Desired gap:"<<desired_gap);
            if(desired_gap < 5.0){
                desired_gap = 5.0;
            }
            // if(current_gap > desired_gap){
            //     negotiate = false;  //No need for negotiation
            // }
            
        }
        else{
            ROS_DEBUG_STREAM("No roadway object");
            //ROS_WARN_STREAM("Did not find a connected and automated vehicle roadway object");
            negotiate = false;
        }

        //plan lanechange without filling in response
        ROS_DEBUG_STREAM("Planning lane change trajectory");
        std::vector<cav_msgs::TrajectoryPlanPoint> planned_trajectory_points = plan_lanechange(req);
        
        if(negotiate){
            ROS_DEBUG_STREAM("Negotiating");
            //send mobility request
            //Planning for first lane change maneuver
            cav_msgs::MobilityRequest request = create_mobility_request(planned_trajectory_points, maneuver_plan[0]);
            outgoing_mobility_request_.publish(request);
            if(!request_sent){
                request_sent_time = ros::Time::now();
                request_sent = true;
            }
            cav_msgs::LaneChangeStatus lc_status_msg;
            lc_status_msg.status = cav_msgs::LaneChangeStatus::PLAN_SENT;
            lc_status_msg.description = "Requested lane merge";
            lanechange_status_pub_.publish(lc_status_msg);
        }

        //if ack mobility response, send lanechange response
        if(!negotiate || is_lanechange_accepted_){
            ROS_DEBUG_STREAM("negotiate:" << negotiate);
            ROS_DEBUG_STREAM("is_lanechange_accepted:" << is_lanechange_accepted_);

            ROS_DEBUG_STREAM("Adding to response");
            add_maneuver_to_response(req,resp,planned_trajectory_points);
            
        }
        else{
            if(!negotiate && !request_sent){
                request_sent_time = ros::Time::now();
                request_sent = true;
            }
            ros::Time planning_end_time = ros::Time::now();
            ros::Duration passed_time = planning_end_time - request_sent_time;
            if(passed_time.toSec() >= lanechange_time_out_){
                cav_msgs::LaneChangeStatus lc_status_msg;
                lc_status_msg.status = cav_msgs::LaneChangeStatus::TIMED_OUT;
                lc_status_msg.description = "Request timed out for lane merge";
                lanechange_status_pub_.publish(lc_status_msg);
                request_sent = false;  //Reset variable
            }
 
        }
        //@SONAR_START@
        return true;
    }

    void CooperativeLaneChangePlugin::add_maneuver_to_response(cav_srvs::PlanTrajectoryRequest &req, cav_srvs::PlanTrajectoryResponse &resp, std::vector<cav_msgs::TrajectoryPlanPoint> &planned_trajectory_points){
        cav_msgs::TrajectoryPlan trajectory_plan;
        trajectory_plan.header.frame_id = "map";
        trajectory_plan.header.stamp = ros::Time::now();
        trajectory_plan.trajectory_id = boost::uuids::to_string(boost::uuids::random_generator()());

        trajectory_plan.trajectory_points = planned_trajectory_points;
        trajectory_plan.initial_longitudinal_velocity = std::max(req.vehicle_state.longitudinal_vel, minimum_speed_);
        resp.trajectory_plan = trajectory_plan;

        resp.related_maneuvers.push_back(req.maneuver_index_to_plan);

        resp.maneuver_status.push_back(cav_srvs::PlanTrajectory::Response::MANEUVER_IN_PROGRESS);
    }
    
    cav_msgs::MobilityRequest CooperativeLaneChangePlugin::create_mobility_request(std::vector<cav_msgs::TrajectoryPlanPoint>& trajectory_plan, cav_msgs::Maneuver& maneuver){

        cav_msgs::MobilityRequest request_msg;
        cav_msgs::MobilityHeader header;
        header.sender_id = sender_id_;
        header.recipient_id = DEFAULT_STRING_;  
        header.sender_bsm_id = bsmIDtoString(bsm_core_);
        header.plan_id = boost::uuids::to_string(boost::uuids::random_generator()());
        header.timestamp = trajectory_plan.front().target_time.toNSec() *1000000;
        request_msg.header = header;

        request_msg.strategy = "carma/cooperative-lane-change";
        request_msg.plan_type.type = cav_msgs::PlanType::CHANGE_LANE_LEFT;
        //Urgency- Currently unassigned
        int urgency;
        if(maneuver_fraction_completed_ <= starting_fraction_){
            urgency = 10;
        }
        else if(maneuver_fraction_completed_ <= mid_fraction_ ){
            urgency = 5;
        }
        else{
            urgency=1;
        }
        ROS_DEBUG_STREAM("Maneuver fraction completed:"<<maneuver_fraction_completed_);
        request_msg.urgency = urgency;

        //Strategy params
        //Encode JSON with Boost Property Tree
        using boost::property_tree::ptree;
        ptree pt;
        double end_speed_floor = std::floor(maneuver.lane_change_maneuver.end_speed);
        int end_speed_fractional = (maneuver.lane_change_maneuver.end_speed - end_speed_floor) * 10;

        ROS_DEBUG_STREAM("end_speed_floor" << end_speed_floor);
        ROS_DEBUG_STREAM("end_speed_fractional" << end_speed_fractional);
        ROS_DEBUG_STREAM("start_lanelet_id" << maneuver.lane_change_maneuver.starting_lane_id);
        ROS_DEBUG_STREAM("end_lanelet_id" << maneuver.lane_change_maneuver.ending_lane_id);

        pt.put("s",(int)end_speed_floor); 
        pt.put("f",end_speed_fractional); 
        pt.put("sl",maneuver.lane_change_maneuver.starting_lane_id);
        pt.put("el", maneuver.lane_change_maneuver.ending_lane_id);

        std::stringstream body_stream;
        boost::property_tree::json_parser::write_json(body_stream,pt);
        request_msg.strategy_params = body_stream.str(); 
        ROS_DEBUG_STREAM("request_msg.strategy_params" << request_msg.strategy_params);

        //Trajectory
        cav_msgs::Trajectory trajectory;
        //get earth to map tf
        try
        {
            geometry_msgs::TransformStamped tf = tf2_buffer_.lookupTransform("earth", "map", ros::Time(0));
            trajectory = trajectory_plan_to_trajectory(trajectory_plan, tf);
            //Location
            cav_msgs::TrajectoryPlanPoint temp_loc_to_convert;
            temp_loc_to_convert.x = pose_msg_.pose.position.x;
            temp_loc_to_convert.y = pose_msg_.pose.position.y;
            tf2::Stamped<tf2::Transform> transform;
            tf2::fromMsg(tf, transform);
            cav_msgs::LocationECEF location = trajectory_point_to_ecef(temp_loc_to_convert, transform);

            //Using trajectory first point time as location timestamp
            location.timestamp = trajectory_plan.front().target_time.toNSec() * 1000000;

            request_msg.location = location;

        }
        catch (tf2::TransformException &ex)
        {
            //Throw exception
            ROS_WARN("%s", ex.what());
        }

        request_msg.trajectory = trajectory;
        request_msg.expiration = trajectory_plan.back().target_time.toSec();
        ROS_DEBUG_STREAM("request_msg.expiration: " << request_msg.expiration << "of which string size: " << std::to_string(request_msg.expiration).size());
        
        return request_msg;
    }

    cav_msgs::Trajectory CooperativeLaneChangePlugin::trajectory_plan_to_trajectory(const std::vector<cav_msgs::TrajectoryPlanPoint>& traj_points, const geometry_msgs::TransformStamped& tf) const{
        cav_msgs::Trajectory traj;

        tf2::Stamped<tf2::Transform> transform;
        tf2::fromMsg(tf, transform);

        cav_msgs::LocationECEF ecef_location = trajectory_point_to_ecef(traj_points[0], transform);

        if (traj_points.size()<2){
            ROS_WARN("Received Trajectory Plan is too small");
            traj.offsets = {};
        }
         else{
            cav_msgs::LocationECEF prev_point = ecef_location;
            for (size_t i=1; i<traj_points.size(); i++){
                
                cav_msgs::LocationOffsetECEF offset;
                cav_msgs::LocationECEF new_point = trajectory_point_to_ecef(traj_points[i], transform); //m to cm to fit the msg standard
                offset.offset_x = (int16_t)(new_point.ecef_x - prev_point.ecef_x);  
                offset.offset_y = (int16_t)(new_point.ecef_y - prev_point.ecef_y);
                offset.offset_z = (int16_t)(new_point.ecef_z - prev_point.ecef_z);
                prev_point = new_point;
                traj.offsets.push_back(offset);
            }
        }

        traj.location = ecef_location; 

        return traj;
    }

    cav_msgs::LocationECEF CooperativeLaneChangePlugin::trajectory_point_to_ecef(const cav_msgs::TrajectoryPlanPoint& traj_point, const tf2::Transform& transform) const{
        cav_msgs::LocationECEF ecef_point;    
        
        auto traj_point_vec = tf2::Vector3(traj_point.x, traj_point.y, 0.0);
        tf2::Vector3 ecef_point_vec = transform * traj_point_vec;
        ecef_point.ecef_x = (int32_t)(ecef_point_vec.x() * 100.0); // m to cm
        ecef_point.ecef_y = (int32_t)(ecef_point_vec.y() * 100.0);
        ecef_point.ecef_z = (int32_t)(ecef_point_vec.z() * 100.0); 

        return ecef_point;
    } 

    std::vector<cav_msgs::TrajectoryPlanPoint> CooperativeLaneChangePlugin::plan_lanechange(cav_srvs::PlanTrajectoryRequest &req){
        
        lanelet::BasicPoint2d veh_pos(req.vehicle_state.X_pos_global, req.vehicle_state.Y_pos_global);
        double current_downtrack = wm_->routeTrackPos(veh_pos).downtrack;

        // Only plan the trajectory for the requested LANE_CHANGE maneuver
        std::vector<cav_msgs::Maneuver> maneuver_plan;
        if(req.maneuver_plan.maneuvers[req.maneuver_index_to_plan].type != cav_msgs::Maneuver::LANE_CHANGE)
        {
            throw std::invalid_argument ("Cooperative Lane Change Plugin doesn't support this maneuver type");
        }
        maneuver_plan.push_back(req.maneuver_plan.maneuvers[req.maneuver_index_to_plan]);

        if(current_downtrack >= maneuver_plan.front().lane_change_maneuver.end_dist){
            request_sent = false;
        }
        ROS_DEBUG_STREAM("Current downtrack:"<<current_downtrack);
        auto points_and_target_speeds = maneuvers_to_points(maneuver_plan, current_downtrack, wm_,req.vehicle_state);
        ROS_DEBUG_STREAM("Maneuvers to points size:"<<points_and_target_speeds.size());
        auto downsampled_points = carma_utils::containers::downsample_vector(points_and_target_speeds, downsample_ratio_);

        int starting_lanelet_id = stoi(maneuver_plan.front().lane_change_maneuver.starting_lane_id);

        double final_max_speed = maneuver_plan.front().lane_change_maneuver.end_speed;
        std::vector<cav_msgs::TrajectoryPlanPoint> trajectory_points;
        trajectory_points = compose_trajectory_from_centerline(downsampled_points, req.vehicle_state, req.header.stamp, starting_lanelet_id, final_max_speed);
        ROS_DEBUG_STREAM("Compose Trajectory size:"<<trajectory_points.size());
        return trajectory_points;

    }

    std::vector<PointSpeedPair> CooperativeLaneChangePlugin::maneuvers_to_points(const std::vector<cav_msgs::Maneuver>& maneuvers,
    double max_starting_downtrack, const carma_wm::WorldModelConstPtr& wm,const cav_msgs::VehicleState& state){
        std::vector<PointSpeedPair> points_and_target_speeds;
        std::unordered_set<lanelet::Id> visited_lanelets;
        ROS_DEBUG_STREAM("Maneuvers to points maneuver size:"<<maneuvers.size());
        bool first = true;
        for(const auto& maneuver : maneuvers)
        {
            if(maneuver.type != cav_msgs::Maneuver::LANE_CHANGE)
            {
                throw std::invalid_argument("Cooperative Lane Change does  not support this maneuver type");
            }
            cav_msgs::LaneChangeManeuver lane_change_maneuver = maneuver.lane_change_maneuver;
            
            double starting_downtrack = lane_change_maneuver.start_dist;
            if(first){
                if(starting_downtrack > max_starting_downtrack)
                {
                    starting_downtrack = max_starting_downtrack;
                }
                first = false;
            }
            ROS_DEBUG_STREAM("Maneuvers to points starting downtrack:"<<starting_downtrack);
            // //Get lane change route
            double ending_downtrack = lane_change_maneuver.end_dist;
            ROS_DEBUG_STREAM("Maneuvers to points ending downtrack:"<<ending_downtrack);
                //Get geometry for maneuver
            if (starting_downtrack >= ending_downtrack)
            {
                throw std::invalid_argument("Start distance is greater than or equal to end distance");
            }

            //get route geometry between starting and ending downtracks
<<<<<<< HEAD
            auto route_geometry = create_route_geom(starting_downtrack, stoi(lane_change_maneuver.starting_lane_id), ending_downtrack + ending_buffer_downtrack_, wm);
            ROS_DEBUG_STREAM("route geometry size:"<<route_geometry.size());

            lanelet::BasicPoint2d state_pos(state.X_pos_global, state.Y_pos_global);
            double current_downtrack = wm_->routeTrackPos(state_pos).downtrack;
            int nearest_pt_index = basic_autonomy::waypoint_generation::get_nearest_index_by_downtrack(route_geometry, wm_, current_downtrack);
            int ending_pt_index = basic_autonomy::waypoint_generation::get_nearest_index_by_downtrack(route_geometry, wm_, ending_downtrack); 
            ROS_DEBUG_STREAM("Nearest pt index in maneuvers to points:"<<nearest_pt_index);
            ROS_DEBUG_STREAM("Ending point index in maneuvers to points:"<<ending_pt_index);

            ROS_DEBUG_STREAM("State x:"<<state.X_pos_global<<" y:"<<state.Y_pos_global);
            ROS_DEBUG_STREAM("Curr pose x:" << pose_msg_.pose.position.x << " y:"<<pose_msg_.pose.position.y);
=======
            lanelet::BasicLineString2d route_geometry = create_route_geom(starting_downtrack, stoi(lane_change_maneuver.starting_lane_id), ending_downtrack + ending_buffer_downtrack_, wm);
            ROS_DEBUG_STREAM("route geometry size:"<<route_geometry.size());
            ROS_ERROR_STREAM("route geometry size:"<<route_geometry.size());

            //int nearest_pt_index = getNearestRouteIndex(route_geometry,state);
            lanelet::BasicPoint2d state_pos(state.X_pos_global, state.Y_pos_global);
            double current_downtrack = wm_->routeTrackPos(state_pos).downtrack;
            ROS_DEBUG_STREAM("nearest_pt_index calc starting");
            int nearest_pt_index = get_ending_point_index(route_geometry, current_downtrack);
            ROS_DEBUG_STREAM("ending_pt_index calc starting");
            int ending_pt_index = get_ending_point_index(route_geometry, ending_downtrack); 
            ROS_DEBUG_STREAM("Nearest pt index in maneuvers to points:"<<nearest_pt_index);
            
            ROS_DEBUG_STREAM("State x:"<<state.X_pos_global<<" y:"<<state.Y_pos_global);
            ROS_DEBUG_STREAM("Curr pose x:" << pose_msg_.pose.position.x << " y:"<<pose_msg_.pose.position.y);
            ROS_ERROR_STREAM("Curr pose x:" << pose_msg_.pose.position.x << " y:"<<pose_msg_.pose.position.y);
>>>>>>> 9b23ffa9

            //find percentage of maneuver left - for yield plugin use
            int maneuver_points_size = route_geometry.size() - ending_pt_index;
            double maneuver_fraction_completed_ = nearest_pt_index/maneuver_points_size;

            ending_state_before_buffer_.X_pos_global = route_geometry[ending_pt_index].x();
            ending_state_before_buffer_.Y_pos_global = route_geometry[ending_pt_index].y();
<<<<<<< HEAD
            
            ROS_DEBUG_STREAM("ending_state_before_buffer_:"<<ending_state_before_buffer_.X_pos_global << 
                    ", ending_state_before_buffer_.Y_pos_global" << ending_state_before_buffer_.Y_pos_global);
=======
            ROS_DEBUG_STREAM("Ending point index in maneuvers to points:"<<ending_pt_index);
            ROS_DEBUG_STREAM("ending_state_before_buffer_:"<<ending_state_before_buffer_.X_pos_global << 
                    ", ending_state_before_buffer_.Y_pos_global" << ending_state_before_buffer_.Y_pos_global);
            ROS_ERROR_STREAM("ending_state_before_buffer_:"<<ending_state_before_buffer_.X_pos_global << 
                    ", ending_state_before_buffer_.Y_pos_global" << ending_state_before_buffer_.Y_pos_global);
>>>>>>> 9b23ffa9
            
            double route_length = wm_->getRouteEndTrackPos().downtrack;
            
            if(ending_downtrack + ending_buffer_downtrack_ < route_length){
<<<<<<< HEAD
                ending_pt_index = basic_autonomy::waypoint_generation::get_nearest_index_by_downtrack(route_geometry, wm_, ending_downtrack + ending_buffer_downtrack_);
            }
            else{
               ending_pt_index = route_geometry.size() - 1;
            }
            ROS_DEBUG_STREAM("The latest indexes used for curvature calculation: nearest_pt_index: " << nearest_pt_index << ", ending_pt_index: " << ending_pt_index);

            lanelet::BasicLineString2d future_route_geometry(route_geometry.begin() + nearest_pt_index, route_geometry.begin() + ending_pt_index);
            first = true;
            ROS_DEBUG_STREAM("future geom size:"<<future_route_geometry.size());
=======
                ROS_DEBUG_STREAM("ending_pt_index inside IF calc starting");
                ending_pt_index = get_ending_point_index(route_geometry, ending_downtrack + ending_buffer_downtrack_);
            }
           else{
               ROS_DEBUG_STREAM("Route Length is less than buffer requested");
               ending_pt_index = route_geometry.size() - 1;
           }
            ROS_ERROR_STREAM("So the latest indexes: nearest_pt_index: " << nearest_pt_index << ", ending_pt_index: " << ending_pt_index);
            ROS_DEBUG_STREAM("So the latest indexes: nearest_pt_index: " << nearest_pt_index << ", ending_pt_index: " << ending_pt_index);

            lanelet::BasicLineString2d future_route_geometry(route_geometry.begin() + nearest_pt_index, route_geometry.begin() + ending_pt_index);
            first = true;
            ROS_ERROR_STREAM("future geom size:"<<future_route_geometry.size());
            ROS_DEBUG_STREAM("future geom size:"<<future_route_geometry.size());
            //DEBUG TODO DELETE THIS:
            if (future_route_geometry.size() == 0 )
            {
                int debug_i = 0;
                while (debug_i < 40)
                {
                    ROS_ERROR_STREAM("unfortunately ZEROOOOO");
                    debug_i++;
                }
            }
>>>>>>> 9b23ffa9
            for(auto p :future_route_geometry)
            {
                if(first && points_and_target_speeds.size() !=0){
                    first = false;
                    continue; // Skip the first point if we have already added points from a previous maneuver to avoid duplicates
                }
                PointSpeedPair pair;
                pair.point = p;
                if(state.longitudinal_vel  < minimum_speed_){
                    pair.speed = lane_change_maneuver.end_speed;
                }
                else{
                    pair.speed = state.longitudinal_vel;
                }
                points_and_target_speeds.push_back(pair);

            }
        }
        ROS_ERROR_STREAM("Const speed assigned:"<<points_and_target_speeds.back().speed);
        ROS_DEBUG_STREAM("Const speed assigned:"<<points_and_target_speeds.back().speed);

    
        return points_and_target_speeds;

    }

    std::vector<cav_msgs::TrajectoryPlanPoint> CooperativeLaneChangePlugin::compose_trajectory_from_centerline(
    const std::vector<PointSpeedPair>& points, const cav_msgs::VehicleState& state, const ros::Time& state_time, int starting_lanelet_id, double max_speed)
    {
        ROS_DEBUG_STREAM("Input points size in: compose_trajectory_from_centerline" << points.size());
        int nearest_pt_index = basic_autonomy::waypoint_generation::get_nearest_index_by_downtrack(points, wm_, state);
        ROS_DEBUG_STREAM("nearest_pt_index: " << nearest_pt_index);


        std::vector<PointSpeedPair> future_points(points.begin() + nearest_pt_index + 1, points.end()); // Points in front of current vehicle position
        ROS_DEBUG_STREAM("future_points points size in: " << future_points.size());
        
        //Compute yaw values from original trajectory
        std::vector<lanelet::BasicPoint2d> future_geom_points;
        std::vector<double> final_actual_speeds;
        basic_autonomy::waypoint_generation::split_point_speed_pairs(future_points, &future_geom_points, &final_actual_speeds);
        std::vector<double> final_yaw_values = carma_wm::geometry::compute_tangent_orientations(future_geom_points);
    
        // Compute points to local downtracks
        std::vector<double> downtracks = carma_wm::geometry::compute_arc_lengths(future_geom_points);
        final_actual_speeds = smoothing::moving_average_filter(final_actual_speeds, speed_moving_average_window_size_);

        // Convert speeds to times
        std::vector<double> times;
        trajectory_utils::conversions::speed_to_time(downtracks, final_actual_speeds, &times);

<<<<<<< HEAD
        // Remove extra points
        ROS_DEBUG_STREAM("Before removing extra buffer points, future_geom_points.size()" << future_geom_points.size());
        int end_dist_pt_index = basic_autonomy::waypoint_generation::get_nearest_index_by_downtrack(future_geom_points, wm_, ending_state_before_buffer_);
        future_geom_points.resize(end_dist_pt_index + 1);
        times.resize(end_dist_pt_index + 1);
        final_yaw_values.resize(end_dist_pt_index + 1);
        ROS_DEBUG_STREAM("After removing extra buffer points, future_geom_points.size()" << future_geom_points.size());
=======
        // //Remove extra points
        ROS_DEBUG_STREAM("1 future_geom_points.size()" << future_geom_points.size());
        int end_dist_pt_index = getNearestPointIndex(future_geom_points, ending_state_before_buffer_);
        future_geom_points.resize(end_dist_pt_index);
        times.resize(end_dist_pt_index);
        final_yaw_values.resize(end_dist_pt_index);
        ROS_DEBUG_STREAM("2 future_geom_points.size()" << future_geom_points.size());

>>>>>>> 9b23ffa9

        // Build trajectory points
        std::vector<cav_msgs::TrajectoryPlanPoint> traj_points =
            trajectory_from_points_times_orientations(future_geom_points, times, final_yaw_values, state_time);
        
        //std::vector<cav_msgs::TrajectoryPlanPoint> traj;
        return traj_points;

    }

    std::vector<cav_msgs::TrajectoryPlanPoint> CooperativeLaneChangePlugin::trajectory_from_points_times_orientations(
    const std::vector<lanelet::BasicPoint2d>& points, const std::vector<double>& times, const std::vector<double>& yaws,
    ros::Time startTime) const
    {
        if (points.size() != times.size() || points.size() != yaws.size())
        {
            throw std::invalid_argument("All input vectors must have the same size");
        }

        std::vector<cav_msgs::TrajectoryPlanPoint> traj;
        traj.reserve(points.size());
<<<<<<< HEAD
=======
        ROS_DEBUG_STREAM("Going to iterate size points.size(): " << points.size());
>>>>>>> 9b23ffa9
        for (int i = 0; i < points.size(); i++)
        {
            cav_msgs::TrajectoryPlanPoint tpp;
            ros::Duration relative_time(times[i]);
            tpp.target_time = startTime + relative_time;
            ROS_DEBUG_STREAM("Adding point x: " << points[i].x() << ", points[i].y()" << points[i].y());
            tpp.x = points[i].x();
            tpp.y = points[i].y();
            tpp.yaw = yaws[i];

            tpp.controller_plugin_name = "default";
            tpp.planner_plugin_name = plugin_discovery_msg_.name;

            traj.push_back(tpp);
        }
        
        return traj;
    }

        double CooperativeLaneChangePlugin::compute_curvature_at(const cooperative_lanechange::smoothing::SplineI& fit_curve, double step_along_the_curve) const
    {
        lanelet::BasicPoint2d f_prime_pt = fit_curve.first_deriv(step_along_the_curve);
        lanelet::BasicPoint2d f_prime_prime_pt = fit_curve.second_deriv(step_along_the_curve);
        // Convert to 3d vector to do 3d vector operations like cross.
        Eigen::Vector3d f_prime = {f_prime_pt.x(), f_prime_pt.y(), 0};
        Eigen::Vector3d f_prime_prime = {f_prime_prime_pt.x(), f_prime_prime_pt.y(), 0};
        return (f_prime.cross(f_prime_prime)).norm()/(pow(f_prime.norm(),3));
    }


    double CooperativeLaneChangePlugin::get_adaptive_lookahead(double velocity) const
    {
        // lookahead:
        // v<10kph:  5m
        // 10kph<v<50kph:  0.5*v
        // v>50kph:  25m

        double lookahead = minimum_lookahead_distance_;

        if (velocity < minimum_lookahead_speed_)
        {
            lookahead = minimum_lookahead_distance_;
        } 
        else if (velocity >= minimum_lookahead_speed_ && velocity < maximum_lookahead_speed_)
        {
            lookahead = 2.0 * velocity;
        } 
        else lookahead = maximum_lookahead_distance_;

        return lookahead;

    }

    std::vector<double> CooperativeLaneChangePlugin::get_lookahead_speed(const std::vector<lanelet::BasicPoint2d>& points, const std::vector<double>& speeds, const double& lookahead) const
    {
  
        if (lookahead < minimum_lookahead_distance_)
        {
            throw std::invalid_argument("Invalid lookahead value");
        }

        if (speeds.size() < 1)
        {
            throw std::invalid_argument("Invalid speeds vector");
        }

        if (speeds.size() != points.size())
        {
            throw std::invalid_argument("Speeds and Points lists not same size");
        }

        std::vector<double> out;
        out.reserve(speeds.size());

        for (int i = 0; i < points.size(); i++)
        {
            int idx = i;
            double min_dist = std::numeric_limits<double>::max();
            for (int j=i+1; j < points.size(); j++){
            double dist = lanelet::geometry::distance2d(points[i],points[j]);
            if (abs(lookahead - dist) <= min_dist){
                idx = j;
                min_dist = abs(lookahead - dist);
            }
            }
            out.push_back(speeds[idx]);
        }
        
        return out;
        }

    std::vector<double> CooperativeLaneChangePlugin::apply_speed_limits(const std::vector<double> speeds,
                                                             const std::vector<double> speed_limits) const
    {
        if (speeds.size() != speed_limits.size())
        {
            throw std::invalid_argument("Speeds and speed limit lists not same size");
        }
        std::vector<double> out;
        for (size_t i = 0; i < speeds.size(); i++)
        {
            out.push_back(std::min(speeds[i], speed_limits[i]));
        }

        return out;
    }

    std::unique_ptr<smoothing::SplineI>
    CooperativeLaneChangePlugin::compute_fit(const std::vector<lanelet::BasicPoint2d>& basic_points)
    {
        if (basic_points.size() < 3)
        {
            ROS_WARN_STREAM("Insufficient Spline Points");
            return nullptr;
        }
        std::unique_ptr<smoothing::SplineI> spl = std::make_unique<smoothing::BSpline>();
        spl->setPoints(basic_points);
        return spl;
    }


    Eigen::Isometry2d CooperativeLaneChangePlugin::compute_heading_frame(const lanelet::BasicPoint2d& p1,
                                                              const lanelet::BasicPoint2d& p2) const
    {
    Eigen::Rotation2Dd yaw(atan2(p2.y() - p1.y(), p2.x() - p1.x()));

    return carma_wm::geometry::build2dEigenTransform(p1, yaw);
    }

    std::vector<PointSpeedPair> CooperativeLaneChangePlugin::constrain_to_time_boundary(const std::vector<PointSpeedPair>& points,double time_span)
    {
        std::vector<lanelet::BasicPoint2d> basic_points;
        std::vector<double> speeds;
        basic_autonomy::waypoint_generation::split_point_speed_pairs(points, &basic_points, &speeds);

        std::vector<double> downtracks = carma_wm::geometry::compute_arc_lengths(basic_points);

        size_t time_boundary_exclusive_index =
        trajectory_utils::time_boundary_index(downtracks, speeds, trajectory_time_length_);

        if (time_boundary_exclusive_index == 0)
        {
            throw std::invalid_argument("No points to fit in timespan"); 
        }

        std::vector<PointSpeedPair> time_bound_points;
        time_bound_points.reserve(time_boundary_exclusive_index);

        if (time_boundary_exclusive_index == points.size())
        {
            time_bound_points.insert(time_bound_points.end(), points.begin(),
                                    points.end());  // All points fit within time boundary
        }
        else
        {
            time_bound_points.insert(time_bound_points.end(), points.begin(),
                                    points.begin() + time_boundary_exclusive_index - 1);  // Limit points by time boundary
        }

        return time_bound_points;

    }

<<<<<<< HEAD
     lanelet::BasicLineString2d CooperativeLaneChangePlugin::create_lanechange_path(lanelet::ConstLanelet& start_lanelet,lanelet::ConstLanelet& end_lanelet)
=======
        for (const auto& p : points)
        {
            basic_points->push_back(p.point);
            speeds->push_back(p.speed);
        }
    }

    int CooperativeLaneChangePlugin::getNearestRouteIndex(lanelet::BasicLineString2d& points, const cav_msgs::VehicleState& state) const
    {
        lanelet::BasicPoint2d veh_point(state.X_pos_global, state.Y_pos_global);
                double min_distance = std::numeric_limits<double>::max();
        int i = 0;
        int best_index = 0;
        for (const auto& p : points)
        {
            double distance = lanelet::geometry::distance2d(p,veh_point);
            if (distance < min_distance)
            {
            best_index = i;
            min_distance = distance;
            }
            i++;
        }
        return best_index;

    }

    int CooperativeLaneChangePlugin::get_ending_point_index(lanelet::BasicLineString2d& points, double ending_downtrack){
        int best_index = 0;
        bool set_index = false;
        for(int i=0;i < points.size();i++){
            double downtrack = wm_->routeTrackPos(points[i]).downtrack;
            ROS_DEBUG_STREAM("get_ending_point_index>> points[i].x(): " << points[i].x() << ", points[i].y(): " << points[i].y() << ", downtrack: "<< downtrack);

            if(downtrack > ending_downtrack){
                best_index = i - 1;
                ROS_DEBUG_STREAM("get_ending_point_index>> Found best_idx: " << best_index<<", points[i].x(): " << points[best_index].x() << ", points[i].y(): " << points[best_index].y() << ", downtrack: "<< downtrack);
                set_index = true;
                break;
            }
        }
        if (!set_index)
        {
            best_index = points.size() - 1;
        }
        return best_index;
    }

    int CooperativeLaneChangePlugin::getNearestPointIndex(const std::vector<PointSpeedPair>& points,
                                               const cav_msgs::VehicleState& state) const
    {
        lanelet::BasicPoint2d veh_point(state.X_pos_global, state.Y_pos_global);
        double min_distance = std::numeric_limits<double>::max();
        int i = 0;
        int best_index = 0;
        for (const auto& p : points)
        {
            double distance = lanelet::geometry::distance2d(p.point, veh_point);
            if (distance < min_distance)
            {
            best_index = i;
            min_distance = distance;
            }
            i++;
        }

        return best_index;
    }

    int CooperativeLaneChangePlugin::getNearestPointIndex(const std::vector<lanelet::BasicPoint2d>& points,
                                               const cav_msgs::VehicleState& state) const
    {
        lanelet::BasicPoint2d veh_point(state.X_pos_global, state.Y_pos_global);
        double min_distance = std::numeric_limits<double>::max();
        int i = 0;
        int best_index = 0;
        for (const auto& p : points)
        {
            double distance = lanelet::geometry::distance2d(p, veh_point);
            if (distance < min_distance)
            {
            best_index = i;
            min_distance = distance;
            }
            i++;
        }
        return best_index;
    }

     lanelet::BasicLineString2d CooperativeLaneChangePlugin::create_lanechange_path(lanelet::BasicPoint2d start, lanelet::ConstLanelet& start_lanelet, lanelet::BasicPoint2d end, lanelet::ConstLanelet& end_lanelet)
>>>>>>> 9b23ffa9
    {
        std::vector<lanelet::BasicPoint2d> centerline_points={};
        lanelet::BasicLineString2d centerline_start_lane = start_lanelet.centerline2d().basicLineString();
        lanelet::BasicLineString2d centerline_end_lane = end_lanelet.centerline2d().basicLineString();

        lanelet::BasicPoint2d start_lane_pt  = centerline_start_lane[0];
        lanelet::BasicPoint2d end_lane_pt = centerline_end_lane[0];
        double dist = sqrt(pow((end_lane_pt.x() - start_lane_pt.x()),2) + pow((end_lane_pt.y() - start_lane_pt.y()),2));

<<<<<<< HEAD
=======
        if (centerline_start_lane.size() != centerline_end_lane.size())
        {
            ROS_ERROR_STREAM(">>>>>>>>>>>>>>>> WOOOOOOOOW the size is not EQUAL <<<<<<<<<<<<<");
        }
>>>>>>> 9b23ffa9
        int total_points = std::min(centerline_start_lane.size(), centerline_end_lane.size());
        double delta_step = 1.0/total_points;

        centerline_points.push_back(start_lane_pt);

        for(int i=1;i<total_points;i++){ // start from 1 as star_lane_pt is included
            lanelet::BasicPoint2d current_position;
            start_lane_pt = centerline_start_lane[i];
            end_lane_pt = centerline_end_lane[i];
            double delta = delta_step*i;
            current_position.x() = end_lane_pt.x()*delta + (1-delta)* start_lane_pt.x();
            current_position.y() = end_lane_pt.y()*delta + (1-delta)* start_lane_pt.y();

            centerline_points.push_back(current_position);
        }

<<<<<<< HEAD
        centerline_points.push_back(centerline_end_lane.back()); 
=======
        centerline_points.push_back(centerline_end_lane.back());
>>>>>>> 9b23ffa9

        std::unique_ptr<smoothing::SplineI> fit_curve = compute_fit(centerline_points);
        if(!fit_curve)
        {
            throw std::invalid_argument("Could not fit a spline curve along the given trajectory!");
        }

        lanelet::BasicLineString2d lc_route;

        double scaled_steps_along_curve = 0.0; // from 0 (start) to 1 (end) for the whole trajectory
        for(int i =0;i<centerline_points.size();i++){
            lanelet::BasicPoint2d p = (*fit_curve)(scaled_steps_along_curve);
            lc_route.push_back(p);
            scaled_steps_along_curve += 1.0/total_points;
        }
        lc_route.push_back(centerline_end_lane.back()); // at 1.0 scaled steps

        return lc_route;
    }

    std::vector<lanelet::BasicPoint2d> CooperativeLaneChangePlugin::create_route_geom( double starting_downtrack, int starting_lane_id, double ending_downtrack, const carma_wm::WorldModelConstPtr& wm)
    {
        //Create route geometry for lane change maneuver
<<<<<<< HEAD
        //Starting downtrack maybe in the previous lanelet, if it is, have a lane follow until new lanelet starts
        std::vector<lanelet::ConstLanelet> lanelets_in_path = wm->getLaneletsBetween(starting_downtrack, ending_downtrack, true, false);
        std::vector<lanelet::BasicPoint2d> centerline_points = {};
=======
        //Starting downtrack maybe in the previous lanelet, if it is, have a lane follow till new lanelet starts
        std::vector<lanelet::ConstLanelet> lanelets_in_path = wm->getLaneletsBetween(starting_downtrack + 0.1, ending_downtrack -0.1, true); // try our best to avoid picking up before andnext lanelets
        for (auto llt: lanelets_in_path)
        {
            ROS_ERROR_STREAM("Using llt to create_route_geom:" << llt.id());
        }
        
        lanelet::BasicLineString2d centerline_points = {};
>>>>>>> 9b23ffa9
        int lane_change_iteration = 0;
        if(lanelets_in_path[0].id() != starting_lane_id){
            bool lane_change_req= false;
            //Check if future lanelet is lane change lanelet
            for(int i=0;i<lanelets_in_path.size();i++){
                if(lanelets_in_path[i].id() == starting_lane_id){
                    lane_change_req = true;
                    lane_change_iteration = i;
                    break;
                }
            }
            if(!lane_change_req){
                throw std::invalid_argument("Current path does not require a lane change. Request Incorrectly sent to Cooperative lane change plugin");
            }
<<<<<<< HEAD
            //lane_follow until lane_change req
            lanelet::BasicLineString2d lane_follow_points =lanelets_in_path[lane_change_iteration-1].centerline2d().basicLineString();
            centerline_points.insert(centerline_points.end(), lane_follow_points.begin(), lane_follow_points.end() - 1); // -1 to avoid duplicate points in linestrings
        }
        
        lanelet::BasicLineString2d first=lanelets_in_path[lane_change_iteration].centerline2d().basicLineString();
        lanelet::BasicLineString2d last=lanelets_in_path[lane_change_iteration + 1].centerline2d().basicLineString();
        lanelet::BasicLineString2d lane_change_points = create_lanechange_path(lanelets_in_path[lane_change_iteration],lanelets_in_path[lane_change_iteration+1]);
        centerline_points.insert(centerline_points.end(),lane_change_points.begin(),lane_change_points.end() );

        //"lane_follow" beyond lanechange
        lanelet::BasicLineString2d buffer_lane_follow = {};
        ROS_DEBUG_STREAM("Created lanechanging geometry from id: " << lanelets_in_path[lane_change_iteration].id() << 
            " to id: " << lanelets_in_path[lane_change_iteration + 1].id());
=======
            //lane_follow till lane_change req
            lanelet::BasicLineString2d new_points =lanelets_in_path[lane_change_iteration-1].centerline2d().basicLineString();
            lanelet::BasicLineString2d new_points_spliced(new_points.begin(), new_points.end() - 1);
            centerline_points.insert(centerline_points.end(), new_points_spliced.begin(), new_points_spliced.end());
        }
        
        lanelet::BasicLineString2d first=lanelets_in_path[lane_change_iteration].centerline2d().basicLineString();
        lanelet::BasicPoint2d start = first.front();
        lanelet::BasicLineString2d last=lanelets_in_path[lane_change_iteration + 1].centerline2d().basicLineString();
        lanelet::BasicPoint2d end = last.back();
        lanelet::BasicLineString2d new_points = create_lanechange_path(start,lanelets_in_path[lane_change_iteration], end, lanelets_in_path[lane_change_iteration+1]);
        centerline_points.insert(centerline_points.end(),new_points.begin(),new_points.end() );
        ROS_ERROR_STREAM("Theoretically we should be adding extra buffer points below");
        //"lane_follow" beyond lanechange
        lanelet::BasicLineString2d buffer_points = {};
        ROS_ERROR_STREAM("lane_change_iteration: " << lane_change_iteration);
        ROS_ERROR_STREAM("lanelets_in_path size: " << lanelets_in_path.size());
>>>>>>> 9b23ffa9
        if (lane_change_iteration + 2 < lanelets_in_path.size())
        {
            for ( int i = (lane_change_iteration + 2); i < lanelets_in_path.size(); i++)
            {
<<<<<<< HEAD
                buffer_lane_follow = lanelets_in_path[i].centerline2d().basicLineString();
                ROS_DEBUG_STREAM("Adding extra points from lanelet lanelets_in_path[i].id() :" << lanelets_in_path[i].id() << " of size: " 
                    << buffer_lane_follow.size() - 1 << ", ending at x:" << buffer_lane_follow.back().x() << ", y:" << buffer_lane_follow.back().y());
                centerline_points.insert(centerline_points.end(), buffer_lane_follow.begin() + 1, buffer_lane_follow.end()); // + 1 to avoid duplicate points
            }
        }
        ROS_DEBUG_STREAM("Reached the end of create_route_geom function");
=======
                buffer_points = {};
                ROS_ERROR_STREAM("i now" << i);
                buffer_points = lanelets_in_path[i].centerline2d().basicLineString();
                lanelet::BasicLineString2d  buffer_points_spliced(buffer_points.begin() + 1, buffer_points.end());
                ROS_ERROR_STREAM("Adding extra points of size: " << buffer_points_spliced.size() << ", ending at x:" << buffer_points_spliced.back().x() << ", y:" << buffer_points_spliced.back().y());
                centerline_points.insert(centerline_points.end(), buffer_points_spliced.begin(), buffer_points_spliced.end());
            }
        }
        ROS_ERROR_STREAM("Reached the end of create_centerline_points");
>>>>>>> 9b23ffa9

        return centerline_points;
        
    }
}
<|MERGE_RESOLUTION|>--- conflicted
+++ resolved
@@ -527,20 +527,6 @@
             }
 
             //get route geometry between starting and ending downtracks
-<<<<<<< HEAD
-            auto route_geometry = create_route_geom(starting_downtrack, stoi(lane_change_maneuver.starting_lane_id), ending_downtrack + ending_buffer_downtrack_, wm);
-            ROS_DEBUG_STREAM("route geometry size:"<<route_geometry.size());
-
-            lanelet::BasicPoint2d state_pos(state.X_pos_global, state.Y_pos_global);
-            double current_downtrack = wm_->routeTrackPos(state_pos).downtrack;
-            int nearest_pt_index = basic_autonomy::waypoint_generation::get_nearest_index_by_downtrack(route_geometry, wm_, current_downtrack);
-            int ending_pt_index = basic_autonomy::waypoint_generation::get_nearest_index_by_downtrack(route_geometry, wm_, ending_downtrack); 
-            ROS_DEBUG_STREAM("Nearest pt index in maneuvers to points:"<<nearest_pt_index);
-            ROS_DEBUG_STREAM("Ending point index in maneuvers to points:"<<ending_pt_index);
-
-            ROS_DEBUG_STREAM("State x:"<<state.X_pos_global<<" y:"<<state.Y_pos_global);
-            ROS_DEBUG_STREAM("Curr pose x:" << pose_msg_.pose.position.x << " y:"<<pose_msg_.pose.position.y);
-=======
             lanelet::BasicLineString2d route_geometry = create_route_geom(starting_downtrack, stoi(lane_change_maneuver.starting_lane_id), ending_downtrack + ending_buffer_downtrack_, wm);
             ROS_DEBUG_STREAM("route geometry size:"<<route_geometry.size());
             ROS_ERROR_STREAM("route geometry size:"<<route_geometry.size());
@@ -557,7 +543,6 @@
             ROS_DEBUG_STREAM("State x:"<<state.X_pos_global<<" y:"<<state.Y_pos_global);
             ROS_DEBUG_STREAM("Curr pose x:" << pose_msg_.pose.position.x << " y:"<<pose_msg_.pose.position.y);
             ROS_ERROR_STREAM("Curr pose x:" << pose_msg_.pose.position.x << " y:"<<pose_msg_.pose.position.y);
->>>>>>> 9b23ffa9
 
             //find percentage of maneuver left - for yield plugin use
             int maneuver_points_size = route_geometry.size() - ending_pt_index;
@@ -565,33 +550,15 @@
 
             ending_state_before_buffer_.X_pos_global = route_geometry[ending_pt_index].x();
             ending_state_before_buffer_.Y_pos_global = route_geometry[ending_pt_index].y();
-<<<<<<< HEAD
-            
-            ROS_DEBUG_STREAM("ending_state_before_buffer_:"<<ending_state_before_buffer_.X_pos_global << 
-                    ", ending_state_before_buffer_.Y_pos_global" << ending_state_before_buffer_.Y_pos_global);
-=======
             ROS_DEBUG_STREAM("Ending point index in maneuvers to points:"<<ending_pt_index);
             ROS_DEBUG_STREAM("ending_state_before_buffer_:"<<ending_state_before_buffer_.X_pos_global << 
                     ", ending_state_before_buffer_.Y_pos_global" << ending_state_before_buffer_.Y_pos_global);
             ROS_ERROR_STREAM("ending_state_before_buffer_:"<<ending_state_before_buffer_.X_pos_global << 
                     ", ending_state_before_buffer_.Y_pos_global" << ending_state_before_buffer_.Y_pos_global);
->>>>>>> 9b23ffa9
             
             double route_length = wm_->getRouteEndTrackPos().downtrack;
             
             if(ending_downtrack + ending_buffer_downtrack_ < route_length){
-<<<<<<< HEAD
-                ending_pt_index = basic_autonomy::waypoint_generation::get_nearest_index_by_downtrack(route_geometry, wm_, ending_downtrack + ending_buffer_downtrack_);
-            }
-            else{
-               ending_pt_index = route_geometry.size() - 1;
-            }
-            ROS_DEBUG_STREAM("The latest indexes used for curvature calculation: nearest_pt_index: " << nearest_pt_index << ", ending_pt_index: " << ending_pt_index);
-
-            lanelet::BasicLineString2d future_route_geometry(route_geometry.begin() + nearest_pt_index, route_geometry.begin() + ending_pt_index);
-            first = true;
-            ROS_DEBUG_STREAM("future geom size:"<<future_route_geometry.size());
-=======
                 ROS_DEBUG_STREAM("ending_pt_index inside IF calc starting");
                 ending_pt_index = get_ending_point_index(route_geometry, ending_downtrack + ending_buffer_downtrack_);
             }
@@ -616,7 +583,6 @@
                     debug_i++;
                 }
             }
->>>>>>> 9b23ffa9
             for(auto p :future_route_geometry)
             {
                 if(first && points_and_target_speeds.size() !=0){
@@ -668,15 +634,6 @@
         std::vector<double> times;
         trajectory_utils::conversions::speed_to_time(downtracks, final_actual_speeds, &times);
 
-<<<<<<< HEAD
-        // Remove extra points
-        ROS_DEBUG_STREAM("Before removing extra buffer points, future_geom_points.size()" << future_geom_points.size());
-        int end_dist_pt_index = basic_autonomy::waypoint_generation::get_nearest_index_by_downtrack(future_geom_points, wm_, ending_state_before_buffer_);
-        future_geom_points.resize(end_dist_pt_index + 1);
-        times.resize(end_dist_pt_index + 1);
-        final_yaw_values.resize(end_dist_pt_index + 1);
-        ROS_DEBUG_STREAM("After removing extra buffer points, future_geom_points.size()" << future_geom_points.size());
-=======
         // //Remove extra points
         ROS_DEBUG_STREAM("1 future_geom_points.size()" << future_geom_points.size());
         int end_dist_pt_index = getNearestPointIndex(future_geom_points, ending_state_before_buffer_);
@@ -685,7 +642,6 @@
         final_yaw_values.resize(end_dist_pt_index);
         ROS_DEBUG_STREAM("2 future_geom_points.size()" << future_geom_points.size());
 
->>>>>>> 9b23ffa9
 
         // Build trajectory points
         std::vector<cav_msgs::TrajectoryPlanPoint> traj_points =
@@ -707,10 +663,7 @@
 
         std::vector<cav_msgs::TrajectoryPlanPoint> traj;
         traj.reserve(points.size());
-<<<<<<< HEAD
-=======
         ROS_DEBUG_STREAM("Going to iterate size points.size(): " << points.size());
->>>>>>> 9b23ffa9
         for (int i = 0; i < points.size(); i++)
         {
             cav_msgs::TrajectoryPlanPoint tpp;
@@ -874,9 +827,6 @@
 
     }
 
-<<<<<<< HEAD
-     lanelet::BasicLineString2d CooperativeLaneChangePlugin::create_lanechange_path(lanelet::ConstLanelet& start_lanelet,lanelet::ConstLanelet& end_lanelet)
-=======
         for (const auto& p : points)
         {
             basic_points->push_back(p.point);
@@ -967,7 +917,6 @@
     }
 
      lanelet::BasicLineString2d CooperativeLaneChangePlugin::create_lanechange_path(lanelet::BasicPoint2d start, lanelet::ConstLanelet& start_lanelet, lanelet::BasicPoint2d end, lanelet::ConstLanelet& end_lanelet)
->>>>>>> 9b23ffa9
     {
         std::vector<lanelet::BasicPoint2d> centerline_points={};
         lanelet::BasicLineString2d centerline_start_lane = start_lanelet.centerline2d().basicLineString();
@@ -977,13 +926,10 @@
         lanelet::BasicPoint2d end_lane_pt = centerline_end_lane[0];
         double dist = sqrt(pow((end_lane_pt.x() - start_lane_pt.x()),2) + pow((end_lane_pt.y() - start_lane_pt.y()),2));
 
-<<<<<<< HEAD
-=======
         if (centerline_start_lane.size() != centerline_end_lane.size())
         {
             ROS_ERROR_STREAM(">>>>>>>>>>>>>>>> WOOOOOOOOW the size is not EQUAL <<<<<<<<<<<<<");
         }
->>>>>>> 9b23ffa9
         int total_points = std::min(centerline_start_lane.size(), centerline_end_lane.size());
         double delta_step = 1.0/total_points;
 
@@ -1000,11 +946,7 @@
             centerline_points.push_back(current_position);
         }
 
-<<<<<<< HEAD
-        centerline_points.push_back(centerline_end_lane.back()); 
-=======
         centerline_points.push_back(centerline_end_lane.back());
->>>>>>> 9b23ffa9
 
         std::unique_ptr<smoothing::SplineI> fit_curve = compute_fit(centerline_points);
         if(!fit_curve)
@@ -1028,11 +970,6 @@
     std::vector<lanelet::BasicPoint2d> CooperativeLaneChangePlugin::create_route_geom( double starting_downtrack, int starting_lane_id, double ending_downtrack, const carma_wm::WorldModelConstPtr& wm)
     {
         //Create route geometry for lane change maneuver
-<<<<<<< HEAD
-        //Starting downtrack maybe in the previous lanelet, if it is, have a lane follow until new lanelet starts
-        std::vector<lanelet::ConstLanelet> lanelets_in_path = wm->getLaneletsBetween(starting_downtrack, ending_downtrack, true, false);
-        std::vector<lanelet::BasicPoint2d> centerline_points = {};
-=======
         //Starting downtrack maybe in the previous lanelet, if it is, have a lane follow till new lanelet starts
         std::vector<lanelet::ConstLanelet> lanelets_in_path = wm->getLaneletsBetween(starting_downtrack + 0.1, ending_downtrack -0.1, true); // try our best to avoid picking up before andnext lanelets
         for (auto llt: lanelets_in_path)
@@ -1041,7 +978,6 @@
         }
         
         lanelet::BasicLineString2d centerline_points = {};
->>>>>>> 9b23ffa9
         int lane_change_iteration = 0;
         if(lanelets_in_path[0].id() != starting_lane_id){
             bool lane_change_req= false;
@@ -1056,22 +992,6 @@
             if(!lane_change_req){
                 throw std::invalid_argument("Current path does not require a lane change. Request Incorrectly sent to Cooperative lane change plugin");
             }
-<<<<<<< HEAD
-            //lane_follow until lane_change req
-            lanelet::BasicLineString2d lane_follow_points =lanelets_in_path[lane_change_iteration-1].centerline2d().basicLineString();
-            centerline_points.insert(centerline_points.end(), lane_follow_points.begin(), lane_follow_points.end() - 1); // -1 to avoid duplicate points in linestrings
-        }
-        
-        lanelet::BasicLineString2d first=lanelets_in_path[lane_change_iteration].centerline2d().basicLineString();
-        lanelet::BasicLineString2d last=lanelets_in_path[lane_change_iteration + 1].centerline2d().basicLineString();
-        lanelet::BasicLineString2d lane_change_points = create_lanechange_path(lanelets_in_path[lane_change_iteration],lanelets_in_path[lane_change_iteration+1]);
-        centerline_points.insert(centerline_points.end(),lane_change_points.begin(),lane_change_points.end() );
-
-        //"lane_follow" beyond lanechange
-        lanelet::BasicLineString2d buffer_lane_follow = {};
-        ROS_DEBUG_STREAM("Created lanechanging geometry from id: " << lanelets_in_path[lane_change_iteration].id() << 
-            " to id: " << lanelets_in_path[lane_change_iteration + 1].id());
-=======
             //lane_follow till lane_change req
             lanelet::BasicLineString2d new_points =lanelets_in_path[lane_change_iteration-1].centerline2d().basicLineString();
             lanelet::BasicLineString2d new_points_spliced(new_points.begin(), new_points.end() - 1);
@@ -1089,20 +1009,10 @@
         lanelet::BasicLineString2d buffer_points = {};
         ROS_ERROR_STREAM("lane_change_iteration: " << lane_change_iteration);
         ROS_ERROR_STREAM("lanelets_in_path size: " << lanelets_in_path.size());
->>>>>>> 9b23ffa9
         if (lane_change_iteration + 2 < lanelets_in_path.size())
         {
             for ( int i = (lane_change_iteration + 2); i < lanelets_in_path.size(); i++)
             {
-<<<<<<< HEAD
-                buffer_lane_follow = lanelets_in_path[i].centerline2d().basicLineString();
-                ROS_DEBUG_STREAM("Adding extra points from lanelet lanelets_in_path[i].id() :" << lanelets_in_path[i].id() << " of size: " 
-                    << buffer_lane_follow.size() - 1 << ", ending at x:" << buffer_lane_follow.back().x() << ", y:" << buffer_lane_follow.back().y());
-                centerline_points.insert(centerline_points.end(), buffer_lane_follow.begin() + 1, buffer_lane_follow.end()); // + 1 to avoid duplicate points
-            }
-        }
-        ROS_DEBUG_STREAM("Reached the end of create_route_geom function");
-=======
                 buffer_points = {};
                 ROS_ERROR_STREAM("i now" << i);
                 buffer_points = lanelets_in_path[i].centerline2d().basicLineString();
@@ -1112,7 +1022,6 @@
             }
         }
         ROS_ERROR_STREAM("Reached the end of create_centerline_points");
->>>>>>> 9b23ffa9
 
         return centerline_points;
         
