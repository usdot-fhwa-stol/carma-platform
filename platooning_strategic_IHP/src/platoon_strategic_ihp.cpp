--- conflicted
+++ resolved
@@ -708,15 +708,10 @@
 
         ROS_DEBUG_STREAM("Entered mob_op_cb_STATUS");
         std::string strategyParams = msg.strategy_params;
-<<<<<<< HEAD
         std::string vehicleID = msg.m_header.sender_id;
         std::string platoonId = msg.m_header.plan_id;
-=======
-        std::string vehicleID = msg.header.sender_id;
-        std::string platoonId = msg.header.plan_id;
         ROS_DEBUG_STREAM("strategyParams = " << strategyParams);
         ROS_DEBUG_STREAM("platoonId = " << platoonId);
->>>>>>> d75330e6
         std::string statusParams = strategyParams.substr(OPERATION_STATUS_TYPE.size() + 1);
         ROS_DEBUG_STREAM("pm_.currentPlatoonID = " << pm_.currentPlatoonID);
         // if this message is not for our platoon then ignore it
@@ -741,13 +736,7 @@
         ROS_DEBUG_STREAM("CTD calculated from ecef is: " << ctd);
 
         pm_.memberUpdates(vehicleID, platoonId, statusParams, dtd, ctd);
-<<<<<<< HEAD
         ROS_DEBUG_STREAM("Received platoon status message from vehicle: " << msg.m_header.sender_id);
-
-        return;
-=======
-        ROS_DEBUG_STREAM("Received platoon status message from vehicle: " << msg.header.sender_id);
->>>>>>> d75330e6
     }    
 
     //
@@ -2075,14 +2064,9 @@
                     // We change to follower state and start to actually follow that leader
                     // The platoon manager also need to change the platoon Id to the one that the target leader is using 
                     pm_.current_platoon_state = PlatoonState::FOLLOWER;
-<<<<<<< HEAD
+                    ROS_DEBUG_STREAM("pm_.currentPlatoonID: " << pm_.currentPlatoonID);
                     pm_.changeFromLeaderToFollower(pm_.currentPlatoonID, msg.m_header.sender_id);
                     ROS_DEBUG_STREAM("The leader " << msg.m_header.sender_id << " agreed on our join. Change to follower state.");
-=======
-                    ROS_DEBUG_STREAM("pm_.currentPlatoonID: " << pm_.currentPlatoonID);
-                    pm_.changeFromLeaderToFollower(pm_.currentPlatoonID, msg.header.sender_id);
-                    ROS_DEBUG_STREAM("The leader " << msg.header.sender_id << " agreed on our join. Change to follower state.");
->>>>>>> d75330e6
                     ROS_WARN("changed to follower");
                 }
                 else
