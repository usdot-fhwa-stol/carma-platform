#pragma once

/*
 * Copyright (C) 2018-2021 LEIDOS.
 *
 * Licensed under the Apache License, Version 2.0 (the "License"); you may not
 * use this file except in compliance with the License. You may obtain a copy of
 * the License at
 *
 * http://www.apache.org/licenses/LICENSE-2.0
 *
 * Unless required by applicable law or agreed to in writing, software
 * distributed under the License is distributed on an "AS IS" BASIS, WITHOUT
 * WARRANTIES OR CONDITIONS OF ANY KIND, either express or implied. See the
 * License for the specific language governing permissions and limitations under
 * the License.
 */

#include <cav_msgs/ManeuverPlan.h>
#include <cav_msgs/MobilityOperation.h>
#include <geometry_msgs/TwistStamped.h>
#include <geometry_msgs/PoseStamped.h>
<<<<<<< HEAD
#include <lanelet2_extension/projection/local_frame_projector.h>
#include <std_msgs/String.h>
=======
#include <cav_srvs/SetActiveRoute.h>
>>>>>>> 7faefb09
#include <boost/optional.hpp>


#include "port_drayage_plugin/port_drayage_state_machine.h"

namespace port_drayage_plugin
{
    /**
     * Convenience struct for storing all data contained in a received MobilityOperation message's
     * strategy_params field with strategy "carma/port_drayage"
     */
    struct PortDrayageMobilityOperationMsg
    {
        boost::optional<std::string> cargo_id;
        std::string operation;
        PortDrayageEvent port_drayage_event_type; // PortDrayageEvent associated with this message
        bool has_cargo; // Flag to indicate whether vehicle has cargo during this action
        boost::optional<std::string> current_action_id; // Identifier for the action this message is related to
        boost::optional<double> dest_longitude;  // Destination longitude for the carma vehicle
        boost::optional<double> dest_latitude;   // Destination latitude for the carma vehicle
        boost::optional<double> start_longitude; // Starting longitude of the carma vehicle
        boost::optional<double> start_latitude;  // Starting latitude of the carma vehicle
    };

    /**
     * Convenience struct for storing the vehicle's current latitude/longitude coordinates
     */
    struct LatLonCoordinate
    {
        double latitude;
        double longitude;
    };

    /**
     * Implementation class for all the business logic of the PortDrayagePlugin
     * 
     * Should not contain any reference to ROS publishing/subscribing or params
     * and all of that data (as needed) should be pushed into it via methods. * This implementation uses lambdas and std::function to give it the ability
     * to publish the outbound MobilityOperation message w/o the need for it
     * to know about the ROS underlying implementation.
     */
    class PortDrayageWorker
    {
        private:
            cav_msgs::ManeuverPlanConstPtr _cur_plan;
            geometry_msgs::TwistStampedConstPtr _cur_speed;
            double _stop_speed_epsilon;
            PortDrayageStateMachine _pdsm;
            std::string _host_id;
            std::string _host_bsm_id;
            unsigned long _cmv_id;
            std::string _cargo_id;
            std::function<void(cav_msgs::MobilityOperation)> _publish_mobility_operation;
<<<<<<< HEAD
            bool _has_cargo;

            std::shared_ptr<lanelet::projection::LocalFrameProjector> _map_projector = nullptr;
=======
            std::function<bool(cav_srvs::SetActiveRoute)> _set_active_route;
>>>>>>> 7faefb09

            // Data member for storing the strategy_params field of the last processed port drayage MobilityOperation message intended for this vehicle's cmv_id
            std::string _previous_strategy_params;

            // Constants
            const std::string PORT_DRAYAGE_PLUGIN_ID = "PortDrayagePlugin";
            const std::string PORT_DRAYAGE_STRATEGY_ID = "carma/port_drayage";
            const std::string PORT_DRAYAGE_ARRIVAL_OPERATION_ID = "ARRIVED_AT_DESTINATION";

        public:

            /**
             * \brief Standard constructor for the PortDrayageWorker
             * 
             * \param cmv_id The Carrier Motor Vehicle ID (an unsigned long) for the host
             * vehicle
             * 
             * \param cargo_id The identification string for the cargo carried
             * by the host vehicle. If no cargo is being carried this should be
             * empty.
             * 
             * \param host_id The CARMA ID string for the host vehicle
             * 
             * \param mobility_operations_publisher A lambda containing the logic
             * necessary to publish a MobilityOperations message. This lambda should
             * contain all the necessary ROS logic so that it does not leak into
             * the implementation of this class
             * 
             * \param stop_speed_epsilon An epsilon factor to be used when
             * comparing the current vehicle's speed to 0.0
             */
            PortDrayageWorker(
                unsigned long cmv_id,
                std::string cargo_id,
                std::string host_id,
                std::function<void(cav_msgs::MobilityOperation)> mobility_operations_publisher,
                std::function<bool(cav_srvs::SetActiveRoute)> call_set_active_route_client, 
                double stop_speed_epsilon) :
                _cmv_id(cmv_id),
                _cargo_id(cargo_id),
                _host_id(host_id),
                _publish_mobility_operation(mobility_operations_publisher),
<<<<<<< HEAD
                _stop_speed_epsilon(stop_speed_epsilon) {
                    _has_cargo = (_cargo_id == "") ? false : true;
=======
                _set_active_route(call_set_active_route_client),
                _stop_speed_epsilon(stop_speed_epsilon) {
                    initialize();
>>>>>>> 7faefb09
                };


            /**
             * \brief Initialize the PortDrayageWorker, setting up it's relation
             * to the state machine.
             */
            void initialize();

            /**
             * \brief Callback for usage by the PortDrayageStateMachine when the vehicle has arrived at a destination
             */
            void on_arrived_at_destination();

            /**
             * \brief Callback for usage by the PortDrayageStateMachine when the vehicle has received a new destination
             */
            void on_received_new_destination();

            /**
             * \brief Create a SetActiveRoute service request to set a new active route for the system based on
             *        the destination points contained in the most recently-received Port Drayage MobilityOperation message
             *        intended for this vehicle.
             * \param dest_latitude The destination point's latitude
             * \param dest_longitude The destination point's longitude
             */
            cav_srvs::SetActiveRoute compose_set_active_route_request(boost::optional<double> dest_latitude, boost::optional<double> dest_longitude) const;

            /**
             * \brief Assemble the current dataset into a MobilityOperations
             * message with a JSON formatted body containing CMV ID and cargo ID
             */
            cav_msgs::MobilityOperation compose_arrival_message() const;

            /**
             * \brief Set the current plan from the arbitrator
             */
            void set_maneuver_plan(const cav_msgs::ManeuverPlanConstPtr& plan);

            /**
             * \brief Set the current speed as measured by the vehicle's sensors
             */
            void set_current_speed(const geometry_msgs::TwistStampedConstPtr& speed);

            /**
            * \brief Callback for map projection string to define lat/lon <--> map conversion
            * \param msg The proj string defining the projection.
             */
            void on_new_georeference(const std_msgs::StringConstPtr& msg);   

            /**
             * \brief Callback for the pose subscriber. The pose will be converted into lat/lon and stored locally.
             * \param msg Latest pose message
             */
            void on_new_pose(const geometry_msgs::PoseStampedConstPtr& msg);          

            /**
             * \brief Callback to process a received MobilityOperation message
             * \param mobility_operation_msg a received MobilityOperation message
             */
            void on_inbound_mobility_operation(const cav_msgs::MobilityOperationConstPtr& mobility_operation_msg);

            /**
             * \brief Function to help parse the text included in an inbound MobilityOperation message's 
             *  strategy_params field according to the JSON schema intended for MobilityOperation messages
             *  with strategy type 'carma/port_drayage'. Stores the parsed information in _latest_mobility_operation_msg.
             * \param mobility_operation_strategy_params the strategy_params field of a MobilityOperation message
             */
            void mobility_operation_message_parser(std::string mobility_operation_strategy_params);

            /**
             * \brief Spin and process data
             */
            bool spin();
            
            /**
             * \brief Check to see if the vehicle has stopped under the command of the 
             * Port Drayage Plugin.
             * 
             * \param plan The current maneuver plan
             * \param speed The current vehicle speed
             * 
             * \return True if the vehicle has been stopped by the PDP, false o.w.
             */
            bool check_for_stop(const cav_msgs::ManeuverPlanConstPtr& plan, const geometry_msgs::TwistStampedConstPtr& speed) const;

            // PortDrayageMobilityOperationMsg object for storing strategy_params data of a received port drayage MobilityOperation message intended for this vehicle's cmv_id
            PortDrayageMobilityOperationMsg _latest_mobility_operation_msg;

            // LatLonCoordinate object for storing the vehicle's current gps latitude/longitude coordinates
            LatLonCoordinate _current_gps_position;

    };
} // namespace port_drayage_plugin<|MERGE_RESOLUTION|>--- conflicted
+++ resolved
@@ -20,12 +20,9 @@
 #include <cav_msgs/MobilityOperation.h>
 #include <geometry_msgs/TwistStamped.h>
 #include <geometry_msgs/PoseStamped.h>
-<<<<<<< HEAD
 #include <lanelet2_extension/projection/local_frame_projector.h>
 #include <std_msgs/String.h>
-=======
 #include <cav_srvs/SetActiveRoute.h>
->>>>>>> 7faefb09
 #include <boost/optional.hpp>
 
 
@@ -79,13 +76,9 @@
             unsigned long _cmv_id;
             std::string _cargo_id;
             std::function<void(cav_msgs::MobilityOperation)> _publish_mobility_operation;
-<<<<<<< HEAD
+            std::function<bool(cav_srvs::SetActiveRoute)> _set_active_route;
             bool _has_cargo;
-
             std::shared_ptr<lanelet::projection::LocalFrameProjector> _map_projector = nullptr;
-=======
-            std::function<bool(cav_srvs::SetActiveRoute)> _set_active_route;
->>>>>>> 7faefb09
 
             // Data member for storing the strategy_params field of the last processed port drayage MobilityOperation message intended for this vehicle's cmv_id
             std::string _previous_strategy_params;
@@ -128,14 +121,10 @@
                 _cargo_id(cargo_id),
                 _host_id(host_id),
                 _publish_mobility_operation(mobility_operations_publisher),
-<<<<<<< HEAD
-                _stop_speed_epsilon(stop_speed_epsilon) {
-                    _has_cargo = (_cargo_id == "") ? false : true;
-=======
                 _set_active_route(call_set_active_route_client),
                 _stop_speed_epsilon(stop_speed_epsilon) {
                     initialize();
->>>>>>> 7faefb09
+                    _has_cargo = (_cargo_id == "") ? false : true;
                 };
 
 
