# Copyright (C) 2022 LEIDOS.
#
# Licensed under the Apache License, Version 2.0 (the "License");
# you may not use this file except in compliance with the License.
# You may obtain a copy of the License at
#
#     http://www.apache.org/licenses/LICENSE-2.0
#
# Unless required by applicable law or agreed to in writing, software
# distributed under the License is distributed on an "AS IS" BASIS,
# WITHOUT WARRANTIES OR CONDITIONS OF ANY KIND, either express or implied.
# See the License for the specific language governing permissions and
# limitations under the License.

from ament_index_python import get_package_share_directory
from launch.actions import Shutdown
from launch import LaunchDescription
from launch_ros.actions import Node
from launch_ros.actions import ComposableNodeContainer
from launch_ros.descriptions import ComposableNode
from launch.substitutions import EnvironmentVariable
from carma_ros2_utils.launch.get_log_level import GetLogLevel
from carma_ros2_utils.launch.get_current_namespace import GetCurrentNamespace
from launch.substitutions import LaunchConfiguration

import os

from launch.actions import IncludeLaunchDescription
from launch.launch_description_sources import PythonLaunchDescriptionSource
from launch.actions import GroupAction
from launch_ros.actions import set_remap
from launch.actions import DeclareLaunchArgument

# Launch file for launching the nodes in the CARMA guidance stack

def generate_launch_description():

    route_file_folder = LaunchConfiguration('route_file_folder')
    vehicle_characteristics_param_file = LaunchConfiguration('vehicle_characteristics_param_file')
    enable_guidance_plugin_validator = LaunchConfiguration('enable_guidance_plugin_validator')
    strategic_plugins_to_validate = LaunchConfiguration('strategic_plugins_to_validate')
    tactical_plugins_to_validate = LaunchConfiguration('tactical_plugins_to_validate')
    control_plugins_to_validate = LaunchConfiguration('control_plugins_to_validate')
    
    vehicle_config_param_file = LaunchConfiguration('vehicle_config_param_file')

    inlanecruising_plugin_file_path = os.path.join(
        get_package_share_directory('inlanecruising_plugin'), 'config/parameters.yaml')

    route_following_plugin_file_path = os.path.join(
        get_package_share_directory('route_following_plugin'), 'config/parameters.yaml')

    stop_and_wait_plugin_param_file = os.path.join(
<<<<<<< HEAD
        get_package_share_directory('stop_and_wait_plugin'), 'config/parameters.yaml')     

    light_controlled_intersection_tactical_plugin_param_file = os.path.join(
        get_package_share_directory('light_controlled_intersection_tactical_plugin'), 'config/parameters.yaml')          
=======
        get_package_share_directory('stop_and_wait_plugin'), 'config/parameters.yaml')
>>>>>>> 2e6b9397

    cooperative_lanechange_param_file = os.path.join(
        get_package_share_directory('cooperative_lanechange'), 'config/parameters.yaml')      

    platoon_strategic_ihp_param_file = os.path.join(
        get_package_share_directory('platoon_strategic_ihp'), 'config/parameters.yaml')    
    
    sci_strategic_plugin_file_path = os.path.join(
        get_package_share_directory('sci_strategic_plugin'), 'config/parameters.yaml')
        
    platoon_tactical_ihp_param_file = os.path.join(
        get_package_share_directory('platooning_tactical_plugin'), 'config/parameters.yaml') 

    env_log_levels = EnvironmentVariable('CARMA_ROS_LOGGING_CONFIG', default_value='{ "default_level" : "WARN" }')

    carma_plugins_container = ComposableNodeContainer(
        package='carma_ros2_utils',
        name='carma_guidance_core_plugins_container',
        executable='carma_component_container_mt',
        namespace=GetCurrentNamespace(),
        composable_node_descriptions=[
            ComposableNode(
                package='inlanecruising_plugin',
                plugin='inlanecruising_plugin::InLaneCruisingPluginNode',
                name='inlanecruising_plugin',
                extra_arguments=[
                    {'use_intra_process_comms': True}, 
                    {'--log-level' : GetLogLevel('inlanecruising_plugin', env_log_levels) }
                ],
                remappings = [
                    ("semantic_map", [ EnvironmentVariable('CARMA_ENV_NS', default_value=''), "/semantic_map" ] ),
                    ("map_update", [ EnvironmentVariable('CARMA_ENV_NS', default_value=''), "/map_update" ] ),
                    ("roadway_objects", [ EnvironmentVariable('CARMA_ENV_NS', default_value=''), "/roadway_objects" ] ),
                    ("incoming_spat", [ EnvironmentVariable('CARMA_MSG_NS', default_value=''), "/incoming_spat" ] ),
                    ("plugin_discovery", [ EnvironmentVariable('CARMA_GUIDE_NS', default_value=''), "/plugin_discovery" ] ),
                    ("route", [ EnvironmentVariable('CARMA_GUIDE_NS', default_value=''), "/route" ] ),
                ],
                parameters=[
                    inlanecruising_plugin_file_path,
                    vehicle_config_param_file
                ]
            ),
            ComposableNode(
                package='stop_and_wait_plugin',
                plugin='stop_and_wait_plugin::StopandWaitNode',
                name='stop_and_wait_plugin',
                extra_arguments=[
                    {'use_intra_process_comms': True}, 
                    {'--log-level' : GetLogLevel('stop_and_wait_plugin', env_log_levels) }
                ],
                remappings = [
                    ("semantic_map", [ EnvironmentVariable('CARMA_ENV_NS', default_value=''), "/semantic_map" ] ),
                    ("map_update", [ EnvironmentVariable('CARMA_ENV_NS', default_value=''), "/map_update" ] ),
                    ("roadway_objects", [ EnvironmentVariable('CARMA_ENV_NS', default_value=''), "/roadway_objects" ] ),
                    ("incoming_spat", [ EnvironmentVariable('CARMA_MSG_NS', default_value=''), "/incoming_spat" ] ),
                    ("plugin_discovery", [ EnvironmentVariable('CARMA_GUIDE_NS', default_value=''), "/plugin_discovery" ] ),
                    ("route", [ EnvironmentVariable('CARMA_GUIDE_NS', default_value=''), "/route" ] ),
                ],
                parameters=[
                    stop_and_wait_plugin_param_file,
                    vehicle_config_param_file
                ]
            ),
            ComposableNode(
                package='route_following_plugin',
                plugin='route_following_plugin::RouteFollowingPlugin',
                name='route_following_plugin',
                extra_arguments=[
                    {'use_intra_process_comms': True}, 
                    {'--log-level' : GetLogLevel('route_following_plugin', env_log_levels) }
                ],
                remappings = [
                    ("semantic_map", [ EnvironmentVariable('CARMA_ENV_NS', default_value=''), "/semantic_map" ] ),
                    ("map_update", [ EnvironmentVariable('CARMA_ENV_NS', default_value=''), "/map_update" ] ),
                    ("roadway_objects", [ EnvironmentVariable('CARMA_ENV_NS', default_value=''), "/roadway_objects" ] ),
                    ("incoming_spat", [ EnvironmentVariable('CARMA_MSG_NS', default_value=''), "/incoming_spat" ] ),
                    ("plugin_discovery", [ EnvironmentVariable('CARMA_GUIDE_NS', default_value=''), "/plugin_discovery" ] ),
                    ("route", [ EnvironmentVariable('CARMA_GUIDE_NS', default_value=''), "/route" ] ),
                    ("current_velocity", [ EnvironmentVariable('CARMA_INTR_NS', default_value=''), "/vehicle/twist" ] ),
                    ("maneuver_plan", [ EnvironmentVariable('CARMA_GUIDE_NS', default_value=''), "/final_maneuver_plan" ] ),
                    ("upcoming_lane_change_status", [ EnvironmentVariable('CARMA_GUIDE_NS', default_value=''), "/upcoming_lane_change_status" ] ),
                ],
                parameters=[
                    route_following_plugin_file_path,
                    vehicle_config_param_file
                ]
            ),
            ComposableNode(
<<<<<<< HEAD
=======
                package='sci_strategic_plugin',
                plugin='sci_strategic_plugin::SCIStrategicPlugin',
                name='sci_strategic_plugin',
                extra_arguments=[
                    {'use_intra_process_comms': True}, 
                    {'--log-level' : GetLogLevel('sci_strategic_plugin', env_log_levels) }
                ],
                remappings = [
                    ("semantic_map", [ EnvironmentVariable('CARMA_ENV_NS', default_value=''), "/semantic_map" ] ),
                    ("map_update", [ EnvironmentVariable('CARMA_ENV_NS', default_value=''), "/map_update" ] ),
                    ("roadway_objects", [ EnvironmentVariable('CARMA_ENV_NS', default_value=''), "/roadway_objects" ] ),
                    ("incoming_spat", [ EnvironmentVariable('CARMA_MSG_NS', default_value=''), "/incoming_spat" ] ),
                    ("plugin_discovery", [ EnvironmentVariable('CARMA_GUIDE_NS', default_value=''), "/plugin_discovery" ] ),
                    ("route", [ EnvironmentVariable('CARMA_GUIDE_NS', default_value=''), "/route" ] ),
                    ("maneuver_plan", [ EnvironmentVariable('CARMA_GUIDE_NS', default_value=''), "/final_maneuver_plan" ] ),
                    ("outgoing_mobility_operation", [ EnvironmentVariable('CARMA_MSG_NS', default_value=''), "/outgoing_mobility_operation" ] ),
                    ("incoming_mobility_operation", [ EnvironmentVariable('CARMA_MSG_NS', default_value=''), "/incoming_mobility_request" ] ),
                    ("bsm_outbound", [ EnvironmentVariable('CARMA_MSG_NS', default_value=''), "/bsm_outbound" ] ),
                    ("current_pose", [ EnvironmentVariable('CARMA_LOCZ_NS', default_value=''), "/current_pose" ] ),
                ],
                parameters=[
                    sci_strategic_plugin_file_path,
                    vehicle_config_param_file
                ]
            ),
            ComposableNode(
>>>>>>> 2e6b9397
                package='cooperative_lanechange',
                plugin='cooperative_lanechange::CooperativeLaneChangePlugin',
                name='cooperative_lanechange',
                extra_arguments=[
<<<<<<< HEAD
                    {'use_intra_process_comms': True}, 
=======
                    {'use_intra_process_comms': True},
>>>>>>> 2e6b9397
                    {'--log-level' : GetLogLevel('cooperative_lanechange', env_log_levels) }
                ],
                remappings = [
                    ("semantic_map", [ EnvironmentVariable('CARMA_ENV_NS', default_value=''), "/semantic_map" ] ),
                    ("map_update", [ EnvironmentVariable('CARMA_ENV_NS', default_value=''), "/map_update" ] ),
                    ("roadway_objects", [ EnvironmentVariable('CARMA_ENV_NS', default_value=''), "/roadway_objects" ] ),
                    ("incoming_spat", [ EnvironmentVariable('CARMA_MSG_NS', default_value=''), "/incoming_spat" ] ),
                    ("plugin_discovery", [ EnvironmentVariable('CARMA_GUIDE_NS', default_value=''), "/plugin_discovery" ] ),
                    ("route", [ EnvironmentVariable('CARMA_GUIDE_NS', default_value=''), "/route" ] ),
                    ("current_velocity", [ EnvironmentVariable('CARMA_INTR_NS', default_value=''), "/vehicle/twist" ] ),
                    ("cooperative_lane_change_status", [ EnvironmentVariable('CARMA_GUIDE_NS', default_value=''), "/cooperative_lane_change_status" ] ),
                    ("bsm_outbound", [ EnvironmentVariable('CARMA_MSG_NS', default_value=''), "/bsm_outbound" ] ),
                    ("outgoing_mobility_request", [ EnvironmentVariable('CARMA_MSG_NS', default_value=''), "/outgoing_mobility_request" ] ),
                    ("incoming_mobility_response", [ EnvironmentVariable('CARMA_MSG_NS', default_value=''), "/incoming_mobility_response" ] ),
                    ("georeference", [ EnvironmentVariable('CARMA_LOCZ_NS', default_value=''), "/map_param_loader/georeference" ] ),
                    ("current_pose", [ EnvironmentVariable('CARMA_LOCZ_NS', default_value=''), "/current_pose" ] )
                ],
                parameters=[
                    cooperative_lanechange_param_file,
                    vehicle_characteristics_param_file,
                    vehicle_config_param_file
                ]
            ),
            ComposableNode(
                package='light_controlled_intersection_tactical_plugin',
                plugin='light_controlled_intersection_tactical_plugin::LightControlledIntersectionTransitPluginNode',
                name='light_controlled_intersection_tactical_plugin',
                extra_arguments=[
                    {'use_intra_process_comms': True}, 
                    {'--log-level' : GetLogLevel('light_controlled_intersection_tactical_plugin', env_log_levels) }
                ],
                remappings = [
                    ("semantic_map", [ EnvironmentVariable('CARMA_ENV_NS', default_value=''), "/semantic_map" ] ),
                    ("map_update", [ EnvironmentVariable('CARMA_ENV_NS', default_value=''), "/map_update" ] ),
                    ("roadway_objects", [ EnvironmentVariable('CARMA_ENV_NS', default_value=''), "/roadway_objects" ] ),
                    ("incoming_spat", [ EnvironmentVariable('CARMA_MSG_NS', default_value=''), "/incoming_spat" ] ),
                    ("plugin_discovery", [ EnvironmentVariable('CARMA_GUIDE_NS', default_value=''), "/plugin_discovery" ] ),
                    ("route", [ EnvironmentVariable('CARMA_GUIDE_NS', default_value=''), "/route" ] )
                ],
                parameters=[
                    vehicle_config_param_file,
                    light_controlled_intersection_tactical_plugin_param_file
                ]     
            )
        ]
    )
    
    platooning_plugins_container = ComposableNodeContainer(
        package='carma_ros2_utils',
        name='platooning_plugins_container',
        executable='carma_component_container_mt',
        namespace=GetCurrentNamespace(),
        composable_node_descriptions=[
            ComposableNode(
                package='platoon_strategic_ihp',
                plugin='platoon_strategic_ihp::Node',
                name='platoon_strategic_ihp_node',
                extra_arguments=[
                    {'use_intra_process_comms': True},
                    {'--log-level' : GetLogLevel('platoon_strategic_ihp', env_log_levels) }
                ],
                remappings = [
                    ("semantic_map", [ EnvironmentVariable('CARMA_ENV_NS', default_value=''), "/semantic_map" ] ),
                    ("map_update", [ EnvironmentVariable('CARMA_ENV_NS', default_value=''), "/map_update" ] ),
                    ("roadway_objects", [ EnvironmentVariable('CARMA_ENV_NS', default_value=''), "/roadway_objects" ] ),
                    ("georeference", [ EnvironmentVariable('CARMA_LOCZ_NS', default_value=''), "/map_param_loader/georeference" ] ),
                    ("outgoing_mobility_response", [ EnvironmentVariable('CARMA_MSG_NS', default_value=''), "/outgoing_mobility_response" ] ),
                    ("outgoing_mobility_request", [ EnvironmentVariable('CARMA_MSG_NS', default_value=''), "/outgoing_mobility_request" ] ),
                    ("outgoing_mobility_operation", [ EnvironmentVariable('CARMA_MSG_NS', default_value=''), "/outgoing_mobility_operation" ] ),
                    ("incoming_mobility_request", [ EnvironmentVariable('CARMA_MSG_NS', default_value=''), "/incoming_mobility_request" ] ),
                    ("incoming_mobility_response", [ EnvironmentVariable('CARMA_MSG_NS', default_value=''), "/incoming_mobility_response" ] ),
                    ("incoming_mobility_operation", [ EnvironmentVariable('CARMA_MSG_NS', default_value=''), "/incoming_mobility_operation" ] ),
                    ("incoming_spat", [ EnvironmentVariable('CARMA_MSG_NS', default_value=''), "/incoming_spat" ] ),
                    ("twist_raw", [ EnvironmentVariable('CARMA_GUIDE_NS', default_value=''), "/twist_raw" ] ),
                    ("platoon_info", [ EnvironmentVariable('CARMA_GUIDE_NS', default_value=''), "/platoon_info" ] ),
                    ("plugin_discovery", [ EnvironmentVariable('CARMA_GUIDE_NS', default_value=''), "/plugin_discovery" ] ),
                    ("route", [ EnvironmentVariable('CARMA_GUIDE_NS', default_value=''), "/route" ] ),
                    ("current_velocity", [ EnvironmentVariable('CARMA_INTR_NS', default_value=''), "/vehicle/twist" ] ),
                    ("current_pose", [ EnvironmentVariable('CARMA_LOCZ_NS', default_value=''), "/current_pose" ] ),
                ],
                parameters=[ 
                    platoon_strategic_ihp_param_file,
                    vehicle_config_param_file
                ]
            ),      
            ComposableNode(
                    package='platooning_tactical_plugin',
                    plugin='platooning_tactical_plugin::Node',
                    name='platooning_tactical_plugin_node',
                    extra_arguments=[
                        {'use_intra_process_comms': True},
                        {'--log-level' : GetLogLevel('platooning_tactical_plugin', env_log_levels) }
                    ],
                remappings = [
                    ("semantic_map", [ EnvironmentVariable('CARMA_ENV_NS', default_value=''), "/semantic_map" ] ),
                    ("map_update", [ EnvironmentVariable('CARMA_ENV_NS', default_value=''), "/map_update" ] ),
                    ("roadway_objects", [ EnvironmentVariable('CARMA_ENV_NS', default_value=''), "/roadway_objects" ] ),
                    ("georeference", [ EnvironmentVariable('CARMA_LOCZ_NS', default_value=''), "/map_param_loader/georeference" ] ),
                    ("incoming_spat", [ EnvironmentVariable('CARMA_MSG_NS', default_value=''), "/incoming_spat" ] ),
                    ("plugin_discovery", [ EnvironmentVariable('CARMA_GUIDE_NS', default_value=''), "/plugin_discovery" ] ),
                    ("route", [ EnvironmentVariable('CARMA_GUIDE_NS', default_value=''), "/route" ] ),
                ],
                parameters=[ platoon_tactical_ihp_param_file, vehicle_config_param_file ]
            ),
            
        ]
    )

    

    return LaunchDescription([    
        carma_plugins_container,
        platooning_plugins_container
    ]) <|MERGE_RESOLUTION|>--- conflicted
+++ resolved
@@ -51,14 +51,10 @@
         get_package_share_directory('route_following_plugin'), 'config/parameters.yaml')
 
     stop_and_wait_plugin_param_file = os.path.join(
-<<<<<<< HEAD
         get_package_share_directory('stop_and_wait_plugin'), 'config/parameters.yaml')     
 
     light_controlled_intersection_tactical_plugin_param_file = os.path.join(
         get_package_share_directory('light_controlled_intersection_tactical_plugin'), 'config/parameters.yaml')          
-=======
-        get_package_share_directory('stop_and_wait_plugin'), 'config/parameters.yaml')
->>>>>>> 2e6b9397
 
     cooperative_lanechange_param_file = os.path.join(
         get_package_share_directory('cooperative_lanechange'), 'config/parameters.yaml')      
@@ -147,8 +143,6 @@
                 ]
             ),
             ComposableNode(
-<<<<<<< HEAD
-=======
                 package='sci_strategic_plugin',
                 plugin='sci_strategic_plugin::SCIStrategicPlugin',
                 name='sci_strategic_plugin',
@@ -175,16 +169,11 @@
                 ]
             ),
             ComposableNode(
->>>>>>> 2e6b9397
                 package='cooperative_lanechange',
                 plugin='cooperative_lanechange::CooperativeLaneChangePlugin',
                 name='cooperative_lanechange',
                 extra_arguments=[
-<<<<<<< HEAD
-                    {'use_intra_process_comms': True}, 
-=======
-                    {'use_intra_process_comms': True},
->>>>>>> 2e6b9397
+                    {'use_intra_process_comms': True}, 
                     {'--log-level' : GetLogLevel('cooperative_lanechange', env_log_levels) }
                 ],
                 remappings = [
@@ -271,13 +260,13 @@
                 ]
             ),      
             ComposableNode(
-                    package='platooning_tactical_plugin',
-                    plugin='platooning_tactical_plugin::Node',
-                    name='platooning_tactical_plugin_node',
-                    extra_arguments=[
-                        {'use_intra_process_comms': True},
-                        {'--log-level' : GetLogLevel('platooning_tactical_plugin', env_log_levels) }
-                    ],
+                package='platooning_tactical_plugin',
+                plugin='platooning_tactical_plugin::Node',
+                name='platooning_tactical_plugin_node',
+                extra_arguments=[
+                    {'use_intra_process_comms': True},
+                    {'--log-level' : GetLogLevel('platooning_tactical_plugin', env_log_levels) }
+                ],
                 remappings = [
                     ("semantic_map", [ EnvironmentVariable('CARMA_ENV_NS', default_value=''), "/semantic_map" ] ),
                     ("map_update", [ EnvironmentVariable('CARMA_ENV_NS', default_value=''), "/map_update" ] ),
