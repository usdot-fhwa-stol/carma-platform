/*
 * Copyright (C) 2019 LEIDOS.
 *
 * Licensed under the Apache License, Version 2.0 (the "License"); you may not
 * use this file except in compliance with the License. You may obtain a copy of
 * the License at
 *
 * http://www.apache.org/licenses/LICENSE-2.0
 *
 * Unless required by applicable law or agreed to in writing, software
 * distributed under the License is distributed on an "AS IS" BASIS, WITHOUT
 * WARRANTIES OR CONDITIONS OF ANY KIND, either express or implied. See the
 * License for the specific language governing permissions and limitations under
 * the License.
 */

#include <gmock/gmock.h>
#include <iostream>
#include <carma_wm/CARMAWorldModel.h>
#include <lanelet2_core/geometry/LineString.h>
#include <lanelet2_traffic_rules/TrafficRulesFactory.h>
#include <lanelet2_core/Attribute.h>
#include <tf2/LinearMath/Quaternion.h>
#include "TestHelpers.h"

using ::testing::_;
using ::testing::A;
using ::testing::DoAll;
using ::testing::InSequence;
using ::testing::Return;
using ::testing::ReturnArg;

namespace carma_wm
{
<<<<<<< HEAD
=======

>>>>>>> 88f9645c
TEST(CARMAWorldModelTest, getSetMap)
{
  CARMAWorldModel cmw;

  std::vector<lanelet::Point3d> left = {
    getPoint(0, 0, 0),
    getPoint(0, 1, 0),
  };
  std::vector<lanelet::Point3d> right = {
    getPoint(1, 0, 0),
    getPoint(1, 1, 0),
  };

  // Ensure that none of the returned pointers are valid if the map has not been set
  ASSERT_FALSE((bool)cmw.getMap());
  ASSERT_FALSE((bool)cmw.getRoute());
  ASSERT_FALSE((bool)cmw.getMapRoutingGraph());

  // Create basic map and verify that the map and routing graph can be build, but the route remains false
  auto ll = getLanelet(left, right);
  auto map = lanelet::utils::createMap({ ll }, {});
  cmw.setMap(std::move(map));

  ASSERT_TRUE((bool)cmw.getMap());
  ASSERT_FALSE((bool)cmw.getRoute());
  ASSERT_TRUE((bool)cmw.getMapRoutingGraph());
}

TEST(CARMAWorldModelTest, getSetRoute)
{
  CARMAWorldModel cmw;

  auto pl1 = getPoint(0, 0, 0);
  auto pl2 = getPoint(0, 1, 0);
  auto pl3 = getPoint(0, 2, 0);
  auto pr1 = getPoint(1, 0, 0);
  auto pr2 = getPoint(1, 1, 0);
  auto pr3 = getPoint(1, 2, 0);
  std::vector<lanelet::Point3d> left_1 = { pl1, pl2 };
  std::vector<lanelet::Point3d> right_1 = { pr1, pr2 };
  auto ll_1 = getLanelet(left_1, right_1);

  std::vector<lanelet::Point3d> left_2 = { pl2, pl3 };
  std::vector<lanelet::Point3d> right_2 = { pr2, pr3 };
  auto ll_2 = getLanelet(left_2, right_2);

  // 1. Confirm all pointers are false (done above)
  // Ensure that none of the returned pointers are valid if the map has not been set
  ASSERT_FALSE((bool)cmw.getMap());
  ASSERT_FALSE((bool)cmw.getRoute());
  ASSERT_FALSE((bool)cmw.getMapRoutingGraph());

  // 2. Build map but do not assign
  // Create basic map and verify that the map and routing graph can be build, but the route remains false
  lanelet::LaneletMapPtr map = lanelet::utils::createMap({ ll_1, ll_2 }, {});

  // 3. Build routing graph but do not assign
  // Build routing graph from map
  lanelet::traffic_rules::TrafficRulesUPtr traffic_rules = lanelet::traffic_rules::TrafficRulesFactory::create(
      lanelet::Locations::Germany, lanelet::Participants::VehicleCar);
  lanelet::routing::RoutingGraphUPtr map_graph = lanelet::routing::RoutingGraph::build(*map, *traffic_rules);

  // 4. Generate route
  auto optional_route = map_graph->getRoute(ll_1, ll_2);
  ASSERT_TRUE((bool)optional_route);
  lanelet::routing::Route route = std::move(*optional_route);
  LaneletRoutePtr route_ptr = std::make_shared<lanelet::routing::Route>(std::move(route));
  // 5. Try to set route without map and ensure it passes
  cmw.setRoute(route_ptr);
  // 6. getRoute is true but other pointers are false
  ASSERT_FALSE((bool)cmw.getMap());
  ASSERT_TRUE((bool)cmw.getRoute());
  ASSERT_FALSE((bool)cmw.getMapRoutingGraph());
  // 7. Set map
  cmw.setMap(map);
  // 8. All pointers exist
  ASSERT_TRUE((bool)cmw.getMap());
  ASSERT_TRUE((bool)cmw.getRoute());
  ASSERT_TRUE((bool)cmw.getMapRoutingGraph());
  // 9. Call setRoute again to confirm no errors
  cmw.setRoute(route_ptr);
  // 10. All pointers exist
  ASSERT_TRUE((bool)cmw.getMap());
  ASSERT_TRUE((bool)cmw.getRoute());
  ASSERT_TRUE((bool)cmw.getMapRoutingGraph());
}

TEST(CARMAWorldModelTest, routeTrackPos_point)
{
  CARMAWorldModel cmw;

  ///// Test route exception
  auto p = getBasicPoint(0.5, 0);
  ASSERT_THROW(cmw.routeTrackPos(p), std::invalid_argument);

  ///// Test straight routes
  addStraightRoute(cmw);

  ASSERT_TRUE((bool)cmw.getMap());
  ASSERT_TRUE((bool)cmw.getRoute());
  ASSERT_TRUE((bool)cmw.getMapRoutingGraph());

  ///// Point on route start
  p = getBasicPoint(0.5, 0);
  TrackPos result = cmw.routeTrackPos(p);
  ASSERT_NEAR(0.0, result.downtrack, 0.000001);
  ASSERT_NEAR(0.0, result.crosstrack, 0.000001);

  ///// Point on route end
  p = getBasicPoint(0.5, 2.0);
  result = cmw.routeTrackPos(p);
  ASSERT_NEAR(2.0, result.downtrack, 0.000001);
  ASSERT_NEAR(0.0, result.crosstrack, 0.000001);

  ///// Point in middle of route
  p = getBasicPoint(0.5, 1.0);
  result = cmw.routeTrackPos(p);
  ASSERT_NEAR(1.0, result.downtrack, 0.000001);
  ASSERT_NEAR(0.0, result.crosstrack, 0.000001);

  ///// Point before route start
  p = getBasicPoint(0.0, -0.5);
  result = cmw.routeTrackPos(p);
  ASSERT_NEAR(-0.5, result.downtrack, 0.000001);
  ASSERT_NEAR(-0.5, result.crosstrack, 0.000001);

  // Test disjoint route
  addDisjointRoute(cmw);

  ASSERT_TRUE((bool)cmw.getMap());
  ASSERT_TRUE((bool)cmw.getRoute());
  ASSERT_TRUE((bool)cmw.getMapRoutingGraph());

  ///// Point on route start
  p = getBasicPoint(0.5, 0);
  result = cmw.routeTrackPos(p);
  ASSERT_NEAR(0.0, result.downtrack, 0.000001);
  ASSERT_NEAR(0.0, result.crosstrack, 0.000001);

  ///// Point end of first lanelet
  p = getBasicPoint(0.5, 1.0);
  result = cmw.routeTrackPos(p);
  ASSERT_NEAR(1.0, result.downtrack, 0.000001);
  ASSERT_NEAR(-1.0, result.crosstrack, 0.000001);

  ///// Point in middle of second lanelet
  p = getBasicPoint(1.5, 1.5);
  result = cmw.routeTrackPos(p);
  ASSERT_NEAR(1.5, result.downtrack, 0.000001);
  ASSERT_NEAR(0.0, result.crosstrack, 0.000001);

  ///// Point in middle of lane-change lanelet
  p = getBasicPoint(1.5, 0.5);
  result = cmw.routeTrackPos(p);
  ASSERT_NEAR(0.5, result.downtrack, 0.000001);
  ASSERT_NEAR(1.0, result.crosstrack, 0.000001);

  ///// Point to far left of final lanelet
  p = getBasicPoint(0.5, 1.5);
  result = cmw.routeTrackPos(p);
  ASSERT_NEAR(1.5, result.downtrack, 0.000001);
  ASSERT_NEAR(-1.0, result.crosstrack, 0.000001);

  ///// Point at end of final lanelet
  p = getBasicPoint(1.5, 2.0);
  result = cmw.routeTrackPos(p);
  ASSERT_NEAR(2.0, result.downtrack, 0.000001);
  ASSERT_NEAR(0.0, result.crosstrack, 0.000001);

  ///// Point at past end of final lanelet on right
  p = getBasicPoint(2.0, 2.5);
  result = cmw.routeTrackPos(p);
  ASSERT_NEAR(2.5, result.downtrack, 0.000001);
  ASSERT_NEAR(0.5, result.crosstrack, 0.000001);

  ///// Point before middle lanelet
  p = getBasicPoint(1.5, -1.0);
  result = cmw.routeTrackPos(p);
  ASSERT_NEAR(-1.0, result.downtrack, 0.000001);
  ASSERT_NEAR(1.0, result.crosstrack, 0.000001);
}

TEST(CARMAWorldModelTest, routeTrackPos_lanelet)
{
  CARMAWorldModel cmw;

  ///// Test route exception
  lanelet::Lanelet ll;
  ASSERT_THROW(cmw.routeTrackPos(ll), std::invalid_argument);

  ///// Test disjoint routes
  addDisjointRoute(cmw);

  ASSERT_TRUE((bool)cmw.getMap());
  ASSERT_TRUE((bool)cmw.getRoute());
  ASSERT_TRUE((bool)cmw.getMapRoutingGraph());

  auto first_ll = cmw.getRoute()->shortestPath()[0];
  auto second_ll = cmw.getRoute()->shortestPath()[1];
  auto third_ll = cmw.getRoute()->shortestPath()[2];

  ///// First lanelet
  TrackPos result = cmw.routeTrackPos(first_ll);
  ASSERT_NEAR(0.0, result.downtrack, 0.000001);
  ASSERT_NEAR(0.0, result.crosstrack, 0.000001);

  ///// Check second lanelet
  result = cmw.routeTrackPos(second_ll);
  ASSERT_NEAR(0.0, result.downtrack, 0.000001);
  ASSERT_NEAR(1.0, result.crosstrack, 0.000001);

  ///// Check third lanelet
  result = cmw.routeTrackPos(third_ll);
  ASSERT_NEAR(1.0, result.downtrack, 0.000001);
  ASSERT_NEAR(0.0, result.crosstrack, 0.000001);
}

TEST(CARMAWorldModelTest, routeTrackPos_area)
{
  CARMAWorldModel cmw;

  ///// Test route exception
  lanelet::Area a;
  ASSERT_THROW(cmw.routeTrackPos(a), std::invalid_argument);

  ///// Test disjoint routes
  addDisjointRoute(cmw);

  ASSERT_TRUE((bool)cmw.getMap());
  ASSERT_TRUE((bool)cmw.getRoute());
  ASSERT_TRUE((bool)cmw.getMapRoutingGraph());

  auto p1 = getPoint(0.5, 1.5, 0);
  auto p2 = getPoint(0.25, 2.5, 0);
  auto p3 = getPoint(0.75, 2.5, 0);
  lanelet::LineString3d triangle_ls(lanelet::utils::getId(), { p1, p2, p3 });
  lanelet::Area area(lanelet::utils::getId(), { triangle_ls });

  ///// Area
  auto result = cmw.routeTrackPos(area);
  ASSERT_NEAR(1.5, result.first.downtrack, 0.000001);
  ASSERT_NEAR(-1.0, result.first.crosstrack, 0.000001);
  ASSERT_NEAR(2.5, result.second.downtrack, 0.000001);
  ASSERT_NEAR(-1.25, result.second.crosstrack, 0.000001);

  ///// Test exception on empty area
  ASSERT_THROW(cmw.routeTrackPos(a), std::invalid_argument);
}

TEST(CARMAWorldModelTest, getLaneletsBetween)
{
  CARMAWorldModel cmw;

  ///// Test route exception
  ASSERT_THROW(cmw.getLaneletsBetween(0, 1), std::invalid_argument);

  ///// Test straight route
  addStraightRoute(cmw);

  ASSERT_TRUE((bool)cmw.getMap());
  ASSERT_TRUE((bool)cmw.getRoute());
  ASSERT_TRUE((bool)cmw.getMapRoutingGraph());

  ASSERT_EQ(2, cmw.getMap()->laneletLayer.size());
  ASSERT_EQ(2, cmw.getRoute()->laneletMap()->laneletLayer.size());

  ///// Test 0 range
  ASSERT_THROW(cmw.getLaneletsBetween(0, 0), std::invalid_argument);

  ///// Test negative range
  ASSERT_THROW(cmw.getLaneletsBetween(1, 0), std::invalid_argument);

  ///// Test lanelet after range
  auto result = cmw.getLaneletsBetween(2.5, 3.1);
  ASSERT_EQ(0, result.size());

  ///// Test lanelet before range
  result = cmw.getLaneletsBetween(-1.0, -0.1);
  ASSERT_EQ(0, result.size());

  ///// Test 1 lanelet in range
  result = cmw.getLaneletsBetween(-1.0, 0.5);
  ASSERT_EQ(1, result.size());
  ASSERT_NEAR(result[0].id(), cmw.getRoute()->shortestPath().begin()->id(), 0.000001);

  ///// Test both lanelets in range
  result = cmw.getLaneletsBetween(-1.0, 1.5);
  ASSERT_EQ(2, result.size());
  ASSERT_NEAR(result[0].id(), cmw.getRoute()->shortestPath().begin()->id(), 0.000001);
  ASSERT_NEAR(result[1].id(), (cmw.getRoute()->shortestPath().begin() + 1)->id(), 0.000001);

  ///// Test 1 point overlap front
  result = cmw.getLaneletsBetween(-1.0, 0.0);
  ASSERT_EQ(1, result.size());
  ASSERT_NEAR(result[0].id(), cmw.getRoute()->shortestPath().begin()->id(), 0.000001);

  ///// Test 1 point overlap back
  result = cmw.getLaneletsBetween(2.0, 2.5);
  ASSERT_EQ(1, result.size());
  ASSERT_NEAR(result[0].id(), (cmw.getRoute()->shortestPath().begin() + 1)->id(), 0.000001);
}

TEST(CARMAWorldModelTest, getTrafficRules)
{
  CARMAWorldModel cmw;

  ///// Test straight route
  addStraightRoute(cmw);

  auto default_participant = cmw.getTrafficRules();
  ASSERT_TRUE(!!default_participant);  // Verify traffic rules object was returned
  ASSERT_EQ(lanelet::Participants::Vehicle, (*default_participant)->participant());

  default_participant = cmw.getTrafficRules(lanelet::Participants::VehicleCar);
  ASSERT_TRUE(!!default_participant);
  ASSERT_EQ(lanelet::Participants::VehicleCar, (*default_participant)->participant());

  default_participant = cmw.getTrafficRules(lanelet::Participants::VehicleTruck);
  ASSERT_TRUE(!!default_participant);
  ASSERT_EQ(lanelet::Participants::VehicleTruck, (*default_participant)->participant());

  default_participant = cmw.getTrafficRules(lanelet::Participants::Pedestrian);
  ASSERT_TRUE(!!default_participant);
  ASSERT_EQ(lanelet::Participants::Pedestrian, (*default_participant)->participant());

  default_participant = cmw.getTrafficRules(lanelet::Participants::Bicycle);
  ASSERT_TRUE(!!default_participant);
  ASSERT_EQ(lanelet::Participants::Bicycle, (*default_participant)->participant());

  default_participant = cmw.getTrafficRules("fake_person");
  ASSERT_FALSE(!!default_participant);
}

TEST(CARMAWorldModelTest, toRoadwayObstacle)
{
  CARMAWorldModel cmw;
  // Build map
  auto p1 = getPoint(9, 0, 0);
  auto p2 = getPoint(9, 9, 0);
  auto p3 = getPoint(2, 0, 0);
  auto p4 = getPoint(2, 9, 0);
  lanelet::LineString3d right_ls_1(lanelet::utils::getId(), { p1, p2 });
  lanelet::LineString3d left_ls_1(lanelet::utils::getId(), { p3, p4 });
  auto ll_1 = getLanelet(left_ls_1, right_ls_1);
  lanelet::LaneletMapPtr map = lanelet::utils::createMap({ ll_1 }, {});

  geometry_msgs::Pose pose;
  pose.position.x = 6;
  pose.position.y = 5;
  pose.position.z = 0;

  tf2::Quaternion tf_orientation;
  tf_orientation.setRPY(0, 0, 1.5708);

  pose.orientation.x = tf_orientation.getX();
  pose.orientation.y = tf_orientation.getY();
  pose.orientation.z = tf_orientation.getZ();
  pose.orientation.w = tf_orientation.getW();

  geometry_msgs::Vector3 size;
  size.x = 4;
  size.y = 2;
  size.z = 1;

  cav_msgs::ExternalObject obj;
  obj.id = 1;
  obj.object_type = cav_msgs::ExternalObject::SMALL_VEHICLE;
  obj.pose.pose = pose;
  obj.velocity.twist.linear.x = 1.0;

  cav_msgs::PredictedState pred;
  auto pred_pose = obj.pose.pose;
  pred_pose.position.y += 1;
  pred.predicted_position = pred_pose;
  pred.predicted_position_confidence = 1.0;

  obj.predictions.push_back(pred);

  // Test with no map set
  ASSERT_THROW(cmw.toRoadwayObstacle(obj), std::invalid_argument);

  // Set map
  cmw.setMap(map);

  // Test object on lanelet
  lanelet::Optional<cav_msgs::RoadwayObstacle> result = cmw.toRoadwayObstacle(obj);

  ASSERT_TRUE(!!result);
  cav_msgs::RoadwayObstacle obs = result.get();

  ASSERT_EQ(obs.object.id, obj.id);  // Check that the object was coppied

  ASSERT_EQ(obs.lanelet_id, ll_1.id());

  ASSERT_EQ(obs.connected_vehicle_type.type, cav_msgs::ConnectedVehicleType::NOT_CONNECTED);

  ASSERT_NEAR(obs.cross_track, 0.5, 0.00001);

  ASSERT_NEAR(obs.down_track, 5.0, 0.00001);

  ASSERT_EQ(obs.predicted_lanelet_ids.size(), 1);
  ASSERT_EQ(obs.predicted_lanelet_ids[0], ll_1.id());

  ASSERT_EQ(obs.predicted_lanelet_id_confidences.size(), 1);
  ASSERT_NEAR(obs.predicted_lanelet_id_confidences[0], 0.9, 0.00001);

  ASSERT_EQ(obs.predicted_cross_tracks.size(), 1);
  ASSERT_NEAR(obs.predicted_cross_tracks[0], 0.5, 0.00001);

  ASSERT_EQ(obs.predicted_cross_track_confidences.size(), 1);
  ASSERT_NEAR(obs.predicted_cross_track_confidences[0], 0.9, 0.00001);

  ASSERT_EQ(obs.predicted_down_tracks.size(), 1);
  ASSERT_NEAR(obs.predicted_down_tracks[0], 6.0, 0.00001);

  ASSERT_EQ(obs.predicted_down_track_confidences.size(), 1);
  ASSERT_NEAR(obs.predicted_down_track_confidences[0], 0.9, 0.00001);

  // Alternate object off the roadway
  obj.pose.pose.position.x = 6;
  obj.pose.pose.position.y = 20;
  obj.pose.pose.position.z = 0;

  result = cmw.toRoadwayObstacle(obj);

  ASSERT_FALSE(!!result);
}
}  // namespace carma_wm<|MERGE_RESOLUTION|>--- conflicted
+++ resolved
@@ -32,10 +32,7 @@
 
 namespace carma_wm
 {
-<<<<<<< HEAD
-=======
-
->>>>>>> 88f9645c
+
 TEST(CARMAWorldModelTest, getSetMap)
 {
   CARMAWorldModel cmw;
