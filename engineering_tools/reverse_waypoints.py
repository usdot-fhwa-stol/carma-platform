<<<<<<< HEAD
#!/usr/bin/python3
=======
#!/usr/bin/python

# Copyright (C) 2018-2021 LEIDOS.
#
# Licensed under the Apache License, Version 2.0 (the "License"); you may not
# use this file except in compliance with the License. You may obtain a copy of
# the License at
#
# http://www.apache.org/licenses/LICENSE-2.0
#
# Unless required by applicable law or agreed to in writing, software
# distributed under the License is distributed on an "AS IS" BASIS, WITHOUT
# WARRANTIES OR CONDITIONS OF ANY KIND, either express or implied. See the
# License for the specific language governing permissions and limitations under
# the License.

>>>>>>> e36955ac
# This script can be used to reverse all waypoints order from a CARMA route file
# To Run:
# Create a text file and only copy and paste lines after 'waypoints:'
# Add an empty line at the start of the file
# Run "python reverse_waypoints.py <file_name>" to get a text file with reversed points

import sys

def main():
    filepath = sys.argv[1]
    waypoints = []
    with open(filepath, 'r') as fp:
        line = fp.readline()
        counter = 0
        while line:
            if len(line) == 1:
                counter += 1
                waypoint = []
                waypoint.append(line)
                waypoints.append(waypoint)
            else:
                waypoints[counter - 1].append(line)
            line = fp.readline()
        print("Processed %d waypoints" % len(waypoints))
    output_path = filepath + '_output'
    with open(output_path, 'w') as fp:
        for wp in reversed(waypoints):
            for line in wp:
                fp.write(line)
    print("Done!")

if __name__ == "__main__":
    print("Running ReverseWaypoints.py...")
    main()<|MERGE_RESOLUTION|>--- conflicted
+++ resolved
@@ -1,7 +1,4 @@
-<<<<<<< HEAD
 #!/usr/bin/python3
-=======
-#!/usr/bin/python
 
 # Copyright (C) 2018-2021 LEIDOS.
 #
@@ -17,7 +14,6 @@
 # License for the specific language governing permissions and limitations under
 # the License.
 
->>>>>>> e36955ac
 # This script can be used to reverse all waypoints order from a CARMA route file
 # To Run:
 # Create a text file and only copy and paste lines after 'waypoints:'
