--- conflicted
+++ resolved
@@ -593,25 +593,7 @@
         }
     }
 
-<<<<<<< HEAD
-    int RouteFollowingPlugin::findLaneletIndexFromPath(int target_id, const lanelet::routing::LaneletPath &path) const
-    {
-        for (size_t i = 0; i < path.size(); ++i)
-        {
-            if (path[i].id() == target_id)
-            {
-                return i;
-            }
-        }
-        ROS_DEBUG_STREAM("Returning -1 because could not find lanelet id" << target_id);
-
-        return -1;
-    }
-
     cav_msgs::Maneuver RouteFollowingPlugin::composeLaneFollowingManeuverMessage(double start_dist, double end_dist, double start_speed, double target_speed, const std::vector<lanelet::Id>& lane_ids) const
-=======
-    cav_msgs::Maneuver RouteFollowingPlugin::composeLaneFollowingManeuverMessage(double start_dist, double end_dist, double start_speed, double target_speed, lanelet::Id lane_id) const
->>>>>>> a36a6599
     {
         cav_msgs::Maneuver maneuver_msg;
         maneuver_msg.type = cav_msgs::Maneuver::LANE_FOLLOWING;
