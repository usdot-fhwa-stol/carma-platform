--- conflicted
+++ resolved
@@ -68,11 +68,7 @@
   // Base Map Georeference Sub
   georef_sub_ = cnh_.subscribe("georeference", 1, &WMBroadcaster::geoReferenceCallback, &wmb_);
   // Geofence Sub
-<<<<<<< HEAD
-  geofence_sub_ = cnh_.subscribe("geofence", 200, &WMBroadcaster::geofenceCallback, &wmb_);
-=======
   geofence_sub_ = cnh_.subscribe("geofence", 100, &WMBroadcaster::geofenceCallback, &wmb_);
->>>>>>> 0ad8c400
   //Route Message Sub
   route_callmsg_sub_ = cnh_.subscribe("route", 1, &WMBroadcaster::routeCallbackMessage, &wmb_);
   //Current Location Sub
