--- conflicted
+++ resolved
@@ -2202,11 +2202,7 @@
 
         // UCLA: determine joining type 
         bool isCutInJoin = plan_type.type == cav_msgs::PlanType::PLATOON_CUT_IN_JOIN      &&  !config_.test_front_join;
-<<<<<<< HEAD
         bool isRearJoin = plan_type.type == cav_msgs::PlanType::JOIN_PLATOON_AT_REAR      &&  !config_.test_front_join;
-=======
-        bool isRearJoin = plan_type.type == cav_msgs::PlanType::JOIN_PLATOON_AT_REAR      &&  !config_.test_front_join; //TODO change to && once resp msg contains plan type
->>>>>>> 1b028a33
         bool isFrontJoin = plan_type.type == cav_msgs::PlanType::JOIN_PLATOON_FROM_FRONT  ||  config_.test_front_join;
         ROS_DEBUG_STREAM("Joining type: isRearJoin = " << isRearJoin);
         ROS_DEBUG_STREAM("Joining type: isFrontJoin = " << isFrontJoin);
@@ -2403,13 +2399,8 @@
             double joinerDtD = current_downtrack_;
             double cut_in_gap = pm_.getCutInGap(target_join_index_, joinerDtD);   
             ROS_DEBUG_STREAM("Start loop to check cut-in gap, start lane change when gap allows");
-<<<<<<< HEAD
-            while (cut_in_gap < config_.minCutinGap)
-=======
-            
             // temporary disable safety checks
-            while (false)//(cut_in_gap < config_.minGap)  // TODO: use min gap as "safe to cut-in" gap, may need to adjust change later
->>>>>>> 1b028a33
+            while (false)(cut_in_gap < config_.minCutinGap) // TODO: use min gap as "safe to cut-in" gap, may need to adjust change later
             {   
                 // Use LANE_CHANGE_TIMEOUT to bond the "creat gap"
                 bool isCurrentPlanTimeout = ((ros::Time::now().toNSec()/1000000  - pm_.current_plan.planStartTime) > LANE_CHANGE_TIMEOUT);
