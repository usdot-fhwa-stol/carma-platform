#pragma once

/*
 * Copyright (C) 2021 LEIDOS.
 *
 * Licensed under the Apache License, Version 2.0 (the "License"); you may not
 * use this file except in compliance with the License. You may obtain a copy of
 * the License at
 *
 * http://www.apache.org/licenses/LICENSE-2.0
 *
 * Unless required by applicable law or agreed to in writing, software
 * distributed under the License is distributed on an "AS IS" BASIS, WITHOUT
 * WARRANTIES OR CONDITIONS OF ANY KIND, either express or implied. See the
 * License for the specific language governing permissions and limitations under
 * the License.
 */

#include <vector>
#include <cav_msgs/TrajectoryPlan.h>
#include <cav_msgs/TrajectoryPlanPoint.h>
#include <cav_msgs/Plugin.h>
#include <boost/shared_ptr.hpp>
#include <carma_utils/CARMAUtils.h>
#include <boost/geometry.hpp>
#include <carma_wm/Geometry.h>
#include <cav_srvs/PlanTrajectory.h>
#include <carma_wm/WMListener.h>
#include <carma_debug_msgs/TrajectoryCurvatureSpeeds.h>
#include <functional>
#include <light_controlled_intersection_config.h>
#include <unordered_set>
#include <autoware_msgs/Lane.h>
#include <ros/ros.h>
#include <carma_debug_msgs/TrajectoryCurvatureSpeeds.h>
#include <cav_msgs/Maneuver.h>
#include <basic_autonomy/basic_autonomy.h>
#include <basic_autonomy/helper_functions.h>


/**
 * \brief Macro definition to enable easier access to fields shared across the maneuver types
 * \param mvr The maneuver object to invoke the accessors on
 * \param property The name of the field to access on the specific maneuver types. Must be shared by all extant maneuver types
 * \return Expands to an expression (in the form of chained ternary operators) that evalutes to the desired field
 */
#define GET_MANEUVER_PROPERTY(mvr, property)\
        (((mvr).type == cav_msgs::Maneuver::INTERSECTION_TRANSIT_LEFT_TURN ? (mvr).intersection_transit_left_turn_maneuver.property :\
            ((mvr).type == cav_msgs::Maneuver::INTERSECTION_TRANSIT_RIGHT_TURN ? (mvr).intersection_transit_right_turn_maneuver.property :\
                ((mvr).type == cav_msgs::Maneuver::INTERSECTION_TRANSIT_STRAIGHT ? (mvr).intersection_transit_straight_maneuver.property :\
                        ((mvr).type == cav_msgs::Maneuver::LANE_FOLLOWING ? (mvr).lane_following_maneuver.property :\
                                throw std::invalid_argument("GET_MANEUVER_PROPERTY (property) called on maneuver with invalid type id " + std::to_string((mvr).type)))))))

namespace light_controlled_intersection_transit_plugin
{
using PublishPluginDiscoveryCB = std::function<void(const cav_msgs::Plugin&)>;
using PointSpeedPair = basic_autonomy::waypoint_generation::PointSpeedPair;
using GeneralTrajConfig = basic_autonomy::waypoint_generation::GeneralTrajConfig;
using DetailedTrajConfig = basic_autonomy::waypoint_generation::DetailedTrajConfig;

enum TSCase {
  CASE_1 = 1,
  CASE_2 = 2,
  CASE_3 = 3,
  CASE_4 = 4,
  CASE_5 = 5,
  CASE_6 = 6,
  CASE_7 = 7,
  CASE_8 = 8,
};

struct TrajectoryParams
{
  double a1_ = 0;
  double v1_ = 0;
  double x1_ = 0;

  double a2_ = 0;
  double v2_ = 0;
  double x2_ = 0;

  double a3_ = 0;
  double v3_ = 0;
  double x3_ = 0;
};

/**
 * \brief Class containing primary business logic for the Light Controlled Intersection Tactical Plugin
 * 
 */

class LightControlledIntersectionTacticalPlugin
{
public:
      /**
   * \brief Constructor
   * 
   * \param wm Pointer to intialized instance of the carma world model for accessing semantic map data
   * \param config The configuration to be used for this object
   * \param plugin_discovery_publisher Callback which will publish the current plugin discovery state
   * \param debug_publisher Callback which will publish a debug message. The callback defaults to no-op.
   */
  LightControlledIntersectionTacticalPlugin(carma_wm::WorldModelConstPtr wm,const LightControlledIntersectionTacticalPluginConfig& config,
                         const PublishPluginDiscoveryCB &plugin_discovery_publisher);

      /**
   * \brief Service callback for trajectory planning
   * 
   * \param req The service request
   * \param resp The service response
   * 
   * \return True if success. False otherwise
   */ 
  bool plan_trajectory_cb(cav_srvs::PlanTrajectoryRequest& req, cav_srvs::PlanTrajectoryResponse& resp);
  
   /**
   * \brief Creates a speed profile according to case one or two of the light controlled intersection, where the vehicle accelerates (then cruises if needed) and decelerates into the intersection. 
   * \param wm world_model pointer
   * \param points_and_target_speeds of centerline points paired with speed limits whose speeds are to be modified:
   * \param start_dist starting downtrack of the maneuver to be planned (excluding buffer points) in m
   * \param remaining_dist distance for the maneuver to be planned (excluding buffer points) in m
   * \param starting_speed starting speed at the start of the maneuver in m/s
   * \param departure_speed ending speed of the maneuver a.k.a entry speed into the intersection m/s
   * \param tsp trajectory smoothing parameters

   * NOTE: Cruising speed profile is applied (case 1) if speed before deceleration is higher than speed limit. Otherwise Case 2.
   * NOTE: when applying the speed profile, the function ignores buffer points beyond start_dist and end_dist. Internally uses: config_.back_distance and speed_limit_
   */
  void apply_trajectory_smoothing_algorithm(const carma_wm::WorldModelConstPtr& wm, std::vector<PointSpeedPair>& points_and_target_speeds, double start_dist, double remaining_dist, 
                                    double starting_speed, double departure_speed, TrajectoryParams tsp);

  /**
   * \brief Apply optimized target speeds to the trajectory determined for fixed-time and actuated signals.
   *        Based on TSMO USE CASE 2. Chapter 2. Trajectory Smoothing
   * \param maneuver Maneuver associated that has starting downtrack and desired entry time
   * \param starting_speed Starting speed of the vehicle
   * \param points The set of points with raw speed limits whose speed profile to be changed.
   *               These points must be in the same lane as the vehicle and must extend in front of it though it is fine if they also extend behind it. 
   *              
   */
  void apply_optimized_target_speed_profile(const cav_msgs::Maneuver& maneuver, const double starting_speed, std::vector<PointSpeedPair>& points_and_target_speeds);

  /**
  * \brief Creates geometry profile to return a point speed pair struct for INTERSECTION_TRANSIT maneuver types (by converting it to LANE_FOLLOW)
  * \param maneuvers The list of maneuvers to convert to geometry points and calculate associated raw speed limits
  *  \param max_starting_downtrack The maximum downtrack that is allowed for the first maneuver. This should be set to the vehicle position or earlier.
  *                               If the first maneuver exceeds this then it's downtrack will be shifted to this value. 
  * \param wm Pointer to intialized world model for semantic map access
  * \param ending_state_before_buffer reference to Vehicle state, which is state before applying extra points for curvature calculation that are removed later
  * \param state The vehicle state at the time the function is called
  * \param general_config Basic autonomy struct defined to load general config parameters from tactical plugins
  * \param detailed_config Basic autonomy struct defined to load detailed config parameters from tactical plugins
  * \return A vector of point speed pair struct which contains geometry points as basicpoint::lanelet2d and speed as a double for the maneuver
  * NOTE: This function is a slightly modified version of the same function in basic_autonomy library and currently only plans for the first maneuver
  */
  std::vector<PointSpeedPair> create_geometry_profile(const std::vector<cav_msgs::Maneuver> &maneuvers, double max_starting_downtrack,const carma_wm::WorldModelConstPtr &wm,
                                                                   cav_msgs::VehicleState &ending_state_before_buffer,const cav_msgs::VehicleState& state,
                                                                   const GeneralTrajConfig &general_config, const DetailedTrajConfig &detailed_config);

  /**
   * \brief Given a Lanelet, find it's associated Speed Limit
   *
   * \param llt Constant Lanelet object
   *
   * \throw std::invalid_argument if the speed limit could not be retrieved
   *
   * \return value of speed limit in mps
   */
  double findSpeedLimit(const lanelet::ConstLanelet& llt) const;
  
    /**
   * \brief Method to call at fixed rate in execution loop. Will publish plugin discovery updates
   */ 

  void onSpin();

  ////////// VARIABLES ///////////
  // CARMA Streets Variables
  // timestamp for msg received from carma streets
  uint32_t street_msg_timestamp_ = 0.0;
  // scheduled stop time
  uint32_t scheduled_stop_time_ = 0.0;
  // scheduled enter time
  uint32_t scheduled_enter_time_ = 0.0;
  // scheduled depart time
  uint32_t scheduled_depart_time_ = 0.0;
  // scheduled latest depart time
  uint32_t scheduled_latest_depart_time_ = 0.0;
  // flag to show if the vehicle is allowed in intersection
  bool is_allowed_int_ = false;

  // approximate speed limit 
<<<<<<< HEAD
  double speed_limit_ = 100.0;
  boost::optional<TSCase> last_case_;
=======
  double speed_limit_ = 11.176; //25mph by default
  boost::optional<SpeedProfileCase> last_case_;
>>>>>>> 1aa915c4
  boost::optional<bool> is_last_case_successful_;
  cav_msgs::TrajectoryPlan last_trajectory_;

  cav_msgs::VehicleState ending_state_before_buffer_; //state before applying extra points for curvature calculation that are removed later

  // downtrack of host vehicle
  double current_downtrack_ = 0.0;

  double last_successful_ending_downtrack_;         // if algorithm was successful, this is traffic_light_downtrack
  double last_successful_scheduled_entry_time_;     // if algorithm was successful, this is also scheduled entry time (ET in TSMO UC2 Algo)

  private:

  carma_wm::WorldModelConstPtr wm_;
  LightControlledIntersectionTacticalPluginConfig config_;
  PublishPluginDiscoveryCB plugin_discovery_publisher_;
 
  cav_msgs::Plugin plugin_discovery_msg_;
  carma_debug_msgs::TrajectoryCurvatureSpeeds debug_msg_;

  std::string light_controlled_intersection_strategy_ = "Carma/light_controlled_intersection";

  double epsilon_ = 0.001; //Small constant to compare (double) 0.0 with
};
};<|MERGE_RESOLUTION|>--- conflicted
+++ resolved
@@ -190,13 +190,8 @@
   bool is_allowed_int_ = false;
 
   // approximate speed limit 
-<<<<<<< HEAD
-  double speed_limit_ = 100.0;
+  double speed_limit_ = 11.176; //25mph by default
   boost::optional<TSCase> last_case_;
-=======
-  double speed_limit_ = 11.176; //25mph by default
-  boost::optional<SpeedProfileCase> last_case_;
->>>>>>> 1aa915c4
   boost::optional<bool> is_last_case_successful_;
   cav_msgs::TrajectoryPlan last_trajectory_;
 
