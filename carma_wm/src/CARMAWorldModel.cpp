/*
 * Copyright (C) 2019 LEIDOS.
 *
 * Licensed under the Apache License, Version 2.0 (the "License"); you may not
 * use this file except in compliance with the License. You may obtain a copy of
 * the License at
 *
 * http://www.apache.org/licenses/LICENSE-2.0
 *
 * Unless required by applicable law or agreed to in writing, software
 * distributed under the License is distributed on an "AS IS" BASIS, WITHOUT
 * WARRANTIES OR CONDITIONS OF ANY KIND, either express or implied. See the
 * License for the specific language governing permissions and limitations under
 * the License.
 */

#include <tuple>
#include <algorithm>
#include <assert.h>
#include <carma_wm/CARMAWorldModel.h>
#include <lanelet2_routing/RoutingGraph.h>
#include <lanelet2_traffic_rules/TrafficRulesFactory.h>
#include <lanelet2_core/Attribute.h>
#include <lanelet2_core/geometry/LineString.h>
#include <lanelet2_core/primitives/Traits.h>
#include <Eigen/Core>
#include <Eigen/LU>
#include <cmath>
#include <lanelet2_extension/traffic_rules/CarmaUSTrafficRules.h>
<<<<<<< HEAD
#include <lanelet2_core/geometry/Polygon.h>
#include <boost/geometry.hpp>
#include <boost/geometry/geometries/polygon.hpp>
#include <tf2/LinearMath/Transform.h>
#include <tf2_geometry_msgs/tf2_geometry_msgs.h>
=======
#include <carma_wm/Geometry.h>
>>>>>>> 2161b29f

namespace carma_wm
{

CARMAWorldModel::CARMAWorldModel()
{
}

CARMAWorldModel::~CARMAWorldModel()
{
}

std::pair<TrackPos, TrackPos> CARMAWorldModel::routeTrackPos(const lanelet::ConstArea& area) const
{
  // Check if the route was loaded yet
  if (!route_)
  {
    throw std::invalid_argument("Route has not yet been loaded");
  }

  lanelet::ConstLineStrings3d outer_bound = area.outerBound();

  if (outer_bound.empty())
  {
    throw std::invalid_argument("Provided area outer bound is invalid as it contains no points");
  }

  TrackPos minPos(0, 0);
  TrackPos maxPos(0, 0);
  bool first = true;
  for (lanelet::ConstLineString3d sub_bound3d : outer_bound)
  {
    auto sub_bound = lanelet::utils::to2D(sub_bound3d);
    for (lanelet::ConstPoint2d point : sub_bound)
    {
      TrackPos tp = routeTrackPos(point);
      if (first)
      {
        minPos = maxPos = tp;
        first = false;
      }
      else if (tp.downtrack < minPos.downtrack)
      {
        minPos.downtrack = tp.downtrack;
        minPos.crosstrack = tp.crosstrack;
      }
      else if (tp.downtrack > maxPos.downtrack)
      {
        maxPos.downtrack = tp.downtrack;
        maxPos.crosstrack = tp.crosstrack;
      }
    }
  }
  return std::make_pair(minPos, maxPos);
}

TrackPos CARMAWorldModel::routeTrackPos(const lanelet::ConstLanelet& lanelet) const
{
  // Check if the route was loaded yet
  if (!route_)
  {
    throw std::invalid_argument("Route has not yet been loaded");
  }

  lanelet::ConstLineString2d centerline = lanelet::utils::to2D(lanelet.centerline());
  if (centerline.empty())
  {
    throw std::invalid_argument("Provided lanelet has invalid centerline containing no points");
  }
  auto front = centerline.front();
  return routeTrackPos(front);
}

TrackPos CARMAWorldModel::routeTrackPos(const lanelet::BasicPoint2d& point) const
{
  // Check if the route was loaded yet
  if (!route_)
  {
    throw std::invalid_argument("Route has not yet been loaded");
  }

  // Find the nearest continuos shortest path centerline segment using fast map nearest search
  lanelet::Points3d near_points =
      shortest_path_filtered_centerline_view_->pointLayer.nearest(point, 1);  // Find the nearest points

  // Match point with linestring using fast map lookup
  auto lineString_1 =
      lanelet::utils::to2D(shortest_path_filtered_centerline_view_->lineStringLayer.findUsages(near_points[0])
                               .front());  // Only need the first index due to nature of route centerline

  if (lineString_1.size() == 0)
  {
    throw std::invalid_argument("Invalid route loaded. Shortest path does not have proper references");
  }

  // New approach
  // 1. Find nearest point
  // 2. Find linestring associated with nearest point
  // 3. If the nearest point is the first point on the linestring then we need to check the downtrack value
  // 4. -- If donwtrack is negative then iterate over route segments to find preceeding segment
  // 5. -- If downtrack is positive then we are on the correct segment
  // 6. If the nearest point is the last point on the linestring then we need to check downtrack value
  // 7. -- If downtrack is less then seg length then we are on the correct segment
  // 8. -- If downtrack is greater then seg length then iterate over route segments to find succeeding segment
  // 9. With correct segment identified compute segment downtrack distance
  // 10. Accumulate previos segment distances if needed.

  // Find best route segment
  lanelet::Id bestRouteSegId;
  TrackPos tp(0, 0);
  // Check for end cases

  auto indexes = shortest_path_distance_map_.getIndexFromId(near_points[0].id());
  size_t ls_i = indexes.first;
  size_t p_i = indexes.second;

  if (near_points[0].id() == lineString_1.front().id())
  {  // Nearest point is at the start of a line string
    // Get start point of cur segment and add 1
    auto next_point = lineString_1[1];
    TrackPos tp_next = geometry::trackPos(point, lineString_1.front().basicPoint(), next_point.basicPoint());

    if (tp_next.downtrack >= 0 || ls_i == 0)
    {
      bestRouteSegId = lineString_1.id();
      tp = tp_next;
      // If downtrack is positive then we are on the correct segment
    }
    else
    {
      // If downtrack is negative then iterate over route segments to find preceeding segment
      const size_t prev_ls_i = ls_i - 1;

      auto prev_centerline = lanelet::utils::to2D(shortest_path_centerlines_[prev_ls_i]);  // Get prev centerline
      tp = geometry::trackPos(point, prev_centerline[prev_centerline.size() - 2].basicPoint(),
                              prev_centerline[prev_centerline.size() - 1].basicPoint());
      tp.downtrack += shortest_path_distance_map_.distanceToPointAlongElement(prev_ls_i, prev_centerline.size() - 2);
      bestRouteSegId = prev_centerline.id();
    }
  }
  else if (near_points[0].id() == lineString_1.back().id())
  {  // Nearest point is the end of a line string

    // Get end point of cur segment and subtract 1
    auto prev_prev_point = lineString_1[lineString_1.size() - 2];
    auto prev_point = lineString_1[lineString_1.size() - 1];

    TrackPos tp_prev = geometry::trackPos(point, prev_prev_point.basicPoint(), prev_point.basicPoint());

    double last_seg_length =
        shortest_path_distance_map_.distanceBetween(ls_i, lineString_1.size() - 2, lineString_1.size() - 1);

    if (tp_prev.downtrack < last_seg_length || ls_i == shortest_path_centerlines_.size() - 1)
    {
      // If downtrack is less then seg length then we are on the correct segment
      bestRouteSegId = lineString_1.id();
      tp = tp_prev;
      tp.downtrack += shortest_path_distance_map_.distanceToPointAlongElement(ls_i, lineString_1.size() - 2);
    }
    else
    {
      // If downtrack is greater then seg length then we need to find the succeeding segment
      auto next_centerline = lanelet::utils::to2D(shortest_path_centerlines_[ls_i + 1]);  // Get prev centerline
      tp = geometry::trackPos(point, next_centerline[0].basicPoint(), next_centerline[1].basicPoint());
      bestRouteSegId = next_centerline.id();
    }
  }
  else
  {  // The nearest point is in the middle of a line string
    // Graph the two bounding points on the line string and call matchSegment using a 3 element segment
    // There is a guarantee from the earlier if statements that near_points[0] will always be located at an index within
    // the exclusive range (0,lineString_1.size() - 1) so no need for range checks

    lanelet::BasicLineString2d subSegment = lanelet::BasicLineString2d(
        { lineString_1[p_i - 1].basicPoint(), lineString_1[p_i].basicPoint(), lineString_1[p_i + 1].basicPoint() });

    tp = std::get<0>(geometry::matchSegment(point, subSegment));  // Get track pos along centerline

    tp.downtrack += shortest_path_distance_map_.distanceToPointAlongElement(ls_i, p_i - 1);

    bestRouteSegId = lineString_1.id();
  }

  // Accumulate distance
  auto bestRouteSegIndex = shortest_path_distance_map_.getIndexFromId(bestRouteSegId);
  tp.downtrack += shortest_path_distance_map_.distanceToElement(bestRouteSegIndex.first);

  return tp;
}

std::vector<lanelet::ConstLanelet> CARMAWorldModel::getLaneletsBetween(double start, double end) const
{
  // Check if the route was loaded yet
  if (!route_)
  {
    throw std::invalid_argument("Route has not yet been loaded");
  }
  if (start >= end)
  {
    throw std::invalid_argument("Start distance is greater than or equal to end distance");
  }

  std::vector<lanelet::ConstLanelet> vec;

  auto lanelet_map = route_->laneletMap();
  for (lanelet::ConstLanelet lanelet : lanelet_map->laneletLayer)
  {
    lanelet::ConstLineString2d centerline = lanelet::utils::to2D(lanelet.centerline());

    auto front = centerline.front();
    auto back = centerline.back();
    TrackPos min = routeTrackPos(front);
    TrackPos max = routeTrackPos(back);

    if (std::max(min.downtrack, start) > std::min(max.downtrack, end))
    {  // Check for 1d intersection
      // No intersection so continue
      continue;
    }
    // Intersection has occurred so add lanelet to list
    vec.push_back(lanelet);
  }

  return vec;
}

lanelet::LaneletMapConstPtr CARMAWorldModel::getMap() const
{
  return std::static_pointer_cast<lanelet::LaneletMap const>(semantic_map_);  // Cast pointer to const variant
}

LaneletRouteConstPtr CARMAWorldModel::getRoute() const
{
  return std::static_pointer_cast<const lanelet::routing::Route>(route_);  // Cast pointer to const variant
}

void CARMAWorldModel::setMap(lanelet::LaneletMapPtr map)
{
  semantic_map_ = map;
  // Build routing graph from map
  TrafficRulesConstPtr traffic_rules = *(getTrafficRules(lanelet::Participants::Vehicle));

  lanelet::routing::RoutingGraphUPtr map_graph = lanelet::routing::RoutingGraph::build(*semantic_map_, *traffic_rules);
  map_routing_graph_ = std::move(map_graph);
}

void CARMAWorldModel::setRoute(LaneletRoutePtr route)
{
  route_ = route;

  lanelet::ConstLanelets path_lanelets(route_->shortestPath().begin(), route_->shortestPath().end());

  shortest_path_view_ = lanelet::utils::createConstMap(path_lanelets, {});

  computeDowntrackReferenceLine();
}

lanelet::LineString3d CARMAWorldModel::copyConstructLineString(const lanelet::ConstLineString3d& line) const
{
  std::vector<lanelet::Point3d> coppied_points;
  coppied_points.reserve(line.size());

  for (auto basic_p : line.basicLineString())
  {
    coppied_points.push_back(lanelet::Point3d(lanelet::utils::getId(), basic_p));
  }

  return lanelet::LineString3d(lanelet::utils::getId(), coppied_points);
}

void CARMAWorldModel::computeDowntrackReferenceLine()
{
  IndexedDistanceMap distance_map;

  lanelet::routing::LaneletPath shortest_path = route_->shortestPath();
  // Build shortest path routing graph
  TrafficRulesConstPtr traffic_rules = *(getTrafficRules(lanelet::Participants::Vehicle));

  lanelet::routing::RoutingGraphUPtr shortest_path_graph =
      lanelet::routing::RoutingGraph::build(*shortest_path_view_, *traffic_rules);

  std::vector<lanelet::LineString3d> lineStrings;  // List of continuos line strings representing segments of the route
                                                   // reference line

  bool first = true;
  size_t next_index = 0;

  // Iterate over each lanelet in the shortest path this loop works by looking one lanelet ahead to detect lane changes
  for (lanelet::ConstLanelet ll : shortest_path)
  {
    next_index++;
    if (first)
    {  // For the first lanelet store its centerline and length
      lineStrings.push_back(copyConstructLineString(ll.centerline()));
      first = false;
    }
    if (next_index < shortest_path.size())
    {  // Check for remaining lanelets
      auto nextLanelet = shortest_path[next_index];
      lanelet::LineString3d nextCenterline = copyConstructLineString(nextLanelet.centerline());

      size_t connectionCount = shortest_path_graph->possiblePaths(ll, (uint32_t)2, false).size();

      if (connectionCount == 1)
      {  // Get list of connected lanelets without lanechanges. On the shortest path this should only return 1 or 0
        // No lane change
        // Append distance to current centerline
        lineStrings.back().insert(lineStrings.back().end(), nextCenterline.begin(), nextCenterline.end());
      }
      else if (connectionCount == 0)
      {
        // Lane change required
        // Break the point chain when a lanechange occurs
        lanelet::LineString3d empty_linestring;
        empty_linestring.setId(lanelet::utils::getId());
        distance_map.pushBack(lanelet::utils::to2D(lineStrings.back()));
        lineStrings.push_back(empty_linestring);
      }
      else
      {
        assert(false);  // It should not be possable to reach this point. Doing so demonstrates a bug
      }
    }
  }
  // Copy values to member variables
  shortest_path_centerlines_ = lineStrings;
  shortest_path_distance_map_ = distance_map;

  // Add length of final sections
  if (shortest_path_centerlines_.size() > shortest_path_distance_map_.size())
  {
    shortest_path_distance_map_.pushBack(lanelet::utils::to2D(lineStrings.back()));  // Record length of last continuous
                                                                                     // segment
  }

  shortest_path_filtered_centerline_view_ = lanelet::utils::createMap(shortest_path_centerlines_);
}

LaneletRoutingGraphConstPtr CARMAWorldModel::getMapRoutingGraph() const
{
  return std::static_pointer_cast<const lanelet::routing::RoutingGraph>(map_routing_graph_);  // Cast pointer to const
                                                                                              // variant
}

lanelet::Optional<TrafficRulesConstPtr> CARMAWorldModel::getTrafficRules(const std::string& participant) const
{
  lanelet::Optional<TrafficRulesConstPtr> optional_ptr;
  // Create carma traffic rules object
  try
  {
    lanelet::traffic_rules::TrafficRulesUPtr traffic_rules = lanelet::traffic_rules::TrafficRulesFactory::create(
        lanelet::traffic_rules::CarmaUSTrafficRules::Location, participant);

    optional_ptr = std::static_pointer_cast<const lanelet::traffic_rules::TrafficRules>(
        lanelet::traffic_rules::TrafficRulesPtr(std::move(traffic_rules)));
  }
  catch (const lanelet::InvalidInputError& e)
  {
    return optional_ptr;
  }

  return optional_ptr;
}
<<<<<<< HEAD

// NOTE: See WorldModel.h header file for details on source of logic in this function
double CARMAWorldModel::computeCurvature(const lanelet::BasicPoint2d& p1, const lanelet::BasicPoint2d& p2,
                                         const lanelet::BasicPoint2d& p3) const
{
  auto dp = 0.5 * (p3 - p1);
  auto ddp = p3 - 2.0 * p2 + p1;
  auto denom = std::pow(dp.x() * dp.x() + dp.y() * dp.y(), 3.0 / 2.0);
  if (std::fabs(denom) < 1e-20)
  {
    denom = 1e-20;
  }
  return static_cast<double>((ddp.y() * dp.x() - dp.y() * ddp.x()) / denom);
}

double CARMAWorldModel::getAngleBetweenVectors(const Eigen::Vector2d& vec1, const Eigen::Vector2d& vec2) const
{
  double vec1Mag = vec1.norm();
  double vec2Mag = vec2.norm();
  if (vec1Mag == 0 || vec2Mag == 0)
  {
    return 0;
  }
  return std::acos(vec1.dot(vec2) / (vec1Mag * vec2Mag));
}

TrackPos CARMAWorldModel::trackPos(const lanelet::BasicPoint2d& p, const lanelet::BasicPoint2d& seg_start,
                                   const lanelet::BasicPoint2d& seg_end) const
{
  Eigen::Vector2d vec_to_p(p);
  Eigen::Vector2d vec_to_start(seg_start);
  Eigen::Vector2d vec_to_end(seg_end);

  // Get vector from start to external point
  Eigen::Vector2d start_to_p = vec_to_p - vec_to_start;

  // Get vector from start to end point
  Eigen::Vector2d start_to_end = vec_to_end - vec_to_start;

  // Get angle between both vectors
  double interior_angle = getAngleBetweenVectors(start_to_p, start_to_end);

  // Calculate downtrack distance
  double start_to_p_mag = start_to_p.norm();
  double downtrack_dist = start_to_p_mag * std::cos(interior_angle);

  /**
   * Calculate the sign of the crosstrack distance by projecting the points to 2d
   * d = (p_x - s_x)(e_y - s_y) - (p_y - s_y)(e_x - s_x)
   * Equivalent to d = (start_to_p.x * start_to_end.y) - (start_to_p.y * start_to_end.x)
   *
   * Code below based on math equation described at
   * https://math.stackexchange.com/questions/274712/calculate-on-which-side-of-a-straight-line-is-a-given-point-located
   * Question asked by user
   * Ritvars (https://math.stackexchange.com/users/56723/ritvars)
   * and answered by user
   * Shard (https://math.stackexchange.com/users/55608/shard)
   * Attribution here is in line with Stack Overflow's Attribution policy cc-by-sa found here:
   * https://stackoverflow.blog/2009/06/25/attribution-required/
   */

  double d = (start_to_p[0] * start_to_end[1]) - (start_to_p[1] * start_to_end[0]);
  double sign = d >= 0 ? 1.0 : -1.0;  // If d is positive then the point is to the right if it is negative the point is
                                      // to the left

  double crosstrack = start_to_p_mag * std::sin(interior_angle) * sign;

  return TrackPos(downtrack_dist, crosstrack);
}

bool CARMAWorldModel::selectFirstSegment(const TrackPos& first_seg_trackPos, const TrackPos& second_seg_trackPos,
                                         double first_seg_length, double second_seg_length) const
{
  const bool first_seg_in_downtrack =
      (0 <= first_seg_trackPos.downtrack && first_seg_trackPos.downtrack < first_seg_length);
  const bool second_seg_in_downtrack =
      (0 <= second_seg_trackPos.downtrack && second_seg_trackPos.downtrack < second_seg_length);

  if (first_seg_in_downtrack && !second_seg_in_downtrack)
  {  // If in the first segment but not the last segment

    return true;  // First segment is better
  }
  else if (second_seg_in_downtrack && !first_seg_in_downtrack)
  {
    return false;  // Second segment is better
  }
  else if (first_seg_in_downtrack && second_seg_in_downtrack)
  {
    return first_seg_trackPos.crosstrack <=
           second_seg_trackPos.crosstrack;  // Pick the first segment if the crosstrack values are equal or the first
                                            // segment is closer
  }
  else
  {  // Point lies outside the downtrack bounds of both segments (Remember According to function contract the nearest
     // point to external point is the midpoint of the two segments)
    return true;  // Choose first segment as it will always have positive downtrack in this case while the second
                  // segment will always have negative downtrack
  }
}

std::tuple<TrackPos, lanelet::BasicSegment2d>
CARMAWorldModel::matchSegment(const lanelet::BasicPoint2d& p, const lanelet::BasicLineString2d& line_string) const
{
  if (line_string.size() < 2)
  {
    throw std::invalid_argument("Provided with linestring containing fewer than 2 points");
  }

  lanelet::BasicSegment2d best_segment =
      std::make_pair(line_string[0], line_string[1]);  // Default to starting segment if no match is found
  auto point_2d = lanelet::utils::to2D(p);

  double min_distance = lanelet::geometry::distance2d(point_2d, line_string[0]);
  size_t best_point_index = 0;
  double best_accumulated_length = 0;
  double best_last_accumulated_length = 0;
  double best_seg_length = 0;
  double best_last_seg_length = 0;
  double last_seg_length = 0;

  double accumulated_length = 0;
  double last_accumulated_length = 0;
  for (size_t i = 0; i < line_string.size(); i++)
  {  // Iterate over line string to find nearest point
    double seg_length = 0;
    if (i < line_string.size() - 1)
    {
      seg_length = lanelet::geometry::distance2d(line_string[i], line_string[i + 1]);  // Compute segment length
    }

    double distance = lanelet::geometry::distance2d(p, line_string[i]);  // Compute from current point to external point
    if (distance < min_distance)
    {  // If this distance is below minimum discovered so far then update minimum
      min_distance = distance;
      best_point_index = i;
      best_accumulated_length = accumulated_length;
      best_last_accumulated_length = last_accumulated_length;  // Record accumulated lengths to each segment
      best_seg_length = seg_length;
      best_last_seg_length = last_seg_length;
    }

    last_accumulated_length = accumulated_length;  // Update accumulated lenths
    accumulated_length += seg_length;
    last_seg_length = seg_length;
  }

  // Minimum point has been found next step is to determine which segment it should go with using the following rules.
  // If the minimum point is the first point then use the first segment
  // If the minimum point is the last point then use the last segment
  // If the minimum point is within the downtrack bounds of one segment but not the other then use the one it is within
  // If the minimum point is within the downtrack bounds of both segments then use the one with the smallest crosstrack
  // distance If the minimum point is within the downtrack bounds of both segments and has exactly equal crosstrack
  // bounds with each segment then use the first one
  TrackPos best_pos(0, 0);
  if (best_point_index == 0)
  {
    best_pos = trackPos(p, line_string[0], line_string[1]);
    best_segment = std::make_pair(line_string[0], line_string[1]);
  }
  else if (best_point_index == line_string.size() - 1)
  {
    best_pos = trackPos(p, line_string[line_string.size() - 2], line_string[line_string.size() - 1]);
    best_pos.downtrack += best_last_accumulated_length;
    best_segment = std::make_pair(line_string[line_string.size() - 2], line_string[line_string.size() - 1]);
  }
  else
  {
    TrackPos first_seg_trackPos = trackPos(p, line_string[best_point_index - 1], line_string[best_point_index]);
    TrackPos second_seg_trackPos = trackPos(p, line_string[best_point_index], line_string[best_point_index + 1]);
    if (selectFirstSegment(first_seg_trackPos, second_seg_trackPos, best_last_seg_length, best_seg_length))
    {
      best_pos = first_seg_trackPos;
      best_pos.downtrack += best_last_accumulated_length;
      best_segment = std::make_pair(line_string[best_point_index - 1], line_string[best_point_index]);
    }
    else
    {
      best_pos = second_seg_trackPos;
      best_pos.downtrack += best_accumulated_length;
      best_segment = std::make_pair(line_string[best_point_index], line_string[best_point_index + 1]);
    }
  }

  // couldn't find a matching segment, so use the first segment within the downtrack range of.
  // Or the starting segment assuming we are before the route
  return std::make_tuple(best_pos, best_segment);
}

lanelet::BasicPolygon2d CARMAWorldModel::objectToMapPolygon(const geometry_msgs::Pose& pose,
                                                            const geometry_msgs::Vector3& size) const
{
  tf2::Transform object_tf;
  tf2::fromMsg(pose, object_tf);

  double half_x_bound = size.x / 2;
  double half_y_bound = size.y / 2;

  // 4 corners of the object starting with upper left and moving in clockwise direction in pose frame
  tf2::Vector3 obj_p1(half_x_bound, half_y_bound, 0);
  tf2::Vector3 obj_p2(half_x_bound, -half_y_bound, 0);
  tf2::Vector3 obj_p3(-half_x_bound, -half_y_bound, 0);
  tf2::Vector3 obj_p4(-half_x_bound, half_y_bound, 0);

  tf2::Vector3 obj_p1_map = object_tf * obj_p1;
  tf2::Vector3 obj_p2_map = object_tf * obj_p2;
  tf2::Vector3 obj_p3_map = object_tf * obj_p3;
  tf2::Vector3 obj_p4_map = object_tf * obj_p4;

  lanelet::BasicPoint2d p1(obj_p1_map.getX(), obj_p1_map.getY());
  lanelet::BasicPoint2d p2(obj_p2_map.getX(), obj_p2_map.getY());
  lanelet::BasicPoint2d p3(obj_p3_map.getX(), obj_p3_map.getY());
  lanelet::BasicPoint2d p4(obj_p4_map.getX(), obj_p4_map.getY());

  return { p1, p2, p3, p4 };
}

lanelet::Optional<cav_msgs::RoadwayObstacle>
CARMAWorldModel::toRoadwayObstacle(const cav_msgs::ExternalObject& object) const
{
  if (!semantic_map_ || semantic_map_->laneletLayer.size() == 0)
  {
    throw std::invalid_argument("Map is not set or does not contain lanelets");
  }

  lanelet::BasicPoint2d object_center(object.pose.pose.position.x, object.pose.pose.position.y);
  lanelet::BasicPolygon2d object_polygon = objectToMapPolygon(object.pose.pose, object.size);

  auto nearestLanelet = semantic_map_->laneletLayer.nearest(
      object_center, 1)[0];  // Since the map contains lanelets there should always be at least 1 element

  // Check if the object is inside or intersecting this lanelet
  // If no intersection then the object can be considered off the road and does not need to processed
  if (!boost::geometry::intersects(nearestLanelet.polygon2d().basicPolygon(), object_polygon))
  {
    return boost::none;
  }

  cav_msgs::RoadwayObstacle obs;
  obs.object = object;
  obs.connected_vehicle_type.type =
      cav_msgs::ConnectedVehicleType::NOT_CONNECTED;  // TODO should we remove this? How could it be determined?
  obs.lanelet_id = nearestLanelet.id();

  carma_wm::TrackPos obj_track_pos = trackPos(nearestLanelet, object_center);
  obs.down_track = obj_track_pos.downtrack;
  obs.cross_track = obj_track_pos.crosstrack;

  for (auto prediction : object.predictions)
  {
    // Compute prediction polygon
    lanelet::BasicPolygon2d prediction_polygon = objectToMapPolygon(prediction.predicted_position, object.size);
    lanelet::BasicPoint2d prediction_center(prediction.predicted_position.position.x,
                                            prediction.predicted_position.position.y);

    auto predNearestLanelet = semantic_map_->laneletLayer.nearest(prediction_center, 1)[0];

    carma_wm::TrackPos pred_track_pos = trackPos(predNearestLanelet, prediction_center);

    obs.predicted_lanelet_ids.emplace_back(predNearestLanelet.id());
    obs.predicted_cross_tracks.emplace_back(pred_track_pos.crosstrack);
    obs.predicted_down_tracks.emplace_back(pred_track_pos.downtrack);

    // Since the predictions are having their lanelet ids matched based on the nearest nounding box search rather than
    // checking for intersection The id confidence will be set to 90% of the position confidence
    obs.predicted_lanelet_id_confidences.emplace_back(0.9 * prediction.predicted_position_confidence);
    obs.predicted_cross_track_confidences.emplace_back(0.9 * prediction.predicted_position_confidence);
    obs.predicted_down_track_confidences.emplace_back(0.9 * prediction.predicted_position_confidence);
  }

  return obs;
}
=======
>>>>>>> 2161b29f
}  // namespace carma_wm<|MERGE_RESOLUTION|>--- conflicted
+++ resolved
@@ -27,15 +27,12 @@
 #include <Eigen/LU>
 #include <cmath>
 #include <lanelet2_extension/traffic_rules/CarmaUSTrafficRules.h>
-<<<<<<< HEAD
 #include <lanelet2_core/geometry/Polygon.h>
 #include <boost/geometry.hpp>
 #include <boost/geometry/geometries/polygon.hpp>
 #include <tf2/LinearMath/Transform.h>
 #include <tf2_geometry_msgs/tf2_geometry_msgs.h>
-=======
 #include <carma_wm/Geometry.h>
->>>>>>> 2161b29f
 
 namespace carma_wm
 {
@@ -399,195 +396,6 @@
 
   return optional_ptr;
 }
-<<<<<<< HEAD
-
-// NOTE: See WorldModel.h header file for details on source of logic in this function
-double CARMAWorldModel::computeCurvature(const lanelet::BasicPoint2d& p1, const lanelet::BasicPoint2d& p2,
-                                         const lanelet::BasicPoint2d& p3) const
-{
-  auto dp = 0.5 * (p3 - p1);
-  auto ddp = p3 - 2.0 * p2 + p1;
-  auto denom = std::pow(dp.x() * dp.x() + dp.y() * dp.y(), 3.0 / 2.0);
-  if (std::fabs(denom) < 1e-20)
-  {
-    denom = 1e-20;
-  }
-  return static_cast<double>((ddp.y() * dp.x() - dp.y() * ddp.x()) / denom);
-}
-
-double CARMAWorldModel::getAngleBetweenVectors(const Eigen::Vector2d& vec1, const Eigen::Vector2d& vec2) const
-{
-  double vec1Mag = vec1.norm();
-  double vec2Mag = vec2.norm();
-  if (vec1Mag == 0 || vec2Mag == 0)
-  {
-    return 0;
-  }
-  return std::acos(vec1.dot(vec2) / (vec1Mag * vec2Mag));
-}
-
-TrackPos CARMAWorldModel::trackPos(const lanelet::BasicPoint2d& p, const lanelet::BasicPoint2d& seg_start,
-                                   const lanelet::BasicPoint2d& seg_end) const
-{
-  Eigen::Vector2d vec_to_p(p);
-  Eigen::Vector2d vec_to_start(seg_start);
-  Eigen::Vector2d vec_to_end(seg_end);
-
-  // Get vector from start to external point
-  Eigen::Vector2d start_to_p = vec_to_p - vec_to_start;
-
-  // Get vector from start to end point
-  Eigen::Vector2d start_to_end = vec_to_end - vec_to_start;
-
-  // Get angle between both vectors
-  double interior_angle = getAngleBetweenVectors(start_to_p, start_to_end);
-
-  // Calculate downtrack distance
-  double start_to_p_mag = start_to_p.norm();
-  double downtrack_dist = start_to_p_mag * std::cos(interior_angle);
-
-  /**
-   * Calculate the sign of the crosstrack distance by projecting the points to 2d
-   * d = (p_x - s_x)(e_y - s_y) - (p_y - s_y)(e_x - s_x)
-   * Equivalent to d = (start_to_p.x * start_to_end.y) - (start_to_p.y * start_to_end.x)
-   *
-   * Code below based on math equation described at
-   * https://math.stackexchange.com/questions/274712/calculate-on-which-side-of-a-straight-line-is-a-given-point-located
-   * Question asked by user
-   * Ritvars (https://math.stackexchange.com/users/56723/ritvars)
-   * and answered by user
-   * Shard (https://math.stackexchange.com/users/55608/shard)
-   * Attribution here is in line with Stack Overflow's Attribution policy cc-by-sa found here:
-   * https://stackoverflow.blog/2009/06/25/attribution-required/
-   */
-
-  double d = (start_to_p[0] * start_to_end[1]) - (start_to_p[1] * start_to_end[0]);
-  double sign = d >= 0 ? 1.0 : -1.0;  // If d is positive then the point is to the right if it is negative the point is
-                                      // to the left
-
-  double crosstrack = start_to_p_mag * std::sin(interior_angle) * sign;
-
-  return TrackPos(downtrack_dist, crosstrack);
-}
-
-bool CARMAWorldModel::selectFirstSegment(const TrackPos& first_seg_trackPos, const TrackPos& second_seg_trackPos,
-                                         double first_seg_length, double second_seg_length) const
-{
-  const bool first_seg_in_downtrack =
-      (0 <= first_seg_trackPos.downtrack && first_seg_trackPos.downtrack < first_seg_length);
-  const bool second_seg_in_downtrack =
-      (0 <= second_seg_trackPos.downtrack && second_seg_trackPos.downtrack < second_seg_length);
-
-  if (first_seg_in_downtrack && !second_seg_in_downtrack)
-  {  // If in the first segment but not the last segment
-
-    return true;  // First segment is better
-  }
-  else if (second_seg_in_downtrack && !first_seg_in_downtrack)
-  {
-    return false;  // Second segment is better
-  }
-  else if (first_seg_in_downtrack && second_seg_in_downtrack)
-  {
-    return first_seg_trackPos.crosstrack <=
-           second_seg_trackPos.crosstrack;  // Pick the first segment if the crosstrack values are equal or the first
-                                            // segment is closer
-  }
-  else
-  {  // Point lies outside the downtrack bounds of both segments (Remember According to function contract the nearest
-     // point to external point is the midpoint of the two segments)
-    return true;  // Choose first segment as it will always have positive downtrack in this case while the second
-                  // segment will always have negative downtrack
-  }
-}
-
-std::tuple<TrackPos, lanelet::BasicSegment2d>
-CARMAWorldModel::matchSegment(const lanelet::BasicPoint2d& p, const lanelet::BasicLineString2d& line_string) const
-{
-  if (line_string.size() < 2)
-  {
-    throw std::invalid_argument("Provided with linestring containing fewer than 2 points");
-  }
-
-  lanelet::BasicSegment2d best_segment =
-      std::make_pair(line_string[0], line_string[1]);  // Default to starting segment if no match is found
-  auto point_2d = lanelet::utils::to2D(p);
-
-  double min_distance = lanelet::geometry::distance2d(point_2d, line_string[0]);
-  size_t best_point_index = 0;
-  double best_accumulated_length = 0;
-  double best_last_accumulated_length = 0;
-  double best_seg_length = 0;
-  double best_last_seg_length = 0;
-  double last_seg_length = 0;
-
-  double accumulated_length = 0;
-  double last_accumulated_length = 0;
-  for (size_t i = 0; i < line_string.size(); i++)
-  {  // Iterate over line string to find nearest point
-    double seg_length = 0;
-    if (i < line_string.size() - 1)
-    {
-      seg_length = lanelet::geometry::distance2d(line_string[i], line_string[i + 1]);  // Compute segment length
-    }
-
-    double distance = lanelet::geometry::distance2d(p, line_string[i]);  // Compute from current point to external point
-    if (distance < min_distance)
-    {  // If this distance is below minimum discovered so far then update minimum
-      min_distance = distance;
-      best_point_index = i;
-      best_accumulated_length = accumulated_length;
-      best_last_accumulated_length = last_accumulated_length;  // Record accumulated lengths to each segment
-      best_seg_length = seg_length;
-      best_last_seg_length = last_seg_length;
-    }
-
-    last_accumulated_length = accumulated_length;  // Update accumulated lenths
-    accumulated_length += seg_length;
-    last_seg_length = seg_length;
-  }
-
-  // Minimum point has been found next step is to determine which segment it should go with using the following rules.
-  // If the minimum point is the first point then use the first segment
-  // If the minimum point is the last point then use the last segment
-  // If the minimum point is within the downtrack bounds of one segment but not the other then use the one it is within
-  // If the minimum point is within the downtrack bounds of both segments then use the one with the smallest crosstrack
-  // distance If the minimum point is within the downtrack bounds of both segments and has exactly equal crosstrack
-  // bounds with each segment then use the first one
-  TrackPos best_pos(0, 0);
-  if (best_point_index == 0)
-  {
-    best_pos = trackPos(p, line_string[0], line_string[1]);
-    best_segment = std::make_pair(line_string[0], line_string[1]);
-  }
-  else if (best_point_index == line_string.size() - 1)
-  {
-    best_pos = trackPos(p, line_string[line_string.size() - 2], line_string[line_string.size() - 1]);
-    best_pos.downtrack += best_last_accumulated_length;
-    best_segment = std::make_pair(line_string[line_string.size() - 2], line_string[line_string.size() - 1]);
-  }
-  else
-  {
-    TrackPos first_seg_trackPos = trackPos(p, line_string[best_point_index - 1], line_string[best_point_index]);
-    TrackPos second_seg_trackPos = trackPos(p, line_string[best_point_index], line_string[best_point_index + 1]);
-    if (selectFirstSegment(first_seg_trackPos, second_seg_trackPos, best_last_seg_length, best_seg_length))
-    {
-      best_pos = first_seg_trackPos;
-      best_pos.downtrack += best_last_accumulated_length;
-      best_segment = std::make_pair(line_string[best_point_index - 1], line_string[best_point_index]);
-    }
-    else
-    {
-      best_pos = second_seg_trackPos;
-      best_pos.downtrack += best_accumulated_length;
-      best_segment = std::make_pair(line_string[best_point_index], line_string[best_point_index + 1]);
-    }
-  }
-
-  // couldn't find a matching segment, so use the first segment within the downtrack range of.
-  // Or the starting segment assuming we are before the route
-  return std::make_tuple(best_pos, best_segment);
-}
 
 lanelet::BasicPolygon2d CARMAWorldModel::objectToMapPolygon(const geometry_msgs::Pose& pose,
                                                             const geometry_msgs::Vector3& size) const
@@ -672,6 +480,4 @@
 
   return obs;
 }
-=======
->>>>>>> 2161b29f
 }  // namespace carma_wm