--- conflicted
+++ resolved
@@ -1,11 +1,5 @@
-<<<<<<< HEAD
 stop_speed_epsilon: 0.01
-cmv_id: 123 # Test value; CARMA Streets expects cmv_id to be an unsigned long (32-bit unsigned integer)
+cmv_id: "123" # Test value; CARMA Streets expects cmv_id to be an unsigned long (32-bit unsigned integer)
 cargo_id: "321" # Test value (Empty string indicates the vehicle is not carrying cargo); CARMA Streets expects cargo_id to be a string
 enable_port_drayage: false # bool: Flag to activate and deactivate port drayage operations. If false, state machine will remain INACTIVE.
-=======
-stop_speed_epsilon: 1.0
-cmv_id: "123" # Test value; CARMA Streets expects cmv_id to be an unsigned long (32-bit unsigned integer)
-cargo_id: "321" # Test value (Empty string indicates the vehicle is not carrying cargo); CARMA Streets expects cargo_id to be a string
-host_id: HOST_ID
->>>>>>> 9e1ba52b
+host_id: "HOST_ID"