--- conflicted
+++ resolved
@@ -33,15 +33,9 @@
 # Stage 1 - Acquire the CARMA source as well as any extra packages
 # /////////////////////////////////////////////////////////////////////////////
 
-<<<<<<< HEAD
-FROM a5ffc7def866 AS base-image
-
-FROM a5ffc7def866 AS source-code
-=======
 FROM a11f794302d6 AS base-image
 
 FROM a11f794302d6 AS source-code
->>>>>>> 52ddc480
 
 RUN mkdir ~/src
 COPY --chown=carma . /home/carma/src/carma-platform/
@@ -52,11 +46,7 @@
 # /////////////////////////////////////////////////////////////////////////////
 
 
-<<<<<<< HEAD
-FROM a5ffc7def866 AS install
-=======
 FROM a11f794302d6 AS install
->>>>>>> 52ddc480
 ARG ROS1_PACKAGES=""
 ENV ROS1_PACKAGES=${ROS1_PACKAGES}
 ARG ROS2_PACKAGES=""
@@ -73,11 +63,7 @@
 # /////////////////////////////////////////////////////////////////////////////
 
 
-<<<<<<< HEAD
-FROM a5ffc7def866
-=======
 FROM a11f794302d6
->>>>>>> 52ddc480
 
 ARG BUILD_DATE="NULL"
 ARG VCS_REF="NULL"
