--- conflicted
+++ resolved
@@ -140,16 +140,11 @@
     void PlatoonStrategicPlugin::checkForRightMostLane(const lanelet::BasicPoint2d& current_location)
     {
         auto current_lanelet = wm_->getLaneletsFromPoint(current_location, 1);
-<<<<<<< HEAD
+        if (current_lanelet.size()<1)
+        {
+            throw std::invalid_argument("There are no lanelets in the current location.");
+        }
         ROS_DEBUG_STREAM("current_lanelet" << current_lanelet[0].id());
-
-=======
-        if (current_lanelet.size()<1)
-        {
-            throw std::invalid_argument("There are no lanelets in the current location.");
-        }
-        ROS_DEBUG_STREAM("current_lanelet" << current_lanelet[0].id());
->>>>>>> 1526d5b3
         auto routing_graph = wm_->getMapRoutingGraph();
         auto right_lanelet = routing_graph->right(current_lanelet[0]);
         if (!right_lanelet)
@@ -174,12 +169,9 @@
             single_lane_road_ = false;
             ROS_DEBUG_STREAM("Vehicle is NOT in a single-lane road");
         }
-<<<<<<< HEAD
 
         // Store the current local lane index of the host vehicle (0 is rightmost lane, 1 is second rightmost, etc.); considers only the current travel direction
         current_lane_index_ = (routing_graph->rights(current_lanelet[0])).size();
-=======
->>>>>>> 1526d5b3
     }
 
     void PlatoonStrategicPlugin::updateCurrentStatus(cav_msgs::Maneuver maneuver, double& speed, double& current_progress, int& lane_id){
@@ -557,7 +549,7 @@
                     pm_.current_plan = *new_plan;
                 }
         
-         //Task 4
+                //Task 4
                 if(pm_.getTotalPlatooningSize() > 1) {
                     cav_msgs::MobilityOperation status;
                     status = composeMobilityOperationCandidateFollower();
@@ -744,7 +736,6 @@
                     waitingStartTime = ros::Time::now().toNSec()/1000000;
                     lw_applicantId_ = msg.header.sender_id;
                     return MobilityRequestResponse::ACK;
-<<<<<<< HEAD
                 } 
                 else if(isDistanceCloseEnough && !laneConditionsSatisfied) {
                     ROS_DEBUG_STREAM("The applicant is close enough, but we must change into a suitable platooning lane before sending ACK.");
@@ -754,9 +745,6 @@
                     leader_lane_change_required_ = true;
                 }
                 else {
-=======
-                } else {
->>>>>>> 1526d5b3
                     ROS_DEBUG_STREAM("The applicant is too far away from us or not in corret lane. NACK.");
                     ROS_DEBUG_STREAM("isDistanceCloseEnough" << isDistanceCloseEnough);
                     ROS_DEBUG_STREAM("laneConditionsSatisfied" << laneConditionsSatisfied);
