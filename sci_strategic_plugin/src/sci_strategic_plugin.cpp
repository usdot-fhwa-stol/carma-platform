/*
 * Copyright (C) 2021 LEIDOS.
 *
 * Licensed under the Apache License, Version 2.0 (the "License"); you may not
 * use this file except in compliance with the License. You may obtain a copy of
 * the License at
 *
 * http://www.apache.org/licenses/LICENSE-2.0
 *
 * Unless required by applicable law or agreed to in writing, software
 * distributed under the License is distributed on an "AS IS" BASIS, WITHOUT
 * WARRANTIES OR CONDITIONS OF ANY KIND, either express or implied. See the
 * License for the specific language governing permissions and limitations under
 * the License.
 */
#include "sci_strategic_plugin.h"

#define GET_MANEUVER_PROPERTY(mvr, property)                                                                           \
  (((mvr).type == cav_msgs::Maneuver::INTERSECTION_TRANSIT_LEFT_TURN ?                                                 \
        (mvr).intersection_transit_left_turn_maneuver.property :                                                       \
        ((mvr).type == cav_msgs::Maneuver::INTERSECTION_TRANSIT_RIGHT_TURN ?                                           \
             (mvr).intersection_transit_right_turn_maneuver.property :                                                 \
             ((mvr).type == cav_msgs::Maneuver::INTERSECTION_TRANSIT_STRAIGHT ?                                        \
                  (mvr).intersection_transit_straight_maneuver.property :                                              \
                  ((mvr).type == cav_msgs::Maneuver::LANE_CHANGE    ? (mvr).lane_change_maneuver.property :            \
                  ((mvr).type == cav_msgs::Maneuver::LANE_FOLLOWING ? (mvr).lane_following_maneuver.property :         \
                  ((mvr).type == cav_msgs::Maneuver::STOP_AND_WAIT ? (mvr).stop_and_wait_maneuver.property :           \
                                                                      throw new std::invalid_argument("GET_MANEUVER_"  \
                                                                                                      "PROPERTY "      \
                                                                                                      "(property) "    \
                                                                                                      "called on "     \
                                                                                                      "maneuver with " \
                                                                                                      "invalid type "  \
                                                                                                      "id"))))))))

namespace sci_strategic_plugin
{
SCIStrategicPlugin::SCIStrategicPlugin(carma_wm::WorldModelConstPtr wm, SCIStrategicPluginConfig& config)
  : wm_(wm), config_(config)
{
  plugin_discovery_msg_.name = config_.strategic_plugin_name;
  plugin_discovery_msg_.versionId = "v1.0";
  plugin_discovery_msg_.available = true;
  plugin_discovery_msg_.activated = true;
  plugin_discovery_msg_.type = cav_msgs::Plugin::STRATEGIC;
  plugin_discovery_msg_.capability = "strategic_plan/plan_maneuvers";
};

cav_msgs::Plugin SCIStrategicPlugin::getDiscoveryMsg() const
{
  return plugin_discovery_msg_;
}



SCIStrategicPlugin::VehicleState SCIStrategicPlugin::extractInitialState(const cav_srvs::PlanManeuversRequest& req) const
{
  VehicleState state;
  if (!req.prior_plan.maneuvers.empty())
  {
    ROS_DEBUG_STREAM("Provided with initial plan...");
    state.stamp = GET_MANEUVER_PROPERTY(req.prior_plan.maneuvers.back(), end_time);
    state.speed = getManeuverEndSpeed(req.prior_plan.maneuvers.back());
    state.downtrack = GET_MANEUVER_PROPERTY(req.prior_plan.maneuvers.back(), end_dist);
    state.lane_id = getLaneletsBetweenWithException(state.downtrack, state.downtrack, true).front().id();
  }
  else
  {
    ROS_DEBUG_STREAM("No initial plan provided...");
    
    state.stamp = req.header.stamp;
    state.downtrack = req.veh_downtrack;
    state.speed = req.veh_logitudinal_velocity;
    state.lane_id = stoi(req.veh_lane_id);
  }
  
  ROS_DEBUG_STREAM("state.stamp: " << state.stamp);
  ROS_DEBUG_STREAM("state.downtrack : " << state.downtrack );
  ROS_DEBUG_STREAM("state.speed: " << state.speed);
  ROS_DEBUG_STREAM("state.lane_id: " << state.lane_id);

  return state;
}

void SCIStrategicPlugin::mobilityOperationCb(const cav_msgs::MobilityOperationConstPtr& msg)
{
  if (msg->strategy == stop_controlled_intersection_strategy_)
  {
    ROS_DEBUG_STREAM("Received Schedule message with id: " << msg->header.plan_id);
    approaching_stop_controlled_interction_ = true;
    ROS_DEBUG_STREAM("Approaching Stop Controlled Intersection: " << approaching_stop_controlled_interction_);

    if (msg->strategy_params != previous_strategy_params_)
    {
      street_msg_timestamp_ = msg->header.timestamp;
      ROS_DEBUG_STREAM("street_msg_timestamp_: " << street_msg_timestamp_);

      parseStrategyParams(msg->strategy_params); 

    }
    previous_strategy_params_ = msg->strategy_params;

    generateMobilityOperation();
  }
  
}

void SCIStrategicPlugin::BSMCb(const cav_msgs::BSMConstPtr& msg)
{
  std::vector<uint8_t> bsm_id_vec = msg->core_data.id;

  std::string id = "";
  for (size_t i=0; i< bsm_id_vec.size(); i++)
  {
    id += std::to_string(bsm_id_vec[i]);
  }

  bsm_id_ = id;
}

void SCIStrategicPlugin::currentPoseCb(const geometry_msgs::PoseStampedConstPtr& msg)
{
  geometry_msgs::PoseStamped pose_msg = geometry_msgs::PoseStamped(*msg.get());
  // TODO have a better solution
  if (approaching_stop_controlled_interction_)
  {
    lanelet::BasicPoint2d current_loc(pose_msg.pose.position.x, pose_msg.pose.position.y);
    current_downtrack_ = wm_->routeTrackPos(current_loc).downtrack;
  }
  
  ROS_DEBUG_STREAM("Downtrack from current pose: " << current_downtrack_);
}

void SCIStrategicPlugin::parseStrategyParams(const std::string& strategy_params)
{
  // sample strategy_params: "st:1634067044,et:1634067059, dt:1634067062.3256602,dp:2,,access: 0"
  std::string params = strategy_params;
  std::vector<std::string> inputsParams;
  boost::algorithm::split(inputsParams, params, boost::is_any_of(","));

  std::vector<std::string> st_parsed;
  boost::algorithm::split(st_parsed, inputsParams[0], boost::is_any_of(":"));
  uint32_t st = std::stoi(st_parsed[1]);
  scheduled_stop_time_ = st;
  ROS_DEBUG_STREAM("scheduled_stop_time_: " << scheduled_stop_time_);
            
  std::vector<std::string> et_parsed;
  boost::algorithm::split(et_parsed, inputsParams[1], boost::is_any_of(":"));
  uint32_t et = std::stoi(et_parsed[1]);
  scheduled_enter_time_ = et;
  ROS_DEBUG_STREAM("scheduled_enter_time_: " << scheduled_enter_time_);

  std::vector<std::string> dt_parsed;
  boost::algorithm::split(dt_parsed, inputsParams[2], boost::is_any_of(":"));
  uint32_t dt = std::stoi(dt_parsed[1]);
  scheduled_depart_time_ = et;
  ROS_DEBUG_STREAM("scheduled_depart_time_: " << scheduled_depart_time_);

  std::vector<std::string> dp_parsed;
  boost::algorithm::split(dp_parsed, inputsParams[3], boost::is_any_of(":"));
  int dp = std::stoi(dp_parsed[1]);
  scheduled_departure_position_ = dp;
  ROS_DEBUG_STREAM("scheduled_departure_position_: " << scheduled_departure_position_);

  std::vector<std::string> access_parsed;
  boost::algorithm::split(access_parsed, inputsParams[4], boost::is_any_of(":"));
  int access = std::stoi(access_parsed[1]);
  is_allowed_int_ = (access == 1);
  ROS_DEBUG_STREAM("is_allowed_int_: " << is_allowed_int_);


  // std::istringstream strategy_params_ss(strategy_params);
  // boost::property_tree::ptree parser;
  // boost::property_tree::ptree child;
  // boost::property_tree::json_parser::read_json(strategy_params_ss, parser);
  // child = parser.get_child("schedule_plan");
  // for(const auto& p : child)
  // {
  //   if (p.first == "metadata")
  //   {
  //     street_msg_timestamp_ = p.second.get<uint32_t>("timestamp");
  //   }
  //   if (p.first == "payload" && p.second.get<std::string>("veh_id") == config_.vehicle_id)
  //   {        
  //     // parse stop time in ms
  //     scheduled_stop_time_ = p.second.get<uint32_t>("est_stop_t");
  //     ROS_DEBUG_STREAM("scheduled_stop_time_: " << scheduled_stop_time_);

  //     scheduled_enter_time_ = p.second.get<uint32_t>("est_enter_t");
  //     ROS_DEBUG_STREAM("scheduled_enter_time_: " << scheduled_enter_time_);
      
  //     scheduled_depart_time_ = p.second.get<uint32_t>("est_depart_t");
  //     ROS_DEBUG_STREAM("scheduled_depart_time_: " << scheduled_depart_time_);

  //     scheduled_departure_position_ = p.second.get<uint32_t>("latest_depart_p");
  //     ROS_DEBUG_STREAM("scheduled_departure_position_: " << scheduled_departure_position_);

  //     is_allowed_int_ = p.second.get<bool>("is_allowed_int");
  //     ROS_DEBUG_STREAM("is_allowed_int: " << is_allowed_int_);
  //   }
  // }
}

int SCIStrategicPlugin::determineSpeedProfileCase(double stop_dist, double current_speed, double schedule_stop_time, double speed_limit)
{
  int case_num = 0;
  double estimated_stop_time = calcEstimatedStopTime(stop_dist, current_speed);
  
  ROS_DEBUG_STREAM("estimated_stop_time: " << estimated_stop_time);
  if (estimated_stop_time < schedule_stop_time)
  {
    case_num = 3;
  }
  else
  {
    double speed_before_stop = calcSpeedBeforeDecel(estimated_stop_time, stop_dist, current_speed);
    if (speed_before_stop < speed_limit)
    {
      case_num = 1;
    }
    else
    {
      case_num = 2;
    }
  }
  
  return case_num;
}

double SCIStrategicPlugin::calcEstimatedStopTime(double stop_dist, double current_speed) const
{
  
  double t_stop = 0;
  t_stop = 2*stop_dist/current_speed;
  return t_stop;
}

double SCIStrategicPlugin::calcSpeedBeforeDecel(double stop_time, double stop_dist, double current_speed) const
{
  double speed_before_decel = 0;

  double desired_acceleration = config_.vehicle_accel_limit * config_.vehicle_accel_limit_multiplier;
  double desired_deceleration = -1 * config_.vehicle_decel_limit * config_.vehicle_decel_limit_multiplier;

  double sqr_term = sqrt(pow(1 - (desired_acceleration/desired_deceleration), 2) * pow(stop_dist/stop_time, 2) 
                        + (1 - (desired_acceleration/desired_deceleration))*(current_speed*current_speed - 2*current_speed*stop_dist/stop_time));

  speed_before_decel = (stop_dist/stop_time) + sqr_term/(1 - (desired_acceleration/desired_deceleration));

  return speed_before_decel;
}


std::vector<lanelet::ConstLanelet> SCIStrategicPlugin::getLaneletsBetweenWithException(double start_downtrack,
                                                                                      double end_downtrack,
                                                                                      bool shortest_path_only,
                                                                                      bool bounds_inclusive) const
{
  std::vector<lanelet::ConstLanelet> crossed_lanelets =
      wm_->getLaneletsBetween(start_downtrack, end_downtrack, shortest_path_only, bounds_inclusive);

  if (crossed_lanelets.empty())
  {
    throw std::invalid_argument("getLaneletsBetweenWithException called but inputs do not cross any lanelets going "
                                "from: " +
                                std::to_string(start_downtrack) + " to: " + std::to_string(end_downtrack));
  }

  return crossed_lanelets;
}



bool SCIStrategicPlugin::planManeuverCb(cav_srvs::PlanManeuversRequest& req, cav_srvs::PlanManeuversResponse& resp)
{
  if (!wm_->getRoute())
  {
    ROS_ERROR_STREAM("Could not plan maneuvers as route was not available");
    return true;
  }

  if (!approaching_stop_controlled_interction_)
  {
    resp.new_plan.maneuvers = {};
    ROS_WARN_STREAM("Not approaching stop-controlled intersection so no maneuvers");
    return true;
  }

  ROS_DEBUG("Finding car information");
  // Extract vehicle data from request
  VehicleState current_state = extractInitialState(req);

  // Get current traffic light information
  ROS_DEBUG("\n\nFinding intersection information");

  auto stop_intersection_list = wm_->getIntersectionsAlongRoute({ req.veh_x, req.veh_y });
  auto nearest_stop_intersection = stop_intersection_list.front();
  double stop_intersection_down_track =
  wm_->routeTrackPos(nearest_stop_intersection->stopLines().front().front().basicPoint2d()).downtrack;

  double distance_to_stopline = stop_intersection_down_track - current_downtrack_;
  std::cout << "distance_to_stopline  " << distance_to_stopline << std::endl;

  if (distance_to_stopline >= 0)
  {
    if (distance_to_stopline > config_.stop_line_buffer)
    {
      // Identify the lanelets which will be crossed by approach maneuvers lane follow maneuver
      std::vector<lanelet::ConstLanelet> crossed_lanelets =
          getLaneletsBetweenWithException(current_downtrack_, stop_intersection_down_track, true, true);

      // approaching stop line
      speed_limit_ = findSpeedLimit(crossed_lanelets.front());

      // lane following to intersection
      double time_to_schedule_stop = (scheduled_stop_time_ - street_msg_timestamp_)*1000.0;
      int case_num = determineSpeedProfileCase(stop_intersection_down_track, current_state.speed, time_to_schedule_stop, speed_limit_);

      resp.new_plan.maneuvers.push_back(composeLaneFollowingManeuverMessage(
        case_num, current_downtrack_, stop_intersection_down_track, current_state.speed, 0.0,
        current_state.stamp, time_to_schedule_stop,
        lanelet::utils::transform(crossed_lanelets, [](const auto& ll) { return ll.id(); })));
    }
    else
    {
      // at the stop line
      // stop and wait maneuver
      auto stop_line_lanelet = nearest_stop_intersection->lanelets().front();
      double stop_duration = (scheduled_enter_time_ - scheduled_stop_time_)*1000.0;
      ROS_DEBUG_STREAM("Planning stop and wait maneuver");
      resp.new_plan.maneuvers.push_back(composeStopAndWaitManeuverMessage(
        current_downtrack_, stop_intersection_down_track, current_state.speed, stop_line_lanelet.id(),
        stop_line_lanelet.id(), current_state.stamp,
        current_state.stamp + ros::Duration(stop_duration)));

    }

  }
  else
  {
    // Passed the stop line
    // Intersection transit maneuver

    
    // Compose intersection transit maneuver
    double intersection_transit_time = (scheduled_depart_time_ - scheduled_enter_time_)*1000.0;

    double intersection_end_downtrack =
      wm_->routeTrackPos(nearest_stop_intersection->lanelets().back().centerline2d().back()).downtrack;

    // Identify the lanelets which will be crossed by approach maneuvers lane follow maneuver
    std::vector<lanelet::ConstLanelet> crossed_lanelets =
          getLaneletsBetweenWithException(current_downtrack_, intersection_end_downtrack, true, true);

    double intersection_speed_limit = findSpeedLimit(nearest_stop_intersection->lanelets().front());

    resp.new_plan.maneuvers.push_back(composeIntersectionTransitMessage(
      current_downtrack_, intersection_end_downtrack, current_state.speed, intersection_speed_limit,
      current_state.stamp, req.header.stamp + ros::Duration(intersection_transit_time), crossed_lanelets.front().id(), crossed_lanelets.back().id()));
    // when passing intersection, set the flag to false
    // TODO: Another option, check the time on mobilityoperation
    approaching_stop_controlled_interction_ = false;

  }
  
  return true;
}

void SCIStrategicPlugin::caseOneSpeedProfile(double speed_before_decel, double current_speed, double stop_time, 
                                            std::vector<double>* float_metadata_list) const
{
  double desired_acceleration = config_.vehicle_accel_limit * config_.vehicle_accel_limit_multiplier;
  double desired_deceleration = -1 * config_.vehicle_decel_limit * config_.vehicle_decel_limit_multiplier;  

  // Equations obtained from TSMO UC 1 Algorithm draft doc
  double a_acc = ((1 - desired_acceleration/desired_deceleration)*speed_before_decel - current_speed)/stop_time;
  double a_dec = ((desired_deceleration - desired_acceleration)*speed_before_decel - desired_deceleration * current_speed)/(desired_acceleration * stop_time);
  double t_acc = (speed_before_decel - current_speed)/a_acc;
  double t_dec = -speed_before_decel/a_dec; // a_dec is negative so a - is used to make the t_dec positive. 
  float_metadata_list->push_back(a_acc);
  float_metadata_list->push_back(a_dec);
  float_metadata_list->push_back(t_acc);
  float_metadata_list->push_back(t_dec);
  float_metadata_list->push_back(speed_before_decel);
}

void SCIStrategicPlugin::caseTwoSpeedProfile(double stop_dist, double speed_before_decel, 
                                            double current_speed, double stop_time,  double speed_limit, 
                                            std::vector<double>* float_metadata_list) const
{
  double desired_acceleration = config_.vehicle_accel_limit * config_.vehicle_accel_limit_multiplier;
  double desired_deceleration = -1 * config_.vehicle_decel_limit * config_.vehicle_decel_limit_multiplier;

  if (speed_before_decel > speed_limit)
  {
    speed_before_decel = speed_limit;
  }
  
  double t_c_nom = 2*stop_dist * ((1 - desired_acceleration/desired_deceleration)*speed_limit - current_speed) - 
                  stop_time * ((1 - desired_acceleration/desired_deceleration)*pow(speed_limit,2) - pow(current_speed, 2));
  double t_c_den = pow(speed_limit - current_speed, 2) - (desired_acceleration/desired_deceleration) * pow(speed_limit, 2);
  double t_cruise = t_c_nom / t_c_den;
  
  // Equations obtained from TSMO UC 1 Algorithm draft doc
  double a_acc = ((1 - desired_acceleration/desired_deceleration)*speed_limit - current_speed)/(stop_time - t_cruise);
  double a_dec = ((desired_deceleration - desired_acceleration)*speed_limit - desired_deceleration * current_speed)/(desired_acceleration*(stop_time - t_cruise));
  double t_acc = (speed_limit - current_speed)/a_acc;
  double t_dec = -speed_limit/a_dec; // a_dec is negative so a - is used to make the t_dec positive. 

  float_metadata_list->push_back(a_acc);
  float_metadata_list->push_back(a_dec);
  float_metadata_list->push_back(t_acc);
  float_metadata_list->push_back(t_dec);
  float_metadata_list->push_back(t_cruise);
  float_metadata_list->push_back(speed_before_decel);

}

void SCIStrategicPlugin::caseThreeSpeedProfile(double stop_dist, double current_speed, double stop_time, 
                                                std::vector<double>* float_metadata_list) const
{
  double a_dec = (2*stop_dist - current_speed*(stop_time + config_.delta_t))/(stop_time * config_.delta_t);
  float_metadata_list->push_back(a_dec);
}

cav_msgs::Maneuver SCIStrategicPlugin::composeLaneFollowingManeuverMessage(int case_num, double start_dist, double end_dist,
                                                                          double start_speed, double target_speed,
                                                                          ros::Time start_time, double time_to_stop,
                                                                          std::vector<lanelet::Id> lane_ids)
{
  cav_msgs::Maneuver maneuver_msg;
  cav_msgs::Maneuver empty_msg;
  maneuver_msg.type = cav_msgs::Maneuver::LANE_FOLLOWING;
  maneuver_msg.lane_following_maneuver.parameters.planning_strategic_plugin = config_.strategic_plugin_name;
  maneuver_msg.lane_following_maneuver.parameters.presence_vector = 
  cav_msgs::ManeuverParameters::HAS_TACTICAL_PLUGIN | cav_msgs::ManeuverParameters::HAS_INT_META_DATA | 
  cav_msgs::ManeuverParameters::HAS_FLOAT_META_DATA | cav_msgs::ManeuverParameters::HAS_STRING_META_DATA;
  maneuver_msg.lane_following_maneuver.parameters.negotiation_type = cav_msgs::ManeuverParameters::NO_NEGOTIATION;
  maneuver_msg.lane_following_maneuver.parameters.planning_tactical_plugin = config_.lane_following_plugin_name;
  maneuver_msg.lane_following_maneuver.start_dist = start_dist;
  maneuver_msg.lane_following_maneuver.end_dist = end_dist;
  maneuver_msg.lane_following_maneuver.start_speed = start_speed;
  maneuver_msg.lane_following_maneuver.end_speed = target_speed;
  maneuver_msg.lane_following_maneuver.start_time = start_time;
  maneuver_msg.lane_following_maneuver.end_time =  start_time + ros::Duration(time_to_stop);
  maneuver_msg.lane_following_maneuver.lane_ids =
      lanelet::utils::transform(lane_ids, [](auto id) { return std::to_string(id); });

  ROS_INFO_STREAM("Creating lane follow start dist: " << start_dist << " end dist: " << end_dist);

  std::vector<double> float_metadata_list;

  double speed_before_decel = calcSpeedBeforeDecel(time_to_stop, end_dist, start_speed);

  switch(case_num)
  {
    case 1:
      caseOneSpeedProfile(speed_before_decel, start_speed, time_to_stop, &float_metadata_list);
      break;
    case 2:
      caseTwoSpeedProfile(end_dist, speed_before_decel, start_speed, time_to_stop, speed_limit_, &float_metadata_list);
      break;
    case 3:
      caseThreeSpeedProfile(end_dist, start_speed, time_to_stop, &float_metadata_list);
      break;
    default:
      return empty_msg;
  }
  
  
  maneuver_msg.lane_following_maneuver.parameters.int_valued_meta_data.push_back(case_num);
  maneuver_msg.lane_following_maneuver.parameters.string_valued_meta_data.push_back(stop_controlled_intersection_strategy_);
  maneuver_msg.lane_following_maneuver.parameters.float_valued_meta_data = float_metadata_list;
  
  return maneuver_msg;
}


double SCIStrategicPlugin::findSpeedLimit(const lanelet::ConstLanelet& llt) const
{
  lanelet::Optional<carma_wm::TrafficRulesConstPtr> traffic_rules = wm_->getTrafficRules();
  if (traffic_rules)
  {
    return (*traffic_rules)->speedLimit(llt).speedLimit.value();
  }
  else
  {
    throw std::invalid_argument("Valid traffic rules object could not be built");
  }
}

void SCIStrategicPlugin::generateMobilityOperation()
{
    cav_msgs::MobilityOperation mo_;
    mo_.header.timestamp = ros::Time::now().toNSec() * 1000000;
    mo_.header.sender_id = config_.vehicle_id;
    mo_.header.sender_bsm_id = bsm_id_;
    mo_.strategy = stop_controlled_intersection_strategy_;

    int flag = (is_allowed_int_ ? 1 : 0);

    double vehicle_acceleration_limit_ = config_.vehicle_accel_limit * config_.vehicle_accel_limit_multiplier;
    double vehicle_deceleration_limit_ = -1 * config_.vehicle_decel_limit * config_.vehicle_decel_limit_multiplier;

<<<<<<< HEAD
    mo_.strategy_params = "intersection_box_flag," +  std::to_string(flag) + ",acceleration_limit," + std::to_string(vehicle_acceleration_limit_) + ",deceleration_limit," + std::to_string(vehicle_deceleration_limit_);
=======
    double reaction_time = 4.5;
    // double min_gap = 5.0;


    mo_.strategy_params = "access: " +  std::to_string(flag) + ", max_accel: " + std::to_string(vehicle_acceleration_limit_) + 
                        ", max_decel: " + std::to_string(vehicle_deceleration_limit_) + ", react_time: " + std::to_string(config_.reaction_time) +
                        ", min_gap: " + std::to_string(config_.min_gap) + ", depart_pos: " + std::to_string(scheduled_departure_position_);
    
>>>>>>> 29e7e406

    mobility_operation_pub.publish(mo_);
}


cav_msgs::Maneuver SCIStrategicPlugin::composeStopAndWaitManeuverMessage(double current_dist, double end_dist,
                                                                        double start_speed,
                                                                        const lanelet::Id& starting_lane_id,
                                                                        const lanelet::Id& ending_lane_id,
                                                                        ros::Time start_time, ros::Time end_time) const
{
  cav_msgs::Maneuver maneuver_msg;
  maneuver_msg.type = cav_msgs::Maneuver::STOP_AND_WAIT;
  maneuver_msg.stop_and_wait_maneuver.parameters.planning_strategic_plugin = config_.strategic_plugin_name;
  maneuver_msg.stop_and_wait_maneuver.parameters.presence_vector =
      cav_msgs::ManeuverParameters::HAS_TACTICAL_PLUGIN | cav_msgs::ManeuverParameters::HAS_FLOAT_META_DATA;
  maneuver_msg.stop_and_wait_maneuver.parameters.negotiation_type = cav_msgs::ManeuverParameters::NO_NEGOTIATION;
  maneuver_msg.stop_and_wait_maneuver.parameters.planning_tactical_plugin = config_.stop_and_wait_plugin_name;
  maneuver_msg.stop_and_wait_maneuver.start_speed = start_speed;
  maneuver_msg.stop_and_wait_maneuver.start_dist = current_dist;
  maneuver_msg.stop_and_wait_maneuver.end_dist = end_dist;
  maneuver_msg.stop_and_wait_maneuver.start_time = start_time;
  maneuver_msg.stop_and_wait_maneuver.end_time = end_time;
  maneuver_msg.stop_and_wait_maneuver.starting_lane_id = std::to_string(starting_lane_id);
  maneuver_msg.stop_and_wait_maneuver.ending_lane_id = std::to_string(ending_lane_id);
  // Set the meta data for the stop location buffer
  maneuver_msg.stop_and_wait_maneuver.parameters.float_valued_meta_data.push_back(config_.stop_line_buffer);
  return maneuver_msg;
}

cav_msgs::Maneuver SCIStrategicPlugin::composeIntersectionTransitMessage(double start_dist, double end_dist,
                                                                        double start_speed, double target_speed,
                                                                        ros::Time start_time, ros::Time end_time,
                                                                        const lanelet::Id& starting_lane_id,
                                                                        const lanelet::Id& ending_lane_id) const
{
  cav_msgs::Maneuver maneuver_msg;
  maneuver_msg.type = cav_msgs::Maneuver::INTERSECTION_TRANSIT_STRAIGHT;
  maneuver_msg.intersection_transit_straight_maneuver.parameters.planning_strategic_plugin =
      config_.strategic_plugin_name;
  maneuver_msg.intersection_transit_straight_maneuver.parameters.planning_tactical_plugin =
      config_.intersection_transit_plugin_name;
  maneuver_msg.intersection_transit_straight_maneuver.parameters.presence_vector =
      cav_msgs::ManeuverParameters::HAS_TACTICAL_PLUGIN;
  maneuver_msg.intersection_transit_straight_maneuver.parameters.negotiation_type =
      cav_msgs::ManeuverParameters::NO_NEGOTIATION;
  maneuver_msg.intersection_transit_straight_maneuver.start_dist = start_dist;
  maneuver_msg.intersection_transit_straight_maneuver.end_dist = end_dist;
  maneuver_msg.intersection_transit_straight_maneuver.start_speed = start_speed;
  maneuver_msg.intersection_transit_straight_maneuver.end_speed = target_speed;
  maneuver_msg.intersection_transit_straight_maneuver.start_time = start_time;
  maneuver_msg.intersection_transit_straight_maneuver.end_time = end_time;
  maneuver_msg.intersection_transit_straight_maneuver.starting_lane_id = std::to_string(starting_lane_id);
  maneuver_msg.intersection_transit_straight_maneuver.ending_lane_id = std::to_string(ending_lane_id);

  // Start time and end time for maneuver are assigned in updateTimeProgress

  ROS_INFO_STREAM("Creating IntersectionTransitManeuver start dist: " << start_dist << " end dist: " << end_dist
                                                                      << " From lanelet: " << starting_lane_id
                                                                      << " to lanelet: " << ending_lane_id);

  return maneuver_msg;
}

}  // namespace SCI_strategic_plugin<|MERGE_RESOLUTION|>--- conflicted
+++ resolved
@@ -502,10 +502,7 @@
     double vehicle_acceleration_limit_ = config_.vehicle_accel_limit * config_.vehicle_accel_limit_multiplier;
     double vehicle_deceleration_limit_ = -1 * config_.vehicle_decel_limit * config_.vehicle_decel_limit_multiplier;
 
-<<<<<<< HEAD
-    mo_.strategy_params = "intersection_box_flag," +  std::to_string(flag) + ",acceleration_limit," + std::to_string(vehicle_acceleration_limit_) + ",deceleration_limit," + std::to_string(vehicle_deceleration_limit_);
-=======
-    double reaction_time = 4.5;
+    // double reaction_time = 4.5;
     // double min_gap = 5.0;
 
 
@@ -513,7 +510,6 @@
                         ", max_decel: " + std::to_string(vehicle_deceleration_limit_) + ", react_time: " + std::to_string(config_.reaction_time) +
                         ", min_gap: " + std::to_string(config_.min_gap) + ", depart_pos: " + std::to_string(scheduled_departure_position_);
     
->>>>>>> 29e7e406
 
     mobility_operation_pub.publish(mo_);
 }
