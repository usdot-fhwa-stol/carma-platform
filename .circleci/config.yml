version: 2

#  Copyright (C) 2018-2021 LEIDOS.
# 
#  Licensed under the Apache License, Version 2.0 (the "License"); you may not
#  use this file except in compliance with the License. You may obtain a copy of
#  the License at
# 
#  http://www.apache.org/licenses/LICENSE-2.0
# 
#  Unless required by applicable law or agreed to in writing, software
#  distributed under the License is distributed on an "AS IS" BASIS, WITHOUT
#  WARRANTIES OR CONDITIONS OF ANY KIND, either express or implied. See the
#  License for the specific language governing permissions and limitations under
#  the License.
# 

# Configuration file for Circle CI 
# CI will report failure if any executed command returns and error status
# Operations performed are as follows
# Build source code
# Run unit tests for C++
# Run static code analyzer for SourceCloud
# Upload test results
# Every run command should start with source ${INIT_ENV} to ensure all default dependancies are available
jobs:
  build:
    # Pull docker image from docker hub
    # XTERM used for better catkin_make output
    docker:
<<<<<<< HEAD
      - image: usdotfhwastoldev/autoware.ai:develop
=======
      - image: usdotfhwastolcandidate/autoware.ai:elise
>>>>>>> fc9b1ac2
        user: carma
        environment:
          TERM: xterm
          INIT_ENV: /home/carma/.base-image/init-env.sh
    # Set working directory
    working_directory: "/opt/carma/"
    # Pull code and execute tests
    # Name of each run command defines purpose use
    steps:
      - run:
          name: Create src folder
          command: |
            source ${INIT_ENV}
            mkdir src
            cd src
            mkdir CARMAPlatform
      # Checkout PR branch
      - checkout:
          path: src/CARMAPlatform
      - run: 
          name: Pull Deps
          command: |
            source ${INIT_ENV}
            ./src/CARMAPlatform/docker/checkout.bash -r ${PWD}
            cd ${PWD}
            sudo apt-get update
      - run:
          name: Build CARMA
          command: |
            source ${INIT_ENV}
            export ROS_PARALLEL_JOBS='-j2 -l2' # Try to reduce memory consumption on build
            build-wrapper-linux-x86-64 --out-dir /opt/carma/bw-output bash make_with_coverage.bash -m -e /opt/carma/ -o ./coverage_reports/gcov
      - run:
          name: Run C++ Tests
          command: |
            source ${INIT_ENV}
            export ROS_PARALLEL_JOBS='-j2 -l2' # Try to reduce memory consumption on build
            bash make_with_coverage.bash -t -e /opt/carma/ -o ./coverage_reports/gcov
          
      # Run SonarCloud analysis
      # PR Branchs and number extracted from Circle variables and github api
      # Circle CI seems to make a change to the base branch, so we must fetch --force to ensure correct git file change stats
      # SONAR_SCANNER_TOKEN MUST be secured as an environment variable in Circle CI NOT in this file. 
      # The following sonar settings MUST be set in SonarCloud UI NOT in this file
      # sonar.pullrequest.provider
      # sonar.pullrequest.github.endpoint
      # sonar.pullrequest.github.token.secured
      # sonar.pullrequest.github.repository
      # Use -X on sonar-scanner to enable debug output
      - run:
          name: Run Sonar Scanner
          command: |
            source ${INIT_ENV}
            if [ -z "${CIRCLE_PULL_REQUEST}" ]; then
              echo "Non-PR Build Detected. Running analysis on ${CIRCLE_BRANCH}"
              cd src/CARMAPlatform
              sonar-scanner -Dproject.settings=.sonarqube/sonar-scanner.properties -Dsonar.login=${SONAR_SCANNER_TOKEN} 
              exit 0;
            fi
            echo "PR branch ${CIRCLE_BRANCH}"
            echo "Repo name ${CIRCLE_PROJECT_USERNAME}/${CIRCLE_PROJECT_REPONAME}"
            echo "URL ${CIRCLE_PULL_REQUEST}"
            export PR_NUM=`echo ${CIRCLE_PULL_REQUEST} | cut -d'/' -f7`
            echo "PR number ${PR_NUM}"
            export BASE_BRANCH_URL="https://api.github.com/repos/${CIRCLE_PROJECT_USERNAME}/${CIRCLE_PROJECT_REPONAME}/pulls/${PR_NUM}"
            export TARGET_BRANCH=$(curl "$BASE_BRANCH_URL" | jq '.base.ref' | tr -d '"') 
            echo "Target Branch = ${TARGET_BRANCH}"
            cd src/CARMAPlatform
            git fetch --force origin ${TARGET_BRANCH}:${TARGET_BRANCH}
            sonar-scanner -Dproject.settings=.sonarqube/sonar-scanner.properties -Dsonar.login=${SONAR_SCANNER_TOKEN} -Dsonar.pullrequest.base=${TARGET_BRANCH} -Dsonar.pullrequest.branch=${CIRCLE_BRANCH} -Dsonar.pullrequest.key=${PR_NUM}
      - store_test_results:
          path: ~/junit
      - store_artifacts:
          path: /reports<|MERGE_RESOLUTION|>--- conflicted
+++ resolved
@@ -28,11 +28,7 @@
     # Pull docker image from docker hub
     # XTERM used for better catkin_make output
     docker:
-<<<<<<< HEAD
-      - image: usdotfhwastoldev/autoware.ai:develop
-=======
       - image: usdotfhwastolcandidate/autoware.ai:elise
->>>>>>> fc9b1ac2
         user: carma
         environment:
           TERM: xterm
