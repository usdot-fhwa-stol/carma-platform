--- conflicted
+++ resolved
@@ -1,9 +1,4 @@
 stop_speed_epsilon: 1.0
-<<<<<<< HEAD
-cmv_id: 123 # Test value; CARMA Streets expects cmv_id to be an unsigned long (32-bit unsigned integer)
+cmv_id: "123" # Test value; CARMA Streets expects cmv_id to be an unsigned long (32-bit unsigned integer)
 cargo_id: "321" # Test value (Empty string indicates the vehicle is not carrying cargo); CARMA Streets expects cargo_id to be a string
-=======
-cmv_id: CARMA_TEST_CMV
-cargo_id: TEST_CARGO
-host_id: HOST_ID
->>>>>>> 7faefb09
+host_id: HOST_ID