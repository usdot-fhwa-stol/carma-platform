#pragma once

/*
 * Copyright (C) 2020 LEIDOS.
 *
 * Licensed under the Apache License, Version 2.0 (the "License"); you may not
 * use this file except in compliance with the License. You may obtain a copy of
 * the License at
 *
 * http://www.apache.org/licenses/LICENSE-2.0
 *
 * Unless required by applicable law or agreed to in writing, software
 * distributed under the License is distributed on an "AS IS" BASIS, WITHOUT
 * WARRANTIES OR CONDITIONS OF ANY KIND, either express or implied. See the
 * License for the specific language governing permissions and limitations under
 * the License.
 */

#include <functional>
#include <mutex>
#include <lanelet2_core/LaneletMap.h>
#include <autoware_lanelet2_msgs/MapBin.h>
#include <boost/date_time/posix_time/posix_time.hpp>
#include <boost/date_time/date_defs.hpp>
#include <boost/icl/interval_set.hpp>
#include <unordered_set>
#include "ros/ros.h"
#include <lanelet2_core/LaneletMap.h>
#include <lanelet2_core/geometry/Lanelet.h>
#include <lanelet2_core/primitives/Lanelet.h>
#include <autoware_lanelet2_msgs/MapBin.h>
#include <lanelet2_extension/utility/message_conversion.h>
#include <lanelet2_extension/projection/local_frame_projector.h>
#include <carma_wm_ctrl/GeofenceScheduler.h>
#include <lanelet2_core/geometry/BoundingBox.h>
#include <lanelet2_core/primitives/BoundingBox.h>
#include <carma_wm/WMListener.h>
#include <cav_msgs/Route.h>
#include <cav_msgs/TrafficControlRequest.h>
#include <cav_msgs/TrafficControlBounds.h>
#include <autoware_lanelet2_msgs/MapBin.h>
#include <lanelet2_routing/RoutingGraph.h>
#include <geometry_msgs/PoseStamped.h>

#include <carma_wm/MapConformer.h>

#include <lanelet2_extension/traffic_rules/CarmaUSTrafficRules.h>
#include <lanelet2_core/utility/Units.h>
#include <cav_msgs/TrafficControlMessage.h>
#include <cav_msgs/CheckActiveGeofence.h>
#include <carma_wm/TrafficControl.h>
#include <std_msgs/String.h>
#include <unordered_set>

namespace carma_wm_ctrl
{

/*!
 * \brief Class which provies exposes map publication and carma_wm update logic
 *
 * The WMBroadcaster handles updating the lanelet2 base map and publishing the new versions to the rest of the CARMA
 * Platform ROS network. The broadcaster also provides functions for adding or removing geofences from the map and
 * notifying the rest of the system.
 *
 */
class WMBroadcaster
{
public:
  using PublishMapCallback = std::function<void(const autoware_lanelet2_msgs::MapBin&)>;
  using PublishMapUpdateCallback = std::function<void(const autoware_lanelet2_msgs::MapBin&)>;
  using PublishCtrlRequestCallback = std::function<void(const cav_msgs::TrafficControlRequest&)>;
  using PublishActiveGeofCallback = std::function<void(const cav_msgs::CheckActiveGeofence&)>;


  /*!
   * \brief Constructor
   */

  WMBroadcaster(const PublishMapCallback& map_pub, const PublishMapUpdateCallback& map_update_pub, const PublishCtrlRequestCallback& control_msg_pub,
  const PublishActiveGeofCallback& active_pub, std::unique_ptr<carma_utils::timers::TimerFactory> timer_factory);

  /*!
   * \brief Callback to set the base map when it has been loaded
   *
   * \param map_msg The map message to use as the base map
   */
  void baseMapCallback(const autoware_lanelet2_msgs::MapBinConstPtr& map_msg);

  /*!
   * \brief Callback to set the base map georeference (proj string)
   *
   * \param georef_msg Proj string that specifies the georeference of the map. 
   * It is used for transfering frames between that of geofence and that of the vehicle
   */
  void geoReferenceCallback(const std_msgs::String& geo_ref);

  /*!
   * \brief Callback to add a geofence to the map. Currently only supports version 1 TrafficControlMessage
   *
   * \param geofence_msg The ROS msg of the geofence to add. 
   */
  void geofenceCallback(const cav_msgs::TrafficControlMessage& geofence_msg);

  /*!
   * \brief Adds a geofence to the current map and publishes the ROS msg
   */
  void addGeofence(std::shared_ptr<Geofence> gf_ptr);

  /*!
   * \brief Removes a geofence from the current map and publishes the ROS msg
   */
  void removeGeofence(std::shared_ptr<Geofence> gf_ptr);
  
  /*!
  * \brief Calls controlRequestFromRoute() and publishes the TrafficControlRequest Message returned after the completed operations
  * \param route_msg The message containing route information
  */
  void routeCallbackMessage(const cav_msgs::Route& route_msg);

 /*!
  * \brief Pulls vehicle information from CARMA Cloud at startup by providing its selected route in a TrafficControlRequest message that is published after a route is selected.
  * During operation at ~10s intervals the vehicle will make another control request for the remainder of its route.
  * \param route_msg The message containing route information pulled from routeCallbackMessage()
  * \param req_id_for_testing this ptr is optional. it gives req_id for developer to test TrafficControlMessage as it needs it 
  */
  cav_msgs::TrafficControlRequest controlRequestFromRoute(const cav_msgs::Route& route_msg, std::shared_ptr<j2735_msgs::Id64b> req_id_for_testing = NULL);


  /*!
   * \brief Gets the affected lanelet or areas based on the geofence_msg
   * \param geofence_msg The ROS msg that contains proj and any point that lie on the target lanelet or area
   * \throw InvalidObjectStateError if base_map is not set or the base_map's georeference is empty
   * NOTE:Currently this function only checks lanelets and will be expanded 
   * to areas in the future.
   */
  lanelet::ConstLaneletOrAreas getAffectedLaneletOrAreas(const cav_msgs::TrafficControlMessageV01& geofence_msg);

  /*!
   * \brief Sets the max lane width in meters. Geofence points are associated to a lanelet if they are 
   *        within this distance to a lanelet as geofence points are guaranteed to apply to a single lane
   */
  void setMaxLaneWidth(double max_lane_width);

/*!
   * \brief Sets the configured speed limit. 
   */
  void setConfigSpeedLimit(double cL);
  
  /*!
   * \brief Returns geofence object from TrafficControlMessageV01 ROS Msg
   * \param geofence_msg The ROS msg that contains geofence information
   * \throw InvalidObjectStateError if base_map is not set or the base_map's georeference is empty
   * NOTE:Currently this function populates digitalSpeedLimit and passingControlLine instructions
   */
  std::shared_ptr<Geofence> geofenceFromMsg(const cav_msgs::TrafficControlMessageV01& geofence_msg);

  /*!
   * \brief Returns the route distance (downtrack or crosstrack in meters) to the nearest active geofence lanelet
   * \param curr_pos Current position in local coordinates
   * \throw InvalidObjectStateError if base_map is not set
   * \throw std::invalid_argument if curr_pos is not on the road
   * \return 0 if there is no active geofence on the vehicle's route 
   */
  double distToNearestActiveGeofence(const lanelet::BasicPoint2d& curr_pos);


  void currentLocationCallback(const geometry_msgs::PoseStamped& current_pos);
  /*!
   * \brief Returns a message indicating whether or not the vehicle is inside of an active geofence lanelet
   * \param current_pos Current position of the vehicle
   * \return 0 if vehicle is not on an active geofence 
   */
  cav_msgs::CheckActiveGeofence checkActiveGeofenceLogic(const geometry_msgs::PoseStamped& current_pos);
  /*!
   * \brief Adds RegionAccessRule to the map
   * \param gf_ptr geofence pointer
   * \param msg_v01 message type
   * \param afffected_llts affected lanelets
   */
  void addRegionAccessRule(std::shared_ptr<Geofence> gf_ptr, const cav_msgs::TrafficControlMessageV01& msg_v01, const std::vector<lanelet::Lanelet>& affected_llts) const;
  /*!
   * \brief Adds Minimum Gap to the map
   * \param gf_ptr geofence pointer
   * \param double min_gap
   * \param afffected_llts affected lanelets
   * \param affected_areas affected areas
   */
  void addRegionMinimumGap(std::shared_ptr<Geofence> gf_ptr,  const cav_msgs::TrafficControlMessageV01& msg_v01, double min_gap, const std::vector<lanelet::Lanelet>& affected_llts, const std::vector<lanelet::Area>& affected_areas) const;

  /*!
   * \brief Generates participants list
   * \param msg_v01 message type
   */
  ros::V_string participantsChecker(const cav_msgs::TrafficControlMessageV01& msg_v01) const;

  /*!
   * \brief Generates inverse participants list of the given participants
   * \param ros::V_string participants vector of strings 
   */
  ros::V_string invertParticipants(const ros::V_string& input_participants) const;

<<<<<<< HEAD
  /*!
   *  \brief Callback triggered whenever a new subscriber connects to the semantic_map topic of this node.
   *         This callback will publish the most recent updated map to that node so that any missed updates are already included.
   * 
   *  \param single_sub_pub A publisher which will publish exclusively to the new subscriber 
   */ 
  void newMapSubscriber(const ros::SingleSubscriberPublisher& single_sub_pub) const;
=======
  cav_msgs::Route getRoute();
>>>>>>> d0224f37


private:
  lanelet::ConstLanelets route_path_;
  std::unordered_set<lanelet::Id> active_geofence_llt_ids_; 
  void addRegulatoryComponent(std::shared_ptr<Geofence> gf_ptr) const;
  void addBackRegulatoryComponent(std::shared_ptr<Geofence> gf_ptr) const;
  void removeGeofenceHelper(std::shared_ptr<Geofence> gf_ptr) const;
  void addGeofenceHelper(std::shared_ptr<Geofence> gf_ptr) const;
  bool shouldChangeControlLine(const lanelet::ConstLaneletOrArea& el,const lanelet::RegulatoryElementConstPtr& regem, std::shared_ptr<Geofence> gf_ptr) const;
  void addPassingControlLineFromMsg(std::shared_ptr<Geofence> gf_ptr, const cav_msgs::TrafficControlMessageV01& msg_v01, const std::vector<lanelet::Lanelet>& affected_llts) const; 
  std::unordered_set<lanelet::Lanelet> filterSuccessorLanelets(const std::unordered_set<lanelet::Lanelet>& possible_lanelets, const std::unordered_set<lanelet::Lanelet>& root_lanelets);
  lanelet::LaneletMapPtr base_map_;
  lanelet::LaneletMapPtr current_map_;
  lanelet::Velocity config_limit;
  std::unordered_set<std::string>  checked_geofence_ids_;
  std::unordered_set<std::string>  generated_geofence_reqids_;
  std::vector<lanelet::LaneletMapPtr> cached_maps_;
  std::mutex map_mutex_;
  PublishMapCallback map_pub_;
  PublishMapUpdateCallback map_update_pub_;
  PublishCtrlRequestCallback control_msg_pub_;
  PublishActiveGeofCallback active_pub_;
  GeofenceScheduler scheduler_;
  std::string base_map_georef_;
  double max_lane_width_;
<<<<<<< HEAD
  /* Version ID of the current_map_ variable. Monotonically increasing value
   * NOTE: This parameter needs to be incremented any time a new map is ready to be published. 
   * It should not be incremented for updates that do not require a full map publication.
   */
  size_t current_map_version_ = 0; 
  };
=======
  cav_msgs::Route current_route;



};
>>>>>>> d0224f37
}  // namespace carma_wm_ctrl


<|MERGE_RESOLUTION|>--- conflicted
+++ resolved
@@ -199,7 +199,6 @@
    */
   ros::V_string invertParticipants(const ros::V_string& input_participants) const;
 
-<<<<<<< HEAD
   /*!
    *  \brief Callback triggered whenever a new subscriber connects to the semantic_map topic of this node.
    *         This callback will publish the most recent updated map to that node so that any missed updates are already included.
@@ -207,9 +206,13 @@
    *  \param single_sub_pub A publisher which will publish exclusively to the new subscriber 
    */ 
   void newMapSubscriber(const ros::SingleSubscriberPublisher& single_sub_pub) const;
-=======
+
+  /*!
+   * \brief Returns the most recently recieved route message.
+   * 
+   * \return The most recent route message.
+   */ 
   cav_msgs::Route getRoute();
->>>>>>> d0224f37
 
 
 private:
@@ -236,20 +239,17 @@
   GeofenceScheduler scheduler_;
   std::string base_map_georef_;
   double max_lane_width_;
-<<<<<<< HEAD
   /* Version ID of the current_map_ variable. Monotonically increasing value
    * NOTE: This parameter needs to be incremented any time a new map is ready to be published. 
    * It should not be incremented for updates that do not require a full map publication.
    */
   size_t current_map_version_ = 0; 
   };
-=======
-  cav_msgs::Route current_route;
+  cav_msgs::Route current_route; // Most recently recieved route message
 
 
 
 };
->>>>>>> d0224f37
 }  // namespace carma_wm_ctrl
 
 
