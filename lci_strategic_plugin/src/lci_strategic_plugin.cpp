/*
 * Copyright (C) 2022 LEIDOS.
 *
 * Licensed under the Apache License, Version 2.0 (the "License"); you may not
 * use this file except in compliance with the License. You may obtain a copy of
 * the License at
 *
 * http://www.apache.org/licenses/LICENSE-2.0
 *
 * Unless required by applicable law or agreed to in writing, software
 * distributed under the License is distributed on an "AS IS" BASIS, WITHOUT
 * WARRANTIES OR CONDITIONS OF ANY KIND, either express or implied. See the
 * License for the specific language governing permissions and limitations under
 * the License.
 */
#include "lci_strategic_plugin/lci_strategic_plugin.h"
#include "lci_strategic_plugin/lci_states.h"

#define EPSILON 0.01

#define GET_MANEUVER_PROPERTY(mvr, property)                                                                           \
  (((mvr).type == cav_msgs::Maneuver::INTERSECTION_TRANSIT_LEFT_TURN ?                                                 \
        (mvr).intersection_transit_left_turn_maneuver.property :                                                       \
        ((mvr).type == cav_msgs::Maneuver::INTERSECTION_TRANSIT_RIGHT_TURN ?                                           \
             (mvr).intersection_transit_right_turn_maneuver.property :                                                 \
             ((mvr).type == cav_msgs::Maneuver::INTERSECTION_TRANSIT_STRAIGHT ?                                        \
                  (mvr).intersection_transit_straight_maneuver.property :                                              \
                  ((mvr).type == cav_msgs::Maneuver::LANE_CHANGE    ? (mvr).lane_change_maneuver.property :            \
                   (mvr).type == cav_msgs::Maneuver::LANE_FOLLOWING ? (mvr).lane_following_maneuver.property :         \
                                                                      throw new std::invalid_argument("GET_MANEUVER_"  \
                                                                                                      "PROPERTY "      \
                                                                                                      "(property) "    \
                                                                                                      "called on "     \
                                                                                                      "maneuver with " \
                                                                                                      "invalid type "  \
                                                                                                      "id"))))))
   
namespace lci_strategic_plugin
{
LCIStrategicPlugin::LCIStrategicPlugin(carma_wm::WorldModelConstPtr wm, LCIStrategicPluginConfig config)
  : wm_(wm), config_(config)
{
  plugin_discovery_msg_.name = config_.strategic_plugin_name;
  plugin_discovery_msg_.version_id = "v1.0";
  plugin_discovery_msg_.available = true;
  plugin_discovery_msg_.activated = true;
  plugin_discovery_msg_.type = cav_msgs::Plugin::STRATEGIC;
  plugin_discovery_msg_.capability = "strategic_plan/plan_maneuvers";

  max_comfort_accel_ = config_.vehicle_accel_limit * config_.vehicle_accel_limit_multiplier;
  max_comfort_decel_ = -1 * config_.vehicle_decel_limit * config_.vehicle_decel_limit_multiplier;
  max_comfort_decel_norm_ = config_.vehicle_decel_limit * config_.vehicle_decel_limit_multiplier;
};

cav_msgs::Plugin LCIStrategicPlugin::getDiscoveryMsg() const
{
  return plugin_discovery_msg_;
}

bool LCIStrategicPlugin::supportedLightState(lanelet::CarmaTrafficSignalState state) const
{
  switch (state)
  {
    // NOTE: Following cases are intentional fall through.
    // Supported light states
    case lanelet::CarmaTrafficSignalState::STOP_AND_REMAIN:              // Solid Red
    case lanelet::CarmaTrafficSignalState::PROTECTED_CLEARANCE:          // Yellow Solid no chance of conflicting traffic
    case lanelet::CarmaTrafficSignalState::PROTECTED_MOVEMENT_ALLOWED:   // Solid Green no chance of conflict traffic
                                                                        // (normally used with arrows)
      return true;

    // Unsupported light states
    case lanelet::CarmaTrafficSignalState::PERMISSIVE_MOVEMENT_ALLOWED:  // Solid Green there could be conflict traffic
    case lanelet::CarmaTrafficSignalState::PERMISSIVE_CLEARANCE:         // Yellow Solid there is a chance of conflicting
                                                                        // traffic
    case lanelet::CarmaTrafficSignalState::UNAVAILABLE:                  // No data available
    case lanelet::CarmaTrafficSignalState::DARK:                         // Light is non-functional
    case lanelet::CarmaTrafficSignalState::STOP_THEN_PROCEED:            // Flashing Red

    case lanelet::CarmaTrafficSignalState::PRE_MOVEMENT:                 // Yellow Red transition (Found only in the EU)
                                                                        // (normally used with arrows)
    case lanelet::CarmaTrafficSignalState::CAUTION_CONFLICTING_TRAFFIC:  // Yellow Flashing
    default:
      return false;
  }
}

void LCIStrategicPlugin::lookupFrontBumperTransform() 
{
    tf2_listener_.reset(new tf2_ros::TransformListener(tf2_buffer_));
    tf2_buffer_.setUsingDedicatedThread(true);
    try
    {
        geometry_msgs::TransformStamped tf = tf2_buffer_.lookupTransform("base_link", "vehicle_front", ros::Time(0), ros::Duration(20.0)); //save to local copy of transform 20 sec timeout
        length_to_front_bumper_ = tf.transform.translation.x;
        ROS_DEBUG_STREAM("length_to_front_bumper_: " << length_to_front_bumper_);
        
    }
    catch (const tf2::TransformException &ex)
    {
        ROS_WARN("%s", ex.what());
    }
}

LCIStrategicPlugin::VehicleState LCIStrategicPlugin::extractInitialState(const cav_srvs::PlanManeuversRequest& req) const
{
  VehicleState state;
  if (!req.prior_plan.maneuvers.empty())
  {
    ROS_DEBUG_STREAM("Provided with initial plan...");
    state.stamp = GET_MANEUVER_PROPERTY(req.prior_plan.maneuvers.back(), end_time);
    state.downtrack = GET_MANEUVER_PROPERTY(req.prior_plan.maneuvers.back(), end_dist);
    state.speed = GET_MANEUVER_PROPERTY(req.prior_plan.maneuvers.back(), end_speed);
    state.lane_id = getLaneletsBetweenWithException(state.downtrack, state.downtrack, true).front().id();
  }
  else
  {
    ROS_DEBUG_STREAM("No initial plan provided...");
    
    state.stamp = req.header.stamp;
    state.downtrack = req.veh_downtrack;
    state.speed = req.veh_logitudinal_velocity;
    state.lane_id = stoi(req.veh_lane_id);
  }
  ROS_DEBUG_STREAM("extractInitialState >>>> state.stamp: " << state.stamp);
  ROS_DEBUG_STREAM("extractInitialState >>>> state.downtrack : " << state.downtrack );
  ROS_DEBUG_STREAM("extractInitialState >>>> state.speed: " << state.speed);
  ROS_DEBUG_STREAM("extractInitialState >>>> state.lane_id: " << state.lane_id);

  return state;
}

double LCIStrategicPlugin::findSpeedLimit(const lanelet::ConstLanelet& llt) const
{
  lanelet::Optional<carma_wm::TrafficRulesConstPtr> traffic_rules = wm_->getTrafficRules();
  if (traffic_rules)
  {
    return (*traffic_rules)->speedLimit(llt).speedLimit.value();
  }
  else
  {
    throw std::invalid_argument("Valid traffic rules object could not be built");
  }
}

bool LCIStrategicPlugin::validLightState(const boost::optional<std::pair<boost::posix_time::ptime, lanelet::CarmaTrafficSignalState>>& optional_state,
                                        const ros::Time& source_time) const
{
  if (!optional_state)
  {
    ROS_WARN_STREAM("Traffic light data not available for source_time " << std::to_string(source_time.toSec()));
    return false;
  }

  lanelet::CarmaTrafficSignalState light_state = optional_state.get().second;

  if (!supportedLightState(light_state))
  {
    ROS_ERROR_STREAM("LCIStrategic Plugin asked to handle CarmaTrafficSignalState: " << light_state
                                                                                << " which is not supported.");
    return false;
  }

  return true;
}

boost::optional<bool> LCIStrategicPlugin::canArriveAtGreenWithCertainty(const ros::Time& light_arrival_time_by_algo, const lanelet::CarmaTrafficSignalPtr& traffic_light, bool check_late = true, bool check_early = true) const
{
    ros::Time early_arrival_time_by_algo =
        light_arrival_time_by_algo - ros::Duration(config_.green_light_time_buffer);

    ros::Time late_arrival_time_by_algo =
        light_arrival_time_by_algo + ros::Duration(config_.green_light_time_buffer);

    ROS_DEBUG_STREAM("light_arrival_time_by_algo: " << std::to_string(light_arrival_time_by_algo.toSec()));
    ROS_DEBUG_STREAM("early_arrival_time_by_algo: " << std::to_string(early_arrival_time_by_algo.toSec()));
    ROS_DEBUG_STREAM("late_arrival_time_by_algo: " << std::to_string(late_arrival_time_by_algo.toSec()));

    auto early_arrival_state_by_algo_optional = traffic_light->predictState(lanelet::time::timeFromSec(early_arrival_time_by_algo.toSec()));

    if (!validLightState(early_arrival_state_by_algo_optional, early_arrival_time_by_algo))
      return boost::none;

    ROS_DEBUG_STREAM("early_arrival_state_by_algo: " << early_arrival_state_by_algo_optional.get().second);

    auto late_arrival_state_by_algo_optional = traffic_light->predictState(lanelet::time::timeFromSec(late_arrival_time_by_algo.toSec()));

    if (!validLightState(late_arrival_state_by_algo_optional, late_arrival_time_by_algo))
      return boost::none; 

    ROS_DEBUG_STREAM("late_arrival_state_by_algo: " << late_arrival_state_by_algo_optional.get().second);

    bool can_make_early_arrival = true;
    bool can_make_late_arrival = true;

    if (check_early)
      can_make_early_arrival = (early_arrival_state_by_algo_optional.get().second == lanelet::CarmaTrafficSignalState::PROTECTED_MOVEMENT_ALLOWED);
    
    if (check_late)
      can_make_late_arrival = (late_arrival_state_by_algo_optional.get().second == lanelet::CarmaTrafficSignalState::PROTECTED_MOVEMENT_ALLOWED);

    // We will cross the light on the green phase even if we arrive early or late
    if (can_make_early_arrival && can_make_late_arrival)  // Green light
      return true;
    else
      return false;

}

std::vector<lanelet::ConstLanelet> LCIStrategicPlugin::getLaneletsBetweenWithException(double start_downtrack,
                                                                                      double end_downtrack,
                                                                                      bool shortest_path_only,
                                                                                      bool bounds_inclusive) const
{
  std::vector<lanelet::ConstLanelet> crossed_lanelets =
      wm_->getLaneletsBetween(start_downtrack, end_downtrack, shortest_path_only, bounds_inclusive);

  if (crossed_lanelets.size() == 0)
  {
    throw std::invalid_argument("getLaneletsBetweenWithException called but inputs do not cross any lanelets going "
                                "from: " +
                                std::to_string(start_downtrack) + " to: " + std::to_string(end_downtrack));
  }

  return crossed_lanelets;
}

void LCIStrategicPlugin::handleStopping(const cav_srvs::PlanManeuversRequest& req, cav_srvs::PlanManeuversResponse& resp, 
                                        const VehicleState& current_state, 
                                        const lanelet::CarmaTrafficSignalPtr& traffic_light,
                                        const lanelet::ConstLanelet& entry_lanelet, const lanelet::ConstLanelet& exit_lanelet, const lanelet::ConstLanelet& current_lanelet,
                                        double traffic_light_down_track)
{
  double distance_remaining_to_traffic_light = traffic_light_down_track - current_state.downtrack;

  // Identify the lanelets which will be crossed by approach maneuvers lane follow maneuver
  std::vector<lanelet::ConstLanelet> crossed_lanelets =
        getLaneletsBetweenWithException(current_state.downtrack, traffic_light_down_track, true, true);

  double decel_rate =  max_comfort_decel_norm_; // Kinematic |(v_f - v_i) / t = a|
  ROS_DEBUG_STREAM("HANDLE_STOPPING: Planning stop and wait maneuver at decel_rate: " << decel_rate);
  
  case_num_ = TSCase::STOPPING;
  
  resp.new_plan.maneuvers.push_back(composeStopAndWaitManeuverMessage(
    current_state.downtrack, traffic_light_down_track, current_state.speed, crossed_lanelets.front().id(),
    crossed_lanelets.back().id(), current_state.stamp,
    current_state.stamp + ros::Duration(config_.min_maneuver_planning_period), decel_rate));
}


void LCIStrategicPlugin::handleFailureCase(const cav_srvs::PlanManeuversRequest& req, cav_srvs::PlanManeuversResponse& resp, 
                                        const VehicleState& current_state, 
                                        double current_state_speed,
                                        double speed_limit,
                                        double remaining_time, 
                                        lanelet::Id exit_lanelet_id,
                                        const lanelet::CarmaTrafficSignalPtr& traffic_light, 
                                        double traffic_light_down_track, const TrajectoryParams& ts_params)
{
  double distance_remaining_to_traffic_light = traffic_light_down_track - current_state.downtrack;

  // Identify the lanelets which will be crossed by approach maneuvers lane follow maneuver
  std::vector<lanelet::ConstLanelet> crossed_lanelets =
        getLaneletsBetweenWithException(current_state.downtrack, traffic_light_down_track, true, true);

  auto incomplete_traj_params = handleFailureCaseHelper(traffic_light, current_state.stamp.toSec(), current_state_speed, intersection_speed_.get(), speed_limit, distance_remaining_to_traffic_light, remaining_time, traffic_light_down_track);

  if (incomplete_traj_params.is_algorithm_successful == false)
  {
    ROS_DEBUG_STREAM("Failed to generate maneuver for edge cases...");
    return;
  } 

  resp.new_plan.maneuvers.push_back(composeTrajectorySmoothingManeuverMessage(current_state.downtrack, traffic_light_down_track, crossed_lanelets,
                                          current_state_speed, incomplete_traj_params.modified_departure_speed, current_state.stamp, current_state.stamp + ros::Duration(incomplete_traj_params.modified_remaining_time), incomplete_traj_params));

  double intersection_length = intersection_end_downtrack_.get() - traffic_light_down_track;

  ros::Time intersection_exit_time =
      current_state.stamp + ros::Duration(incomplete_traj_params.modified_remaining_time) + ros::Duration(intersection_length / incomplete_traj_params.modified_departure_speed);

  resp.new_plan.maneuvers.push_back(composeIntersectionTransitMessage(
      traffic_light_down_track, intersection_end_downtrack_.get(), intersection_speed_.get(),
      incomplete_traj_params.modified_departure_speed, current_state.stamp + ros::Duration(incomplete_traj_params.modified_remaining_time), intersection_exit_time, crossed_lanelets.back().id(), crossed_lanelets.back().id()));

  case_num_ = TSCase::UNAVAILABLE;
}

void LCIStrategicPlugin::handleCruisingUntilStop(const cav_srvs::PlanManeuversRequest& req, cav_srvs::PlanManeuversResponse& resp, 
                                        const VehicleState& current_state, 
                                        double current_state_speed,
                                        const lanelet::CarmaTrafficSignalPtr& traffic_light, 
                                        double traffic_light_down_track, const TrajectoryParams& ts_params)
{
  if (!ts_params.is_algorithm_successful || ts_params.case_num != TSCase::CASE_8)
  {
    ROS_WARN_STREAM("handleCruisingUntilStop is called but it is not case_8");
    return;
  }

  auto new_ts_params = ts_params; 

  double decel_rate = std::fabs(ts_params.a3_);

  ROS_DEBUG_STREAM("CASE_8: Planning cruise and stop with decel_rate: " << decel_rate);
  
  new_ts_params.t3_ = new_ts_params.t2_;
  new_ts_params.x3_ = new_ts_params.x2_;
  new_ts_params.v3_ = new_ts_params.v2_;
  new_ts_params.a3_ = new_ts_params.a2_;

  // Identify the lanelets which will be crossed by approach maneuvers stopping part
  std::vector<lanelet::ConstLanelet> lane_follow_crossed_lanelets =
      getLaneletsBetweenWithException(new_ts_params.x1_, new_ts_params.x2_, true, true);

  resp.new_plan.maneuvers.push_back(composeTrajectorySmoothingManeuverMessage(current_state.downtrack, new_ts_params.x2_, lane_follow_crossed_lanelets, 
                                          current_state_speed, new_ts_params.v2_, current_state.stamp, ros::Time(new_ts_params.t2_), new_ts_params));

  // Identify the lanelets which will be crossed by approach maneuvers stopping part
  std::vector<lanelet::ConstLanelet> case_8_crossed_lanelets =
      getLaneletsBetweenWithException(new_ts_params.x2_, traffic_light_down_track, true, true);

  resp.new_plan.maneuvers.push_back(composeStopAndWaitManeuverMessage(
    new_ts_params.x2_, traffic_light_down_track, new_ts_params.v2_, case_8_crossed_lanelets.front().id(),
    case_8_crossed_lanelets.back().id(), ros::Time(new_ts_params.t2_),
    ros::Time(new_ts_params.t2_) + ros::Duration(config_.min_maneuver_planning_period), decel_rate));

  case_num_ = TSCase::CASE_8;

  return;
}

void LCIStrategicPlugin::handleGreenSignalScenario(const cav_srvs::PlanManeuversRequest& req, cav_srvs::PlanManeuversResponse& resp, 
                                        const VehicleState& current_state, 
                                        double current_state_speed,
                                        const lanelet::CarmaTrafficSignalPtr& traffic_light,
                                        const lanelet::ConstLanelet& entry_lanelet, const lanelet::ConstLanelet& exit_lanelet,
                                        double traffic_light_down_track, const TrajectoryParams& ts_params, bool is_certainty_check_optional)
{
  if (!ts_params.is_algorithm_successful || ts_params.case_num == TSCase::CASE_8) 
  {
    return;
  }

  ros::Time light_arrival_time_by_algo = ros::Time(ts_params.t3_);
  double remaining_time = light_arrival_time_by_algo.toSec() - req.header.stamp.toSec();
  ROS_DEBUG_STREAM("Algo initially successful: New light_arrival_time_by_algo: " << std::to_string(light_arrival_time_by_algo.toSec()) << ", with remaining_time: " << std::to_string(remaining_time));
  auto can_make_green_optional = canArriveAtGreenWithCertainty(light_arrival_time_by_algo, traffic_light);

    // Identify the lanelets which will be crossed by approach maneuvers lane follow maneuver
  std::vector<lanelet::ConstLanelet> crossed_lanelets =
        getLaneletsBetweenWithException(current_state.downtrack, traffic_light_down_track, true, true);

  // no change for maneuver if invalid light states
  if (!can_make_green_optional) 
    return;
  
  if (can_make_green_optional.get() || is_certainty_check_optional)
  {
    ROS_DEBUG_STREAM("HANDLE_SUCCESSFULL: Algorithm successful, and able to make it at green with certainty. Planning traj smooth and intersection transit maneuvers");
    
    resp.new_plan.maneuvers.push_back(composeTrajectorySmoothingManeuverMessage(current_state.downtrack, traffic_light_down_track, crossed_lanelets,
                                          current_state_speed, ts_params.v3_, current_state.stamp, light_arrival_time_by_algo, ts_params));

    double intersection_length = intersection_end_downtrack_.get() - traffic_light_down_track;

    ros::Time intersection_exit_time =
        light_arrival_time_by_algo + ros::Duration(intersection_length / intersection_speed_.get());

    resp.new_plan.maneuvers.push_back(composeIntersectionTransitMessage(
        traffic_light_down_track, intersection_end_downtrack_.get(), intersection_speed_.get(),
        intersection_speed_.get(), light_arrival_time_by_algo, intersection_exit_time, crossed_lanelets.back().id(), crossed_lanelets.back().id()));
  }
}


TrajectoryParams LCIStrategicPlugin::handleFailureCaseHelper(const lanelet::CarmaTrafficSignalPtr& traffic_light, double current_time, double starting_speed, double departure_speed,  double speed_limit, double remaining_downtrack, double remaining_time, double traffic_light_downtrack)
{
  //Requested maneuver needs to be modified to meet remaining_dist req
  //by trying to get close to the target_speed and remaining_time as much as possible
  TrajectoryParams return_params;
  TrajectoryParams traj_upper;
  TrajectoryParams traj_lower;

  ROS_DEBUG_STREAM("HANDLE_LAST_RESORT_CASE: Starting...");
  double starting_downtrack = traffic_light_downtrack - remaining_downtrack;
  double modified_remaining_time_upper; // upper meaning downtrack vs time trajectory is curved upwards
  double modified_remaining_time_lower; // lower meaning downtrack vs time trajectory is curved lower
  double modified_departure_speed_upper;
  double modified_departure_speed_lower;
  bool calculation_success_upper = true; // identifies places in codes where calculation can be invalid such as negative distance

  // TODO change light_controlled_intersection_tactical_plugin...

  // the upper ET
  // accel case
  traj_upper.t0_ = current_time;
  traj_upper.v0_ = starting_speed;
  traj_upper.x0_ = starting_downtrack;
  traj_upper.is_algorithm_successful = true;
  traj_upper.case_num = CASE_1;

  if (departure_speed >= starting_speed)
  {
    if ((pow(departure_speed,2) - pow(starting_speed,2))/(2*max_comfort_accel_) >= remaining_downtrack)
    {
      ROS_DEBUG_STREAM("HandleFailureCase -> Upper Trajectory -> Current Speed <= Desired Departure Speed, Actual Departure Speed < Desired Departure Speed");
      
      modified_departure_speed_upper = sqrt(pow(starting_speed, 2) + (2 * max_comfort_accel_ * remaining_downtrack));
      modified_remaining_time_upper = (modified_departure_speed_upper - starting_speed) / max_comfort_accel_;

      traj_upper.t1_ = current_time + modified_remaining_time_upper;
      traj_upper.v1_ = modified_departure_speed_upper;
      traj_upper.a1_ = max_comfort_accel_;
      traj_upper.x1_ = traffic_light_downtrack;

      traj_upper.t2_ = traj_upper.t1_;
      traj_upper.v2_ = traj_upper.v1_;
      traj_upper.a2_ = traj_upper.a1_;
      traj_upper.x2_ = traj_upper.x1_;

      traj_upper.modified_departure_speed = modified_departure_speed_upper;
      traj_upper.modified_remaining_time = modified_remaining_time_upper;
    }
    else // NOTE: most likely will not happen as it would have happened at trajectory smoothing part
    { 
      ROS_DEBUG_STREAM("HandleFailureCase -> Upper Trajectory -> Current Speed < Desired Departure Speed, Actual Departure Speed = Desired Departure Speed");
      
      double cruising_distance = remaining_downtrack - (pow(departure_speed, 2) - pow(starting_speed, 2))/ ( 2 * max_comfort_accel_);
      if (cruising_distance < -EPSILON)
      {
        ROS_DEBUG_STREAM("Detected calculation failure in upper case 2");
        calculation_success_upper = false;
      }
      modified_remaining_time_upper = ((departure_speed - starting_speed) / max_comfort_accel_) + (cruising_distance / departure_speed);

      traj_upper.t1_ = current_time + ((departure_speed - starting_speed) / max_comfort_accel_);
      traj_upper.v1_ = departure_speed;
      traj_upper.a1_ = max_comfort_accel_;
      traj_upper.x1_ = starting_downtrack + (pow(departure_speed, 2) - pow(starting_speed, 2)) / (2 * max_comfort_accel_);

      traj_upper.t2_ = current_time + modified_remaining_time_upper;
      traj_upper.v2_ = departure_speed;
      traj_upper.a2_ = 0;
      traj_upper.x2_ = traffic_light_downtrack;

      traj_upper.modified_departure_speed = departure_speed;
      traj_upper.modified_remaining_time = modified_remaining_time_upper;
    }
  }

  if (departure_speed < starting_speed) // NOTE: most cases will not run due to departure speed being equal to speed limit
  {
    if ((pow(departure_speed,2) - pow(starting_speed,2))/(2*max_comfort_decel_) >= remaining_downtrack)
    {
      ROS_DEBUG_STREAM("HandleFailureCase -> Upper Trajectory -> Current Speed > Desired Departure Speed, Actual Departure Speed > Desired Departure Speed");
      
      modified_departure_speed_upper = sqrt(pow(starting_speed, 2) + (2 * max_comfort_decel_ * remaining_downtrack));
      modified_remaining_time_upper = (modified_departure_speed_upper - starting_speed) / max_comfort_decel_;

      traj_upper.t1_ = current_time + modified_remaining_time_upper; 
      traj_upper.v1_ = modified_departure_speed_upper;
      traj_upper.a1_ = max_comfort_decel_;
      traj_upper.x1_ = traffic_light_downtrack;

      traj_upper.t2_ = traj_upper.t1_;
      traj_upper.v2_ = traj_upper.v1_;
      traj_upper.a2_ = traj_upper.a1_;
      traj_upper.x2_ = traj_upper.x1_;

      traj_upper.modified_departure_speed = modified_departure_speed_upper;
      traj_upper.modified_remaining_time = modified_remaining_time_upper;
    }
    else  // NOTE: most likely will not happen as it would have happened at trajectory smoothing part
    {
      ROS_DEBUG_STREAM("HandleFailureCase -> Upper Trajectory -> Current Speed > Desired Departure Speed, Actual Departure Speed = Desired Departure Speed");
      
      double cruising_distance = remaining_downtrack - (pow(departure_speed, 2) - pow(starting_speed, 2))/ ( 2 * max_comfort_decel_);

      if (cruising_distance < -EPSILON)
      {
        ROS_DEBUG_STREAM("Detected calculation failure in upper case 4");
        calculation_success_upper = false;
      }
      
      modified_remaining_time_upper = cruising_distance / starting_speed + (departure_speed - starting_speed) / max_comfort_decel_ ;  // current_time where todo

      traj_upper.t1_ = current_time + cruising_distance / starting_speed;
      traj_upper.v1_ = starting_speed;
      traj_upper.a1_ = 0.0;
      traj_upper.x1_ = starting_downtrack + cruising_distance;

      traj_upper.t2_ = current_time + modified_remaining_time_upper;
      traj_upper.v2_ = departure_speed;
      traj_upper.a2_ = max_comfort_decel_;
      traj_upper.x2_ = traffic_light_downtrack;

      traj_upper.modified_departure_speed = departure_speed;
      traj_upper.modified_remaining_time = modified_remaining_time_upper;
    }
  }
  
  traj_upper.t3_ = traj_upper.t2_;
  traj_upper.v3_ = traj_upper.v2_;
  traj_upper.a3_ = traj_upper.a2_;
  traj_upper.x3_ = traj_upper.x2_;

  // The lower ET 
  // (note that the distance is definitely not enough for deceleration to zero speed, therefore, modified_departure_speed will be greater than zero for sure!).
  modified_departure_speed_lower = sqrt(pow(starting_speed, 2) + (2 * max_comfort_decel_ * remaining_downtrack));
  modified_remaining_time_lower = (modified_departure_speed_lower - starting_speed) / max_comfort_decel_;

  traj_lower.t0_ = current_time;
  traj_lower.v0_ = starting_speed;
  traj_lower.x0_ = starting_downtrack;
  traj_lower.is_algorithm_successful = true;
  traj_lower.case_num = CASE_1;

  traj_lower.t1_ = current_time + modified_remaining_time_lower;
  traj_lower.v1_ = modified_departure_speed_lower;
  traj_lower.a1_ = max_comfort_decel_;
  traj_lower.x1_ = traffic_light_downtrack;

  traj_lower.t2_ = traj_lower.t1_;
  traj_lower.v2_ = traj_lower.v1_;
  traj_lower.a2_ = traj_lower.a1_;
  traj_lower.x2_ = traj_lower.x1_;
  
  traj_lower.t3_ = traj_lower.t2_;
  traj_lower.v3_ = traj_lower.v2_;
  traj_lower.a3_ = traj_lower.a2_;
  traj_lower.x3_ = traj_lower.x2_;

  // Pick UPPER or LOWER trajectory based on light
  bool is_return_params_found = false;
  
  if (calculation_success_upper)
  {
    auto upper_optional = traffic_light->predictState(lanelet::time::timeFromSec(current_time + modified_remaining_time_upper));

    if (!validLightState(upper_optional, ros::Time(current_time + modified_remaining_time_upper)))
    {
      ROS_ERROR_STREAM("Unable to resolve give signal for modified_remaining_time_upper: " << std::to_string(current_time + modified_remaining_time_upper));
    }
    else
    {
      if (upper_optional.get().second == lanelet::CarmaTrafficSignalState::PROTECTED_MOVEMENT_ALLOWED)
      {
        ROS_DEBUG_STREAM("Detected Upper GREEN case");    
        return_params = traj_upper;
        is_return_params_found = true;
      }
    }
  }
 
  if (!is_return_params_found)
  {
    auto lower_optional = traffic_light->predictState(lanelet::time::timeFromSec(current_time + modified_remaining_time_lower));

    if (!validLightState(lower_optional, ros::Time(current_time + modified_remaining_time_lower)))
    {
      ROS_ERROR_STREAM("Unable to resolve give signal for modified_remaining_time_lower:" << std::to_string(current_time + modified_remaining_time_lower));
    }
    else
    {
      if (lower_optional.get().second == lanelet::CarmaTrafficSignalState::PROTECTED_MOVEMENT_ALLOWED)
      {
        ROS_DEBUG_STREAM("Detected Lower GREEN case");    
        return_params = traj_lower;
        is_return_params_found = true;
      }
    }
  }

  // Handle hard failure case such as nan or invalid states
  if (is_return_params_found && !isnan(return_params.modified_departure_speed) && return_params.modified_departure_speed > epsilon_ &&
      return_params.modified_departure_speed < speed_limit ) //80_mph
  {
    ROS_DEBUG_STREAM("Updated the speed, and using modified_departure_speed: " << return_params.modified_departure_speed);
    print_params(return_params);
    return return_params;
  }
  else
  {
    ROS_DEBUG_STREAM("Unable to handle edge case gracefully");
    return_params.is_algorithm_successful = false;
    return return_params;
  }
}


void LCIStrategicPlugin::planWhenUNAVAILABLE(const cav_srvs::PlanManeuversRequest& req,
                                            cav_srvs::PlanManeuversResponse& resp, const VehicleState& current_state,
                                            const lanelet::CarmaTrafficSignalPtr& traffic_light, const lanelet::ConstLanelet& entry_lanelet, const lanelet::ConstLanelet& exit_lanelet, const lanelet::ConstLanelet& current_lanelet)
{
  // Reset intersection state since in this state we are not yet known to be in or approaching an intersection
  intersection_speed_ = boost::none;
  intersection_end_downtrack_ = boost::none;
  double current_state_speed = std::max(current_state.speed, config_.algo_minimum_speed * 1.001);


  if (!traffic_light)
  {
    ROS_DEBUG("No lights found along route. Returning maneuver plan unchanged");
    return;
  }

  double max_comfort_accel = config_.vehicle_accel_limit * config_.vehicle_accel_limit_multiplier;
  double max_comfort_decel = -1.0 * config_.vehicle_decel_limit * config_.vehicle_decel_limit_multiplier;

  auto stop_line = traffic_light->getStopLine(entry_lanelet);

  if (!stop_line)
  {
    throw std::invalid_argument("Given entry lanelet doesn't have stop_line...");
  }

  double traffic_light_down_track =
      wm_->routeTrackPos(stop_line.get().front().basicPoint2d()).downtrack;

  ROS_DEBUG("traffic_light_down_track %f", traffic_light_down_track);

  double distance_remaining_to_traffic_light = traffic_light_down_track - current_state.downtrack;

  ROS_DEBUG_STREAM("distance_remaining_to_traffic_light: " << distance_remaining_to_traffic_light <<
                    ", current_state.downtrack: " << current_state.downtrack);

  distance_remaining_to_tf_ = distance_remaining_to_traffic_light; // performance metric

  auto speed_limit = findSpeedLimit(current_lanelet);

  current_state_speed = std::min(speed_limit, current_state_speed);

  ROS_DEBUG_STREAM("speed_limit (free flow speed): " << speed_limit);

  ROS_DEBUG_STREAM("trajectory_smoothing_activation_distance: " << config_.trajectory_smoothing_activation_distance);

  double stopping_dist = estimate_distance_to_stop(current_state_speed, config_.vehicle_decel_limit_multiplier  *
                                                                            config_.vehicle_decel_limit); //accepts positive decel

  ROS_DEBUG_STREAM("Stopping distance: " << stopping_dist);

  double plugin_activation_distance = std::max(stopping_dist, config_.min_approach_distance);

  plugin_activation_distance = std::max(plugin_activation_distance, config_.trajectory_smoothing_activation_distance);

  ROS_DEBUG_STREAM("plugin_activation_distance: " << plugin_activation_distance);

  if (distance_remaining_to_traffic_light <= plugin_activation_distance)
  {
    ROS_INFO_STREAM("Within intersection range");
    transition_table_.signal(TransitEvent::IN_STOPPING_RANGE);  // Evaluate Signal and Run Trajectory Smoothing Algorithm
  }
  else
  {
    case_num_ = TSCase::UNAVAILABLE;
    ROS_DEBUG_STREAM("Not within intersection range");
  }

}

void LCIStrategicPlugin::planWhenAPPROACHING(const cav_srvs::PlanManeuversRequest& req,
                                            cav_srvs::PlanManeuversResponse& resp, const VehicleState& current_state,
                                            const lanelet::CarmaTrafficSignalPtr& traffic_light, const lanelet::ConstLanelet& entry_lanelet, const lanelet::ConstLanelet& exit_lanelet, const lanelet::ConstLanelet& current_lanelet)
{

  if (!traffic_light)  // If we are in the approaching state and there is no longer any lights ahead of us then
                       // the vehicle must have crossed the stop bar
  {
    transition_table_.signal(TransitEvent::CROSSED_STOP_BAR);
    return;
  }

  double current_state_speed = std::max(current_state.speed, config_.algo_minimum_speed * 1.001);

  auto stop_line = traffic_light->getStopLine(entry_lanelet);

  if (!stop_line)
  {
    throw std::invalid_argument("Given entry lanelet doesn't have stop_line...");
  }

  double traffic_light_down_track =
      wm_->routeTrackPos(stop_line.get().front().basicPoint2d()).downtrack;

  ROS_DEBUG("traffic_light_down_track %f", traffic_light_down_track);

  double distance_remaining_to_traffic_light = traffic_light_down_track - current_state.downtrack;

  distance_remaining_to_tf_ = distance_remaining_to_traffic_light;

  if (distance_remaining_to_traffic_light < 0) // there is small discrepancy between signal's routeTrackPos as well as current
  {                                            // downtrack calculated using veh_x,y from state. Therefore, it may have crossed it 
    ROS_DEBUG("Crossed the bar distance_remaining_to_traffic_light: %f", distance_remaining_to_traffic_light);
    transition_table_.signal(TransitEvent::CROSSED_STOP_BAR);
    return;
  }

  // At this point we know the vehicle is within the activation distance and we know the current and next light phases
  // All we need to now determine is if we should stop or if we should continue
  lanelet::ConstLanelet intersection_lanelet;

  auto route = wm_->getRoute()->shortestPath();
  auto entry_llt_iter = std::find(route.begin(), route.end(), entry_lanelet);
  if (entry_llt_iter != route.end())
  {
    intersection_lanelet = *(entry_llt_iter + 1);
  }
  
  if (intersection_lanelet.id() != lanelet::InvalId)
  {
    intersection_speed_ = findSpeedLimit(intersection_lanelet); 
    intersection_turn_direction_ = getTurnDirectionAtIntersection({intersection_lanelet});
  }
  else
  {
    intersection_speed_ = findSpeedLimit(exit_lanelet); 
  }

  intersection_speed_ = intersection_speed_.get() * 0.999; // so that speed_limit is not exactly same as departure or current speed

  double speed_limit = findSpeedLimit(current_lanelet);

  current_state_speed = std::min(current_state_speed, speed_limit - 5 * epsilon_); // so that current_speed is not exactly same as departure or speed limit

  ROS_DEBUG_STREAM("current_state_speed: " << current_state_speed);
  ROS_DEBUG_STREAM("intersection_speed_: " << intersection_speed_.get());

  intersection_end_downtrack_ =
      wm_->routeTrackPos(exit_lanelet.centerline2d().front().basicPoint2d()).downtrack;

  ROS_DEBUG_STREAM("intersection_end_downtrack_: " << intersection_end_downtrack_.get());

  // If the vehicle is at a stop trigger the stopped state
  constexpr double HALF_MPH_IN_MPS = 0.22352;
  if (current_state.speed < HALF_MPH_IN_MPS &&
      fabs(distance_remaining_to_traffic_light) < config_.stopping_location_buffer)
  {
    transition_table_.signal(TransitEvent::STOPPED);  // The vehicle has come to a stop at the light
    ROS_DEBUG_STREAM("CARMA has detected that the vehicle stopped at the stop bar. Transitioning to WAITING STATE");

    return;
  }

  // Start of TSMO UC2 Algorithm

  ros::Time earliest_entry_time = current_state.stamp + get_earliest_entry_time(distance_remaining_to_traffic_light, speed_limit, 
                                                  current_state_speed, intersection_speed_.get(), max_comfort_accel_, max_comfort_decel_);

  ROS_DEBUG_STREAM("earliest_entry_time: " << std::to_string(earliest_entry_time.toSec()) << ", with : " << earliest_entry_time - current_state.stamp  << " left at: " << std::to_string(current_state.stamp.toSec()));
  ros::Time nearest_green_entry_time;
  bool is_entry_time_within_green_or_tdb = false;
<<<<<<< HEAD
  
=======
>>>>>>> 71f8fe67
  bool in_tdb = true;

  if (config_.enable_carma_streets_connection ==false || scheduled_enter_time_ == 0) //UC2
  {
    nearest_green_entry_time = get_nearest_green_entry_time(current_state.stamp, earliest_entry_time, traffic_light) 
                                          + ros::Duration(EPSILON); //0.01sec more buffer since green_light algorithm's timestamp picks the previous signal - Vehicle Estimation
    is_entry_time_within_green_or_tdb = true; 
  }
  else if(config_.enable_carma_streets_connection ==true && scheduled_enter_time_ != 0 ) // UC3
  {
    nearest_green_entry_time = ros::Time(std::max(earliest_entry_time.toSec(), (scheduled_enter_time_)/1000.0)) + ros::Duration(EPSILON); //Carma Street 
    
    // check if scheduled_enter_time_ is inside the available states interval
    size_t i = 0;
    

    for (auto pair : traffic_light->recorded_time_stamps)
    {
      if (lanelet::time::timeFromSec(nearest_green_entry_time.toSec()) < pair.first)
      {
        if (pair.second == lanelet::CarmaTrafficSignalState::PROTECTED_MOVEMENT_ALLOWED) 
        {
          ROS_DEBUG_STREAM("ET is inside the GREEN phase! where starting time: " << std::to_string(lanelet::time::toSec(traffic_light->recorded_start_time_stamps[i])) 
            << ", ending time of that green signal is: " << std::to_string(lanelet::time::toSec(pair.first)));
          is_entry_time_within_green_or_tdb = true;
        }
        else
        {
          ROS_ERROR_STREAM("Vehicle should plan cruise and stop as ET is inside the RED or YELLOW phase! where starting time: " << std::to_string(lanelet::time::toSec(traffic_light->recorded_start_time_stamps[i])) 
            << ", ending time of that green signal is: " << std::to_string(lanelet::time::toSec(pair.first)));
          is_entry_time_within_green_or_tdb = false;
        }

        in_tdb = false;
        break;
      }
      i++;
    }

    if (in_tdb)
    {
      ROS_DEBUG_STREAM("ET is inside TDB phase! where starting time: " << std::to_string(lanelet::time::toSec(traffic_light->recorded_time_stamps.back().first)));
      is_entry_time_within_green_or_tdb = true;
    }

  }

 
  
  ROS_DEBUG_STREAM("nearest_green_entry_time: " << std::to_string(nearest_green_entry_time.toSec()) << ", with : " << nearest_green_entry_time - current_state.stamp  << " seconds left at: " << std::to_string(current_state.stamp.toSec()));
  
  if (nearest_green_entry_time_cached_) 
  { // always pick later of buffered green entry time, or earliest entry time
    nearest_green_entry_time = ros::Time(std::max(nearest_green_entry_time.toSec(), nearest_green_entry_time_cached_.get().toSec()));
  }

  ROS_DEBUG_STREAM("After accounting for cached - nearest_green_entry_time: " << std::to_string(nearest_green_entry_time.toSec()) << ", with : " << nearest_green_entry_time - current_state.stamp  << " seconds left at: " << std::to_string(current_state.stamp.toSec()));
  
  if (!nearest_green_entry_time_cached_ && is_entry_time_within_green_or_tdb) 
  {
    ROS_DEBUG_STREAM("Applying green_light_buffer for the first time and caching! nearest_green_entry_time (without buffer):" << std::to_string(nearest_green_entry_time.toSec()) << ", and earliest_entry_time: " << std::to_string(earliest_entry_time.toSec()));
    // save first calculated nearest_green_entry_time + buffer to compare against in the future as nearest_green_entry_time changes with earliest_entry_time
    
    // check if it needs buffer below:
    ros::Time early_arrival_time_green_et =
        nearest_green_entry_time - ros::Duration(config_.green_light_time_buffer);

    ROS_DEBUG_STREAM("early_arrival_time_green_et: " << std::to_string(early_arrival_time_green_et.toSec()));

    auto early_arrival_state_green_et_optional = traffic_light->predictState(lanelet::time::timeFromSec(early_arrival_time_green_et.toSec()));

    if (!validLightState(early_arrival_state_green_et_optional, early_arrival_time_green_et))
    {
      ROS_ERROR_STREAM("Unable to resolve give signal...");
      return;
    }

    ROS_DEBUG_STREAM("early_arrival_state_green_et: " << early_arrival_state_green_et_optional.get().second);

    bool can_make_early_arrival  = (early_arrival_state_green_et_optional.get().second == lanelet::CarmaTrafficSignalState::PROTECTED_MOVEMENT_ALLOWED);
   
    // nearest_green_entry_time is by definition on green, so only check early_arrival
    if (can_make_early_arrival)  // Green light with Certainty
    {
      nearest_green_entry_time_cached_ = nearest_green_entry_time;  //don't apply buffer if ET is in green
    }  
    else //buffer is needed
    {
      // below logic stores correct buffered timestamp into nearest_green_entry_time_cached_ to be used later
      
      ros::Time nearest_green_signal_start_time = ros::Time(0);
      if (traffic_light->fixed_cycle_duration.total_milliseconds()/1000.0 > 1.0) // UC2
      {
        ROS_DEBUG_STREAM("UC2 Handling");
        auto normal_arrival_state_green_et_optional = traffic_light->predictState(lanelet::time::timeFromSec(nearest_green_entry_time.toSec()));

        if (!validLightState(normal_arrival_state_green_et_optional, nearest_green_entry_time))
        {
          ROS_ERROR_STREAM("Unable to resolve give signal...");
          return;
        }

        ROS_DEBUG_STREAM("normal_arrival_signal_end_time: " << std::to_string(lanelet::time::toSec(normal_arrival_state_green_et_optional.get().first)));
        
        // nearest_green_signal_start_time = normal_arrival_signal_end_time (green guaranteed) - green_signal_duration
        nearest_green_signal_start_time = ros::Time(lanelet::time::toSec(normal_arrival_state_green_et_optional.get().first - traffic_light->signal_durations[lanelet::CarmaTrafficSignalState::PROTECTED_MOVEMENT_ALLOWED]));
      }
      else  // UC3
      {
        ROS_DEBUG_STREAM("UC3 Handling");
        
        for (size_t i = 0; i < traffic_light->recorded_start_time_stamps.size(); i++)
        {
          if (traffic_light->recorded_time_stamps[i].second == lanelet::CarmaTrafficSignalState::PROTECTED_MOVEMENT_ALLOWED && 
            lanelet::time::timeFromSec(nearest_green_entry_time.toSec()) < traffic_light->recorded_time_stamps[i].first ) // Make sure it is in correct GREEN phase there are multiple
          {
            nearest_green_signal_start_time = ros::Time(lanelet::time::toSec(traffic_light->recorded_start_time_stamps[i])); 
            break;
          }
        }

        if (nearest_green_signal_start_time == ros::Time(0)) //in tdb
        {
          nearest_green_signal_start_time = ros::Time(lanelet::time::toSec(traffic_light->recorded_time_stamps.back().first)); 
        }
      }

      // If ET is within green or TDB, it should always aim for at least minimum of "start_time of green or tdb + green_buffer" for safety

      nearest_green_entry_time_cached_ = nearest_green_signal_start_time + ros::Duration(config_.green_light_time_buffer + EPSILON);
      
      // EPSILON=0.01 is there because if predictState's input exactly falls on ending_time it picks the previous state.
      //For example, if 0 - 10s is GREEN, and 10 - 12s is YELLOW, checking exactly 10.0s will return GREEN,
      //but 10.01s will return YELLOW. This 0.01 convention is used throughout the file, so thought it is better
      //to keep it consistent and probably too detailed for the user to think about, which is why it is not included in the buffer.
      //Actually including in the buffer doesn't work because it uses that same buffer to check early and late. If buffer is 2s and 
      //green starts at 10s, it will check +/-2s from 12s. If the buffer was 2.01s and green starts at 10s again, it checks +/-2.01 
      //from 12.01, so both checks 10s.
      
    }

    nearest_green_entry_time = nearest_green_entry_time_cached_.get();
  }

  if (nearest_green_entry_time_cached_ && nearest_green_entry_time > nearest_green_entry_time_cached_.get())
  {
    ROS_DEBUG_STREAM("Earliest entry time... has gone past the cashed entering time. nearest_green_entry_time_cached_ (which can also be TDB):" << std::to_string(nearest_green_entry_time_cached_.get().toSec()) << ", and earliest_entry_time: " << std::to_string(earliest_entry_time.toSec()));
  }

  ROS_DEBUG_STREAM("Final nearest_green_entry_time: " << std::to_string(nearest_green_entry_time.toSec()));

  auto et_state = traffic_light->predictState(lanelet::time::timeFromSec(nearest_green_entry_time.toSec()));
  ROS_DEBUG_STREAM("Signal at ET: " << et_state.get().second);

  double remaining_time = nearest_green_entry_time.toSec() - current_state.stamp.toSec();
  double remaining_time_earliest_entry = earliest_entry_time.toSec() - current_state.stamp.toSec();
  scheduled_entry_time_ = remaining_time; // performance metric
  earliest_entry_time_ = remaining_time_earliest_entry; // performance metric
  
  // CASE SELECTION START
  auto boundary_distances = get_delta_x(current_state_speed, intersection_speed_.get(), speed_limit, config_.algo_minimum_speed, max_comfort_accel_, max_comfort_decel_);
  print_boundary_distances(boundary_distances); //debug

  auto boundary_traj_params = get_boundary_traj_params(req.header.stamp.toSec(), current_state_speed, intersection_speed_.get(), speed_limit, config_.algo_minimum_speed, max_comfort_accel_, max_comfort_decel_, current_state.downtrack, traffic_light_down_track, distance_remaining_to_traffic_light, boundary_distances);

  TrajectoryParams ts_params = get_ts_case(req.header.stamp.toSec(), nearest_green_entry_time.toSec(), current_state_speed, intersection_speed_.get(), speed_limit, config_.algo_minimum_speed, max_comfort_accel_, max_comfort_decel_, current_state.downtrack, traffic_light_down_track, distance_remaining_to_traffic_light, boundary_distances, boundary_traj_params);
  print_params(ts_params);

  ROS_DEBUG_STREAM("SPEED PROFILE CASE:" << ts_params.case_num);

  // CASE SELECTION END

  // Although algorithm determines nearest_green_time is possible, check if the vehicle can arrive with certainty (Case 1-7)
  if (ts_params.is_algorithm_successful && ts_params.case_num != TSCase::CASE_8) 
  {
    handleGreenSignalScenario(req, resp, current_state, current_state_speed, traffic_light, entry_lanelet, exit_lanelet, traffic_light_down_track, ts_params, in_tdb); //in_tdb means optional to check certainty arrival at green
  
    if (!resp.new_plan.maneuvers.empty()) // able to pass at green
    {
      last_case_num_ = ts_params.case_num;
      case_num_ = ts_params.case_num; //to print for debugging
      return;
    }
    
    ROS_DEBUG_STREAM("Not able to make it with certainty: TSCase: " << ts_params.case_num << ", changing it to 8");
    ts_params = boundary_traj_params[7];
    ts_params.is_algorithm_successful = true; //false correspond to cases when vehicle is beyond safe_distance to stop for case8
    ts_params.case_num = CASE_8;
    print_params(ts_params);
  }
  
  ROS_DEBUG_STREAM("Not able to make it with certainty: NEW TSCase: " << ts_params.case_num);
  // if algorithm is NOT successful or if the vehicle cannot make the green light with certainty

  double safe_distance_to_stop = pow(current_state.speed, 2)/(2 * max_comfort_decel_norm_);
  ROS_DEBUG_STREAM("safe_distance_to_stop at max_comfort_decel:  " << safe_distance_to_stop << ", max_comfort_decel_norm_: " << max_comfort_decel_norm_);

  double desired_distance_to_stop = pow(current_state.speed, 2)/(2 * max_comfort_decel_norm_ * config_.deceleration_fraction) + config_.desired_distance_to_stop_buffer;
  ROS_DEBUG_STREAM("desired_distance_to_stop at: " << desired_distance_to_stop << ", where effective deceleration rate is: " << max_comfort_decel_norm_ * config_.deceleration_fraction);
  
  desired_distance_to_stop = std::max(desired_distance_to_stop, config_.stopping_location_buffer);

  ROS_DEBUG_STREAM("new desired_distance_to_stop: " << desired_distance_to_stop);

  ROS_DEBUG_STREAM("distance_remaining_to_traffic_light:  " << distance_remaining_to_traffic_light << ", current_state.speed: " << current_state.speed);

  if (desired_distance_to_stop < distance_remaining_to_traffic_light && last_case_num_ != TSCase::STOPPING) // do not switch from STOPPING to case8 again
  {
    ROS_DEBUG_STREAM("Way too early to stop. Cruising at CASE8");
    handleCruisingUntilStop(req, resp, current_state, current_state_speed, traffic_light, traffic_light_down_track, ts_params);
    
    if (!resp.new_plan.maneuvers.empty())
    {
      last_case_num_ = ts_params.case_num; //case 8
      return;
    }
  }

  if ((safe_distance_to_stop <= distance_remaining_to_traffic_light && desired_distance_to_stop >= distance_remaining_to_traffic_light) || 
    last_case_num_ == TSCase::STOPPING) // if stopping continue stopping until transition to planwhenWAITING
  {
    ROS_DEBUG_STREAM("Planning stopping now. last case:" << static_cast<int>(last_case_num_));
    handleStopping(req,resp, current_state, traffic_light, entry_lanelet, exit_lanelet, current_lanelet, traffic_light_down_track); //case_9

    if (!resp.new_plan.maneuvers.empty()) // able to stop
    {
      last_case_num_ = TSCase::STOPPING;
      return;
    }
  }

  if (safe_distance_to_stop > distance_remaining_to_traffic_light)
  {
    ROS_DEBUG_STREAM("No longer within safe distance to stop! Decide to continue stopping or continue into intersection");
    
    if (last_case_num_ != TSCase::STOPPING && last_case_num_ != TSCase::UNAVAILABLE && last_case_num_ != TSCase::CASE_8) //case 1-7
    {
      // 3. if not able to stop nor reach target speed at green, attempt its best to reach the target parameters at the intersection
      ROS_DEBUG_STREAM("HANDLE_LAST_RESORT: The vehicle is not able to stop at red/yellow light nor is able to reach target speed at green. Attempting its best to pass through at green!");
      
      handleFailureCase(req, resp, current_state, current_state_speed, speed_limit, remaining_time, 
                                    exit_lanelet.id(), traffic_light, traffic_light_down_track, ts_params);
      
      if (resp.new_plan.maneuvers.empty())
      {
        ROS_WARN_STREAM("HANDLE_SAFETY: Planning forced slow-down... last case:" << static_cast<int>(last_case_num_));
        handleStopping(req,resp, current_state, traffic_light, entry_lanelet, exit_lanelet, current_lanelet, traffic_light_down_track); //case_9
      }
    }
    else
    {
      ROS_DEBUG_STREAM("HANDLE_SAFETY: Planning to keep stopping now. last case:" << static_cast<int>(last_case_num_));
      handleStopping(req,resp, current_state, traffic_light, entry_lanelet, exit_lanelet, current_lanelet, traffic_light_down_track); //case_9
    }
  }

 
}

void LCIStrategicPlugin::planWhenWAITING(const cav_srvs::PlanManeuversRequest& req,
                                        cav_srvs::PlanManeuversResponse& resp, const VehicleState& current_state,
                                        const lanelet::CarmaTrafficSignalPtr& traffic_light, const lanelet::ConstLanelet& entry_lanelet, const lanelet::ConstLanelet& exit_lanelet, const lanelet::ConstLanelet& current_lanelet)
{
  case_num_ = TSCase::STOPPING;

  if (!traffic_light)
  {
    throw std::invalid_argument("While in WAITING state, the traffic lights disappeared.");
  }

  auto stop_line = traffic_light->getStopLine(entry_lanelet);

  if (!stop_line)
  {
    throw std::invalid_argument("Given entry lanelet doesn't have stop_line...");
  }

  double traffic_light_down_track =
      wm_->routeTrackPos(stop_line.get().front().basicPoint2d()).downtrack;

  ROS_DEBUG("traffic_light_down_track %f", traffic_light_down_track);

  double entering_time = current_state.stamp.toSec();
  
  auto current_light_state_optional = traffic_light->predictState(lanelet::time::timeFromSec(entering_time));

  ROS_DEBUG_STREAM("WAITING STATE: requested time to req.header.stamp check: " << std::to_string(req.header.stamp.toSec()));
  ROS_DEBUG_STREAM("WAITING STATE: requested time to CURRENT STATE check: " << std::to_string(entering_time));
  
  if (!validLightState(current_light_state_optional, ros::Time(entering_time)))
    return;

  auto bool_optional_late_certainty = canArriveAtGreenWithCertainty(ros::Time(entering_time), traffic_light, true, false);
  
  if (!bool_optional_late_certainty)
  {
    ROS_ERROR_STREAM("Unable to resolve green light...");
    return;
  }

  bool should_enter = true; //uc2
  
  if (config_.enable_carma_streets_connection && entering_time > current_state.stamp.toSec()) //uc3
    should_enter = false;

  if (current_light_state_optional.get().second == lanelet::CarmaTrafficSignalState::PROTECTED_MOVEMENT_ALLOWED &&
        bool_optional_late_certainty.get() && should_enter) // if can make with certainty
  {
    transition_table_.signal(TransitEvent::RED_TO_GREEN_LIGHT);  // If the light is green send the light transition
                                                                 // signal
    return;
  }

  // A fixed buffer to add to stopping maneuvers once the vehicle is already stopped to ensure that they can have their
  // trajectory planned
  constexpr double stop_maneuver_buffer = 10.0;

  // If the light is not green then continue waiting by creating a stop and wait maneuver on top of the vehicle
  double stopping_accel = config_.vehicle_decel_limit_multiplier * config_.vehicle_decel_limit;

  resp.new_plan.maneuvers.push_back(composeStopAndWaitManeuverMessage(
      current_state.downtrack - stop_maneuver_buffer, traffic_light_down_track, current_state.speed,
      current_state.lane_id, current_state.lane_id, ros::Time(entering_time),
      ros::Time(entering_time) + ros::Duration(config_.min_maneuver_planning_period), stopping_accel));
}

void LCIStrategicPlugin::planWhenDEPARTING(const cav_srvs::PlanManeuversRequest& req,
                                          cav_srvs::PlanManeuversResponse& resp, const VehicleState& current_state,
                                          double intersection_end_downtrack, double intersection_speed_limit)
{
  case_num_ = TSCase::UNAVAILABLE;
  
  if (current_state.downtrack > intersection_end_downtrack)
  {
    transition_table_.signal(TransitEvent::INTERSECTION_EXIT);  // If we are past the most recent
    return;
  }

  // Calculate exit time assuming constant acceleration
  ros::Time intersection_exit_time =
      current_state.stamp +
      ros::Duration(2.0 * (intersection_end_downtrack - current_state.downtrack) / (current_state.speed + intersection_speed_limit));

  // Identify the lanelets which will be crossed by approach maneuvers lane follow maneuver
  std::vector<lanelet::ConstLanelet> crossed_lanelets =
      getLaneletsBetweenWithException(current_state.downtrack, intersection_end_downtrack, true, false);

  // Compose intersection transit maneuver
  resp.new_plan.maneuvers.push_back(composeIntersectionTransitMessage(
      current_state.downtrack, intersection_end_downtrack, current_state.speed, intersection_speed_limit,
      current_state.stamp, intersection_exit_time, crossed_lanelets.back().id(), crossed_lanelets.back().id()));
}

/////////////////////////////////////////////////////////////////////////////////////////////////////////////////////////////

void LCIStrategicPlugin::mobilityOperationCb(const cav_msgs::MobilityOperationConstPtr& msg)
{
  if (msg->strategy == light_controlled_intersection_strategy_)
  {
    ROS_DEBUG_STREAM("Received Schedule message with id: " << msg->m_header.plan_id);
    approaching_light_controlled_intersection_ = true;
    ROS_DEBUG_STREAM("Approaching light Controlled Intersection: " << approaching_light_controlled_intersection_);
  
    if (msg->m_header.recipient_id == config_.vehicle_id)
    {
      street_msg_timestamp_ = msg->m_header.timestamp;
      ROS_DEBUG_STREAM("street_msg_timestamp_: " << street_msg_timestamp_);
      parseStrategyParams(msg->strategy_params);
      previous_strategy_params_ = msg->strategy_params;
    }
  }
  
}

void LCIStrategicPlugin::BSMCb(const cav_msgs::BSMConstPtr& msg)
{
  std::vector<uint8_t> bsm_id_vec = msg->core_data.id;
  bsm_id_ = BSMHelper::BSMHelper::bsmIDtoString(bsm_id_vec);
  bsm_msg_count_ = msg->core_data.msg_count;
  bsm_sec_mark_ = msg->core_data.sec_mark;
}

void LCIStrategicPlugin::parseStrategyParams(const std::string& strategy_params)
{
  // sample strategy_params: "et:1634067059"
  std::string params = strategy_params;
  std::vector<std::string> inputsParams;
  boost::algorithm::split(inputsParams, params, boost::is_any_of(","));

  std::vector<std::string> et_parsed;
  boost::algorithm::split(et_parsed, inputsParams[0], boost::is_any_of(":"));
  auto new_scheduled_enter_time = std::stoull(et_parsed[1]);

  if (scheduled_enter_time_ != new_scheduled_enter_time) //reset green buffer cache so it can be re-evaluated
    nearest_green_entry_time_cached_ = boost::none;

  scheduled_enter_time_ = new_scheduled_enter_time;
  ROS_DEBUG_STREAM("scheduled_enter_time_: " << scheduled_enter_time_);

}

cav_msgs::MobilityOperation LCIStrategicPlugin::generateMobilityOperation()
{
    cav_msgs::MobilityOperation mo_;
    mo_.m_header.timestamp = ros::Time::now().toNSec()/1000000;
    mo_.m_header.sender_id = config_.vehicle_id;
    mo_.m_header.recipient_id = upcoming_id_;
    mo_.m_header.sender_bsm_id = bsm_id_;
    mo_.strategy = light_controlled_intersection_strategy_;

    double vehicle_acceleration_limit_ = config_.vehicle_accel_limit * config_.vehicle_accel_limit_multiplier;
    double vehicle_deceleration_limit_ = -1 * config_.vehicle_decel_limit * config_.vehicle_decel_limit_multiplier;

    std::string intersection_turn_direction = "straight";
    if (intersection_turn_direction_ == TurnDirection::Right) intersection_turn_direction = "right";
    if (intersection_turn_direction_ == TurnDirection::Left) intersection_turn_direction = "left";

    mo_.strategy_params = "access: 1, max_accel: " + std::to_string(vehicle_acceleration_limit_) +  // NOTE: Access currently set to 1 at all times since its not specified by streets
                        ", max_decel: " + std::to_string(vehicle_deceleration_limit_) + ", react_time: " + std::to_string(config_.reaction_time) +
                        ", min_gap: " + std::to_string(config_.min_gap) + ", depart_pos: 0" + // NOTE: Departure position set to 0 at all times since it's not specified by streets
                        ", turn_direction: " + intersection_turn_direction + ", msg_count: " + std::to_string(bsm_msg_count_) + ", sec_mark: " + std::to_string(bsm_sec_mark_);
    

    return mo_;
}

TurnDirection LCIStrategicPlugin::getTurnDirectionAtIntersection(std::vector<lanelet::ConstLanelet> lanelets_list)
{
  TurnDirection turn_direction = TurnDirection::Straight;
  for (auto l:lanelets_list)
  {
    if(l.hasAttribute("turn_direction")) {
      std::string direction_attribute = l.attribute("turn_direction").value();
      if (direction_attribute == "right")
      {
        turn_direction = TurnDirection::Right;
        break;
      }
      else if (direction_attribute == "left")
      {
        turn_direction = TurnDirection::Left;
        break;
      }
      else turn_direction = TurnDirection::Straight;
    }
    else
    {
      // if there is no attribute, assumption is straight
      turn_direction = TurnDirection::Straight;
    }

  }
  return turn_direction;
}


bool LCIStrategicPlugin::mobilityPubSpin()
{
  if (approaching_light_controlled_intersection_)
  {
    cav_msgs::MobilityOperation status_msg = generateMobilityOperation();
    mobility_operation_pub.publish(status_msg);
  }
  return true;
}

//////////////////////////////////////////////////////////////////////////////////////////////////////////////////////////////////

bool LCIStrategicPlugin::planManeuverCb(cav_srvs::PlanManeuversRequest& req, cav_srvs::PlanManeuversResponse& resp)
{
  ROS_DEBUG("<<<<<<<<<<<<<<<<< STARTING LCI_STRATEGIC_PLAN!!!!!!!!! >>>>>>>>>>>>>>>>");

  if (!wm_->getRoute())
  {
    ROS_ERROR_STREAM("Could not plan maneuvers as route was not available");
    return true;
  }

  if(config_.enable_carma_streets_connection ==true)
  {
  if (!approaching_light_controlled_intersection_)
  {
    resp.new_plan.maneuvers = {};
    ROS_WARN_STREAM("Not approaching light-controlled intersection so no maneuvers");
    return true;
  }

  bool is_empty_schedule_msg = (scheduled_enter_time_ == 0);
  if (is_empty_schedule_msg)
  {
    resp.new_plan.maneuvers = {};
    ROS_WARN_STREAM("Receiving empty schedule message");
    return true;
  }
  }

  ROS_DEBUG("Finding car information");

  // Extract vehicle data from request
  VehicleState current_state = extractInitialState(req);
  if (transition_table_.getState() != TransitState::UNAVAILABLE && !req.prior_plan.maneuvers.empty())
  {
    ROS_WARN_STREAM("State is NOT UNAVAILABLE AND Maneuvers in request is NOT empty");
    return true;
  }
  // Get current traffic light information
  ROS_DEBUG("\n\nFinding traffic_light information");

  auto inter_list = wm_->getSignalizedIntersectionsAlongRoute({ req.veh_x, req.veh_y });
  auto upcoming_id_= inter_list.front()->id();

  auto traffic_list = wm_->getSignalsAlongRoute({ req.veh_x, req.veh_y });

  ROS_DEBUG_STREAM("Found traffic lights of size: " << traffic_list.size());

  auto current_lanelets = wm_->getLaneletsFromPoint({ req.veh_x, req.veh_y});
  lanelet::ConstLanelet current_lanelet;
  
  if (current_lanelets.empty())
  {
    ROS_ERROR_STREAM("Given vehicle position is not on the road! Returning...");
    return true;
  }

  // get the lanelet that is on the route in case overlapping ones found
  for (auto llt : current_lanelets)
  {
    auto route = wm_->getRoute()->shortestPath();
    if (std::find(route.begin(), route.end(), llt) != route.end())
    {
      current_lanelet = llt;
      break;
    }
  }

  lanelet::CarmaTrafficSignalPtr nearest_traffic_signal = nullptr;
  
  lanelet::ConstLanelet entry_lanelet;
  lanelet::ConstLanelet exit_lanelet;

  for (auto signal : traffic_list)
  {
    auto optional_entry_exit = wm_->getEntryExitOfSignalAlongRoute(signal);
    // if signal is not matching our destination skip
    if (!optional_entry_exit)
    {
      ROS_ERROR_STREAM("Did not find entry.exit along the route");
      continue;
    }
      
    entry_lanelet = optional_entry_exit.get().first;
    exit_lanelet = optional_entry_exit.get().second;

    nearest_traffic_signal = signal;
    break;
  }


  TransitState prev_state;

  do
  {
    // Clear previous maneuvers planned by this plugin as guard against state change since each state generates an
    // independent set of maneuvers
    resp.new_plan = cav_msgs::ManeuverPlan();

    prev_state = transition_table_.getState();  // Cache previous state to check if state has changed after 1 iteration

    ROS_INFO_STREAM("Planning in state: " << transition_table_.getState());

    boost::optional<std::pair<boost::posix_time::ptime, lanelet::CarmaTrafficSignalState>> current_light_state_optional = boost::none;
    if (nearest_traffic_signal)
    {
      current_light_state_optional = nearest_traffic_signal->predictState(lanelet::time::timeFromSec(current_state.stamp.toSec()));
      ROS_DEBUG_STREAM("Real-time current signal: " << current_light_state_optional.get().second << ", for Id: " << nearest_traffic_signal->id());
    }
    switch (transition_table_.getState())
    {
      case TransitState::UNAVAILABLE:
        planWhenUNAVAILABLE(req, resp, current_state, nearest_traffic_signal, entry_lanelet, exit_lanelet, current_lanelet);
        break;

      case TransitState::APPROACHING:
        planWhenAPPROACHING(req, resp, current_state, nearest_traffic_signal, entry_lanelet, exit_lanelet, current_lanelet);
        break;

      case TransitState::WAITING:
        planWhenWAITING(req, resp, current_state, nearest_traffic_signal, entry_lanelet, exit_lanelet, current_lanelet);
        break;

      case TransitState::DEPARTING:
        // Reset intersection state since we are no longer in an intersection
        if (!intersection_end_downtrack_ || !intersection_speed_)
        {
          throw std::invalid_argument("State is DEPARTING but the intersection variables are not available");
        }
        planWhenDEPARTING(req, resp, current_state, intersection_end_downtrack_.get(), intersection_speed_.get());
        break;

      default:
        throw std::invalid_argument("LCIStrategic Strategic Plugin entered unknown state");
        break;
    }

  } while (transition_table_.getState() != prev_state);  // If the state has changed then continue looping

  return true;
  // We need to evaluate the events so the state transitions can be triggered
}

cav_msgs::Maneuver LCIStrategicPlugin::composeTrajectorySmoothingManeuverMessage(double start_dist, double end_dist, const std::vector<lanelet::ConstLanelet>& crossed_lanelets, double start_speed,
                                                       double target_speed, ros::Time start_time, ros::Time end_time,
                                                       const TrajectoryParams& tsp) const
{
  cav_msgs::Maneuver maneuver_msg;
  maneuver_msg.type = cav_msgs::Maneuver::LANE_FOLLOWING;
  maneuver_msg.lane_following_maneuver.parameters.negotiation_type =
      cav_msgs::ManeuverParameters::NO_NEGOTIATION;
  maneuver_msg.lane_following_maneuver.parameters.presence_vector =
      cav_msgs::ManeuverParameters::HAS_TACTICAL_PLUGIN | cav_msgs::ManeuverParameters::HAS_FLOAT_META_DATA | cav_msgs::ManeuverParameters::HAS_INT_META_DATA;
  maneuver_msg.lane_following_maneuver.parameters.planning_tactical_plugin =
      config_.lane_following_plugin_name;
  maneuver_msg.lane_following_maneuver.parameters.planning_strategic_plugin =
      config_.strategic_plugin_name;
  maneuver_msg.lane_following_maneuver.start_dist = start_dist;
  maneuver_msg.lane_following_maneuver.start_speed = start_speed;
  maneuver_msg.lane_following_maneuver.start_time = start_time;
  maneuver_msg.lane_following_maneuver.end_dist = end_dist;
  maneuver_msg.lane_following_maneuver.end_speed = target_speed;
  maneuver_msg.lane_following_maneuver.end_time = end_time;
  
  maneuver_msg.lane_following_maneuver.parameters.string_valued_meta_data.push_back(light_controlled_intersection_strategy_);

  maneuver_msg.lane_following_maneuver.parameters.float_valued_meta_data.push_back(tsp.a1_);
  maneuver_msg.lane_following_maneuver.parameters.float_valued_meta_data.push_back(tsp.v1_);
  maneuver_msg.lane_following_maneuver.parameters.float_valued_meta_data.push_back(tsp.x1_);

  maneuver_msg.lane_following_maneuver.parameters.float_valued_meta_data.push_back(tsp.a2_);
  maneuver_msg.lane_following_maneuver.parameters.float_valued_meta_data.push_back(tsp.v2_);
  maneuver_msg.lane_following_maneuver.parameters.float_valued_meta_data.push_back(tsp.x2_);

  maneuver_msg.lane_following_maneuver.parameters.float_valued_meta_data.push_back(tsp.a3_);
  maneuver_msg.lane_following_maneuver.parameters.float_valued_meta_data.push_back(tsp.v3_);
  maneuver_msg.lane_following_maneuver.parameters.float_valued_meta_data.push_back(tsp.x3_);

  maneuver_msg.lane_following_maneuver.parameters.int_valued_meta_data.push_back(static_cast<int>(tsp.case_num));
  maneuver_msg.lane_following_maneuver.parameters.int_valued_meta_data.push_back(static_cast<int>(tsp.is_algorithm_successful));

  for (auto llt : crossed_lanelets)
  {
    maneuver_msg.lane_following_maneuver.lane_ids.push_back(std::to_string(llt.id()));
  }
  // Start time and end time for maneuver are assigned in updateTimeProgress

  ROS_INFO_STREAM("Creating TrajectorySmoothingManeuver start dist: " << start_dist << " end dist: " << end_dist
                                                                      << " start_time: " << std::to_string(start_time.toSec())
                                                                      << " end_time: " << std::to_string(end_time.toSec()));

  return maneuver_msg;
}

cav_msgs::Maneuver LCIStrategicPlugin::composeStopAndWaitManeuverMessage(double current_dist, double end_dist,
                                                                        double start_speed,
                                                                        const lanelet::Id& starting_lane_id,
                                                                        const lanelet::Id& ending_lane_id,
                                                                        ros::Time start_time, ros::Time end_time, double stopping_accel) const
{
  cav_msgs::Maneuver maneuver_msg;
  maneuver_msg.type = cav_msgs::Maneuver::STOP_AND_WAIT;
  maneuver_msg.stop_and_wait_maneuver.parameters.negotiation_type = cav_msgs::ManeuverParameters::NO_NEGOTIATION;
  maneuver_msg.stop_and_wait_maneuver.parameters.presence_vector =
      cav_msgs::ManeuverParameters::HAS_TACTICAL_PLUGIN | cav_msgs::ManeuverParameters::HAS_FLOAT_META_DATA;
  maneuver_msg.stop_and_wait_maneuver.parameters.planning_tactical_plugin = config_.stop_and_wait_plugin_name;
  maneuver_msg.stop_and_wait_maneuver.parameters.planning_strategic_plugin = config_.strategic_plugin_name;
  maneuver_msg.stop_and_wait_maneuver.start_dist = current_dist;
  maneuver_msg.stop_and_wait_maneuver.end_dist = end_dist;
  maneuver_msg.stop_and_wait_maneuver.start_speed = start_speed;
  maneuver_msg.stop_and_wait_maneuver.start_time = start_time;
  maneuver_msg.stop_and_wait_maneuver.end_time = end_time;
  maneuver_msg.stop_and_wait_maneuver.starting_lane_id = std::to_string(starting_lane_id);
  maneuver_msg.stop_and_wait_maneuver.ending_lane_id = std::to_string(ending_lane_id);

  // Set the meta data for the stop location buffer
  maneuver_msg.stop_and_wait_maneuver.parameters.float_valued_meta_data.push_back(config_.stopping_location_buffer);
  maneuver_msg.stop_and_wait_maneuver.parameters.float_valued_meta_data.push_back(stopping_accel);

  ROS_INFO_STREAM("Creating stop and wait start dist: " << current_dist << " end dist: " << end_dist
                                                                        << " start_time: " << std::to_string(start_time.toSec())
                                                                        << " end_time: " << std::to_string(end_time.toSec())
                                                                        << " stopping_accel: " << stopping_accel);

  return maneuver_msg;
}

cav_msgs::Maneuver LCIStrategicPlugin::composeIntersectionTransitMessage(double start_dist, double end_dist,
                                                                        double start_speed, double target_speed,
                                                                        ros::Time start_time, ros::Time end_time,
                                                                        const lanelet::Id& starting_lane_id,
                                                                        const lanelet::Id& ending_lane_id) const
{
  cav_msgs::Maneuver maneuver_msg;
  maneuver_msg.type = cav_msgs::Maneuver::INTERSECTION_TRANSIT_STRAIGHT;
  maneuver_msg.intersection_transit_straight_maneuver.parameters.negotiation_type =
      cav_msgs::ManeuverParameters::NO_NEGOTIATION;
  maneuver_msg.intersection_transit_straight_maneuver.parameters.presence_vector =
      cav_msgs::ManeuverParameters::HAS_TACTICAL_PLUGIN;
  maneuver_msg.intersection_transit_straight_maneuver.parameters.planning_tactical_plugin =
      config_.intersection_transit_plugin_name;
  maneuver_msg.intersection_transit_straight_maneuver.parameters.planning_strategic_plugin =
      config_.strategic_plugin_name;
  maneuver_msg.intersection_transit_straight_maneuver.start_dist = start_dist;
  maneuver_msg.intersection_transit_straight_maneuver.start_speed = start_speed;
  maneuver_msg.intersection_transit_straight_maneuver.start_time = start_time;
  maneuver_msg.intersection_transit_straight_maneuver.end_dist = end_dist;
  maneuver_msg.intersection_transit_straight_maneuver.end_speed = target_speed;
  maneuver_msg.intersection_transit_straight_maneuver.end_time = end_time;
  maneuver_msg.intersection_transit_straight_maneuver.starting_lane_id = std::to_string(starting_lane_id);
  maneuver_msg.intersection_transit_straight_maneuver.ending_lane_id = std::to_string(ending_lane_id);

  // Start time and end time for maneuver are assigned in updateTimeProgress

  ROS_INFO_STREAM("Creating IntersectionTransitManeuver start dist: " << start_dist << " end dist: " << end_dist
                                                                      << " From lanelet: " << starting_lane_id
                                                                      << " to lanelet: " << ending_lane_id
                                                                      << " From start_time: " << start_time
                                                                      << " to end_time: " << end_time);

  return maneuver_msg;
}

}  // namespace lci_strategic_plugin<|MERGE_RESOLUTION|>--- conflicted
+++ resolved
@@ -751,10 +751,6 @@
   ROS_DEBUG_STREAM("earliest_entry_time: " << std::to_string(earliest_entry_time.toSec()) << ", with : " << earliest_entry_time - current_state.stamp  << " left at: " << std::to_string(current_state.stamp.toSec()));
   ros::Time nearest_green_entry_time;
   bool is_entry_time_within_green_or_tdb = false;
-<<<<<<< HEAD
-  
-=======
->>>>>>> 71f8fe67
   bool in_tdb = true;
 
   if (config_.enable_carma_streets_connection ==false || scheduled_enter_time_ == 0) //UC2
