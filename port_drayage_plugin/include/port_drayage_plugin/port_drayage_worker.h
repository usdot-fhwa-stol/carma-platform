#pragma once

/*
 * Copyright (C) 2018-2021 LEIDOS.
 *
 * Licensed under the Apache License, Version 2.0 (the "License"); you may not
 * use this file except in compliance with the License. You may obtain a copy of
 * the License at
 *
 * http://www.apache.org/licenses/LICENSE-2.0
 *
 * Unless required by applicable law or agreed to in writing, software
 * distributed under the License is distributed on an "AS IS" BASIS, WITHOUT
 * WARRANTIES OR CONDITIONS OF ANY KIND, either express or implied. See the
 * License for the specific language governing permissions and limitations under
 * the License.
 */

#include <cav_msgs/ManeuverPlan.h>
#include <cav_msgs/MobilityOperation.h>
#include <cav_msgs/GuidanceState.h>
#include <cav_msgs/RouteEvent.h>
#include <cav_msgs/UIInstructions.h>
#include <geometry_msgs/TwistStamped.h>
#include <geometry_msgs/PoseStamped.h>
#include <lanelet2_extension/projection/local_frame_projector.h>
#include <std_msgs/String.h>
#include <cav_srvs/SetActiveRoute.h>
#include <boost/optional.hpp>
#include "port_drayage_plugin/port_drayage_state_machine.h"

namespace port_drayage_plugin
{    
    /**
     * \brief Convenience struct for storing all data contained in a received MobilityOperation message's
     * strategy_params field with strategy "carma/port_drayage"
     */
    struct PortDrayageMobilityOperationMsg
    {
        boost::optional<std::string> cargo_id;
        std::string operation = "";
        boost::optional<std::string> current_action_id; // Identifier for the action this message is related to
        boost::optional<double> dest_longitude;  // Destination longitude for the carma vehicle
        boost::optional<double> dest_latitude;   // Destination latitude for the carma vehicle
        boost::optional<double> start_longitude; // Starting longitude of the carma vehicle
        boost::optional<double> start_latitude;  // Starting latitude of the carma vehicle
    };

    /**
     * \brief Convenience struct for storing the vehicle's current latitude/longitude coordinates
     */
    struct LatLonCoordinate
    {
        double latitude = 0.0;
        double longitude = 0.0;
    };

    /**
     * \brief Helper class containing an enum for valid port drayage MobilityOperation message operation IDs and
     * a function that converts each operation enum value to a human-readable string.
     */
    class OperationID
    {
        public:
            /**
             * \brief Enum containing possible operation IDs used to define destinations for port drayage.
             */
            enum Operation {
                PICKUP,
                DROPOFF,
                ENTER_STAGING_AREA,
                EXIT_STAGING_AREA,
                ENTER_PORT,
                EXIT_PORT,
                PORT_CHECKPOINT,
                HOLDING_AREA,
                DEFAULT_OPERATION
            };

            /**
             * \brief Standard constructor for OperationID
             * \param op Operation enum associated with this object.
             */
            OperationID(enum Operation op) :
                _operation_enum(op) {};

            /**
             * \brief Getter function to obtain the Operation enum associated with this object.
             * \return Operation enum associated with this object.
             */
            OperationID::Operation get_operation_ID() const;

            /**
             * \brief Function to convert this object's '_operation_enum' to a human-readable string.
             * \return A human-readable string representing this object's '_operation_enum'.
             */
            std::string operation_to_string() const;

            /**
             * \brief Stream operator for this object.
             */
            friend std::ostream& operator<<(std::ostream& output, const OperationID& oid){
                return output << oid.operation_to_string();
            }

            /**
             * \brief Overloaded == operator for comparision with String objects.
             */
            friend bool operator==(const std::string& lhs, const OperationID& rhs) {
                return lhs == rhs.operation_to_string();
            }

        private:
            // Data member containing this object's Operation enum value
            const Operation _operation_enum = Operation::DEFAULT_OPERATION; 
    };

    /**
     * Implementation class for all the business logic of the PortDrayagePlugin
     * 
     * Should not contain any reference to ROS publishing/subscribing or params
     * and all of that data (as needed) should be pushed into it via methods. * This implementation uses lambdas and std::function to give it the ability
     * to publish the outbound MobilityOperation message w/o the need for it
     * to know about the ROS underlying implementation.
     */
    class PortDrayageWorker
    {
        private:
            cav_msgs::ManeuverPlanConstPtr _cur_plan;
            geometry_msgs::TwistStampedConstPtr _cur_speed;
            cav_msgs::RouteEventConstPtr _latest_route_event;
            double _stop_speed_epsilon;
            PortDrayageStateMachine _pdsm;
            std::string _host_id;
            std::string _host_bsm_id;
            std::string _previously_completed_operation;
            OperationID _pickup_operation{OperationID::PICKUP}; 
            OperationID _dropoff_operation{OperationID::DROPOFF};
            OperationID _enter_staging_area_operation{OperationID::ENTER_STAGING_AREA};
            OperationID _enter_port_operation{OperationID::ENTER_PORT};
            OperationID _holding_area_operation{OperationID::HOLDING_AREA};
<<<<<<< HEAD
            unsigned long _cmv_id;
=======
            std::string _cmv_id;
>>>>>>> 45bd7d9b
            std::string _cargo_id; // Empty if CMV is not currently carrying cargo
            std::function<void(cav_msgs::MobilityOperation)> _publish_mobility_operation;
            std::function<void(cav_msgs::UIInstructions)> _publish_ui_instructions;
            std::function<bool(cav_srvs::SetActiveRoute)> _set_active_route;
            std::shared_ptr<lanelet::projection::LocalFrameProjector> _map_projector = nullptr;
            bool _starting_at_staging_area; // Flag indicating CMV's first destination; 'true' indicates Staging Area Entrance; 'false' indicates Port Entrance.
            bool _enable_port_drayage; // Flag to enable to port drayage operations. If false, state machine will remain in 'INACTIVE' state

            // Data member for storing the strategy_params field of the last processed port drayage MobilityOperation message intended for this vehicle's cmv_id
            std::string _previous_strategy_params;

            // Constants
            const std::string PORT_DRAYAGE_PLUGIN_ID = "port_drayage_plugin";
            const std::string PORT_DRAYAGE_STRATEGY_ID = "carma/port_drayage";
            const std::string SET_GUIDANCE_ACTIVE_SERVICE_ID = "/guidance/set_guidance_active";

        public:

            /**
             * \brief Standard constructor for the PortDrayageWorker
             * 
             * \param cmv_id The Carrier Motor Vehicle ID for the host
             * vehicle
             * 
             * \param cargo_id The identification string for the cargo carried
             * by the host vehicle. If no cargo is being carried this should be
             * empty.
             * 
             * \param host_id The CARMA ID string for the host vehicle
             * 
             * \param starting_at_staging_area Flag indicating whether CMV's first 
             * destination is the Staging Area Entrance. If 'false, CMV's first destination
             * is the Port Entrance.
             * 
             * \param mobility_operations_publisher A lambda containing the logic
             * necessary to publish a MobilityOperations message. This lambda should
             * contain all the necessary ROS logic so that it does not leak into
             * the implementation of this class
             * 
             * \param stop_speed_epsilon An epsilon factor to be used when
             * comparing the current vehicle's speed to 0.0
             * 
             * \param enable_port_drayage A boolean flag indicating whether port drayage
             * operations are enabled or not. If false, the port drayage state machine
             * will remain in an INACTIVE state.
             * 
             * \param call_set_active_route_client A lambda containing the logic
             * necessary to call the SetActiveRoute service client. This lambda should
             * contain all the necessary ROS logic so that it does not leak into 
             * the implementation of this class.
             */
            PortDrayageWorker(
                std::string cmv_id,
                std::string cargo_id,
                std::string host_id,
                bool starting_at_staging_area,
                std::function<void(cav_msgs::MobilityOperation)> mobility_operations_publisher, 
                std::function<void(cav_msgs::UIInstructions)> ui_instructions_publisher,
                double stop_speed_epsilon,
                bool enable_port_drayage,
                std::function<bool(cav_srvs::SetActiveRoute)> call_set_active_route_client) :
                _cmv_id(cmv_id),
                _cargo_id(cargo_id),
                _host_id(host_id),
                _starting_at_staging_area(starting_at_staging_area),
                _publish_mobility_operation(mobility_operations_publisher),
                _publish_ui_instructions(ui_instructions_publisher),
                _set_active_route(call_set_active_route_client),
                _stop_speed_epsilon(stop_speed_epsilon),
                _enable_port_drayage(enable_port_drayage) {
<<<<<<< HEAD
                    initialize();       
=======
                    initialize();    
>>>>>>> 45bd7d9b
                };

            /**
             * \brief Initialize the PortDrayageWorker, setting up it's relation
             * to the state machine.
             */
            void initialize();

            /**
             * \brief Callback for usage by the PortDrayageStateMachine when the vehicle has arrived at a destination
             */
            void on_arrived_at_destination();

            /**
             * \brief Callback for usage by the PortDrayageStateMachine when the vehicle has received a new destination
             */
            void on_received_new_destination();

            /**
             * \brief Create a SetActiveRoute service request to set a new active route for the system based on
             *        the destination points contained in the most recently-received Port Drayage MobilityOperation message
             *        intended for this vehicle.
             * \param dest_latitude The destination point's latitude
             * \param dest_longitude The destination point's longitude
             */
            cav_srvs::SetActiveRoute compose_set_active_route_request(boost::optional<double> dest_latitude, boost::optional<double> dest_longitude) const;

            /**
             * \brief Creates a UIInstructions message that can be used to create a pop-up on the Web UI to notify a user that a new
             *        route has been received for a specified destination type, and that the system can be engaged on that route.
             * \param current_operation The 'operation' identifier associated with the latest received and processed Port Drayage MobilityOperation message.
             * \param previous_operation The previously completed 'operation' identifier. This is an empty string if no 'operation' was previously completed.
             */
            cav_msgs::UIInstructions compose_ui_instructions(const std::string& current_operation, const std::string& previous_operation);

            /**
             * \brief Assemble the current dataset into a MobilityOperations
             * message with a JSON formatted body containing CMV ID and cargo ID
             */
            cav_msgs::MobilityOperation compose_arrival_message() const;

            /**
             * \brief Set the current plan from the arbitrator
             */
            void set_maneuver_plan(const cav_msgs::ManeuverPlanConstPtr& plan);

            /**
             * \brief Set the current speed as measured by the vehicle's sensors
             */
            void set_current_speed(const geometry_msgs::TwistStampedConstPtr& speed);

            /**
            * \brief Callback for map projection string to define lat/lon <--> map conversion
            * \param msg The proj string defining the projection.
             */
            void on_new_georeference(const std_msgs::StringConstPtr& msg);   

            /**
             * \brief Callback for the pose subscriber. The pose will be converted into lat/lon and stored locally.
             * \param msg Latest pose message
             */
            void on_new_pose(const geometry_msgs::PoseStampedConstPtr& msg);          

            /**
             * \brief Callback to process a received MobilityOperation message
             * \param msg a received MobilityOperation message
             */
            void on_inbound_mobility_operation(const cav_msgs::MobilityOperationConstPtr& msg);

            /**
             * \brief Method to update worker's cargo-related data members depending on whether
             *  the previously completed action was for a pickup or dropoff.
             * \param previous_port_drayage_msg The contents of the previously received MobilityOperation
             *  port drayage message for this CMV stored in a PortDrayageMobilityOperationMsg object.
             */
            void update_cargo_information_after_action_completion(const PortDrayageMobilityOperationMsg& previous_port_drayage_msg);

            /**
             * \brief Function to help parse the text included in an inbound MobilityOperation message's 
             *  strategy_params field according to the JSON schema intended for MobilityOperation messages
             *  with strategy type 'carma/port_drayage'. Stores the parsed information in _latest_mobility_operation_msg.
             * \param mobility_operation_strategy_params the strategy_params field of a MobilityOperation message
             */
            void mobility_operation_message_parser(std::string mobility_operation_strategy_params);

            /**
             * \brief Callback to process the current status of the guidance state machine. 
             * \param msg a received GuidanceState message
             */
            void on_guidance_state(const cav_msgs::GuidanceStateConstPtr& msg); 

            /**
             * \brief Callback to process each Route Event
             * \param msg a received RouteEvent message 
             */
            void on_route_event(const cav_msgs::RouteEventConstPtr& msg);

            /**
             * \brief Get the current state of the port drayage state machine
             * \return The current state value of the port drayage state machine
             */
            PortDrayageState get_port_drayage_state();

            /**
             * \brief Spin and process data
             */
            bool spin();
            
            /**
             * \brief Check to see if the vehicle has stopped under the command of the 
             * Port Drayage Plugin.
             * 
             * \param plan The current maneuver plan
             * \param speed The current vehicle speed
             * 
             * \return True if the vehicle has been stopped by the PDP, false o.w.
             */
            bool check_for_stop(const cav_msgs::ManeuverPlanConstPtr& plan, const geometry_msgs::TwistStampedConstPtr& speed) const;

            // PortDrayageMobilityOperationMsg object for storing strategy_params data of a received port drayage MobilityOperation message intended for this vehicle's cmv_id
            PortDrayageMobilityOperationMsg _latest_mobility_operation_msg;

            // LatLonCoordinate object for storing the vehicle's current gps latitude/longitude coordinates
            LatLonCoordinate _current_gps_position;

    };
} // namespace port_drayage_plugin<|MERGE_RESOLUTION|>--- conflicted
+++ resolved
@@ -139,11 +139,7 @@
             OperationID _enter_staging_area_operation{OperationID::ENTER_STAGING_AREA};
             OperationID _enter_port_operation{OperationID::ENTER_PORT};
             OperationID _holding_area_operation{OperationID::HOLDING_AREA};
-<<<<<<< HEAD
-            unsigned long _cmv_id;
-=======
             std::string _cmv_id;
->>>>>>> 45bd7d9b
             std::string _cargo_id; // Empty if CMV is not currently carrying cargo
             std::function<void(cav_msgs::MobilityOperation)> _publish_mobility_operation;
             std::function<void(cav_msgs::UIInstructions)> _publish_ui_instructions;
@@ -214,11 +210,7 @@
                 _set_active_route(call_set_active_route_client),
                 _stop_speed_epsilon(stop_speed_epsilon),
                 _enable_port_drayage(enable_port_drayage) {
-<<<<<<< HEAD
-                    initialize();       
-=======
                     initialize();    
->>>>>>> 45bd7d9b
                 };
 
             /**
