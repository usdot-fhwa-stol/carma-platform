--- conflicted
+++ resolved
@@ -94,8 +94,7 @@
 
 void GNSSToMapConvertor::geoReferenceCallback(const std_msgs::String& geo_ref)
 {
-<<<<<<< HEAD
-  // lanelet::projection::LocalFrameProjector temp_projector(geo_ref.data.c_str());
+
   map_projector_ = std::make_shared<lanelet::projection::LocalFrameProjector>(
       geo_ref.data.c_str());  // Build projector from proj string
 
@@ -154,67 +153,6 @@
 
   tf2::Quaternion R_h_s = sensor_in_ned_heading_rotation;  // Rotation of heading report in sensor frame
 
-=======
-
-  map_projector_ = std::make_shared<lanelet::projection::LocalFrameProjector>(
-      geo_ref.data.c_str());  // Build projector from proj string
-
-  ROS_INFO_STREAM("Recieved map georeference: " << geo_ref.data);
-
-  std::string axis = wgs84_utils::proj_tools::getAxisFromProjString(geo_ref.data);  // Extract axis for orientation calc
-
-  ROS_INFO_STREAM("Extracted Axis: " << axis);
-
-  ned_in_map_rotation_ = wgs84_utils::proj_tools::getRotationOfNEDFromProjAxis(axis);  // Extract map rotation from axis
-
-  ROS_DEBUG_STREAM("Extracted NED in Map Rotation (x,y,z,w) : ( "
-                   << ned_in_map_rotation_.get().x() << ", " << ned_in_map_rotation_.get().y() << ", "
-                   << ned_in_map_rotation_.get().z() << ", " << ned_in_map_rotation_.get().w());
-}
-
-boost::optional<tf2::Quaternion> GNSSToMapConvertor::getNedInMapRotation()
-{
-  return ned_in_map_rotation_;
-}
-
-std::shared_ptr<lanelet::projection::LocalFrameProjector> GNSSToMapConvertor::getMapProjector()
-{
-  return map_projector_;
-}
-
-geometry_msgs::PoseWithCovarianceStamped GNSSToMapConvertor::poseFromGnss(
-    const tf2::Transform& baselink_in_sensor, const tf2::Quaternion& sensor_in_ned_heading_rotation,
-    const lanelet::projection::LocalFrameProjector& projector, const tf2::Quaternion& ned_in_map_rotation,
-    const gps_common::GPSFixConstPtr& fix_msg)
-{
-  //// Convert the position information into the map frame using the proj library
-  const double lat = fix_msg->latitude;
-  const double lon = fix_msg->longitude;
-  const double alt = fix_msg->altitude;
-
-  lanelet::BasicPoint3d map_point = projector.forward({ lat, lon, alt });
-  ROS_DEBUG_STREAM("map_point: " << map_point.x() << ", " << map_point.y() << ", " << map_point.z());
-
-  if (fabs(map_point.x()) > 10000.0 || fabs(map_point.y()) > 10000.0)
-  {  // Above 10km from map origin earth curvature will start to have a negative impact on system performance
-
-    ROS_WARN_STREAM("Distance from map origin is larger than supported by system assumptions. Strongly advise "
-                    "alternative map origin be used. ");
-  }
-
-  //// Convert the orientation information into the map frame
-  // This logic assumes that the orientation difference between an NED frame located at the map origin and an NED frame
-  // located at the GNSS point are sufficiently small that they can be ignored. Therefore it is assumed the heading
-  // report of the GNSS system reguardless of its poition in the map without change in its orientation will give the
-  // same result (as far as we are concered).
-
-  tf2::Quaternion R_m_n(ned_in_map_rotation);  // Rotation of NED frame in map frame
-  tf2::Quaternion R_n_h;                       // Rotation of sensor heading report in NED frame
-  R_n_h.setRPY(0, 0, fix_msg->track * wgs84_utils::DEG2RAD);
-
-  tf2::Quaternion R_h_s = sensor_in_ned_heading_rotation;  // Rotation of heading report in sensor frame
-
->>>>>>> 92b3418e
   tf2::Quaternion R_m_s =
       R_m_n * R_n_h * R_h_s;  // Rotation of sensor in map frame under assumption that distance from map origin is
                               // sufficiently small so as to ignore local changes in NED orientation
