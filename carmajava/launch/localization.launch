--- conflicted
+++ resolved
@@ -80,11 +80,8 @@
 
   <include file="$(find lidar_localizer)/launch/ndt_matching.launch">
     <arg name="get_height" value="true" />
-<<<<<<< HEAD
     <arg name="use_odom" value="true" />
-=======
     <arg name="use_gnss" value="1"/>
->>>>>>> e5d636df
   </include>
 
   <!-- GNSS To Map Convertor -->
