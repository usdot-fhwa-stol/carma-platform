# Copyright (C) 2022 LEIDOS.
#
# Licensed under the Apache License, Version 2.0 (the "License");
# you may not use this file except in compliance with the License.
# You may obtain a copy of the License at
#
#     http://www.apache.org/licenses/LICENSE-2.0
#
# Unless required by applicable law or agreed to in writing, software
# distributed under the License is distributed on an "AS IS" BASIS,
# WITHOUT WARRANTIES OR CONDITIONS OF ANY KIND, either express or implied.
# See the License for the specific language governing permissions and
# limitations under the License.

from ament_index_python import get_package_share_directory
from launch.actions import Shutdown
from launch import LaunchDescription
from launch_ros.actions import Node
from launch_ros.actions import ComposableNodeContainer
from launch_ros.descriptions import ComposableNode
from launch.substitutions import EnvironmentVariable
from carma_ros2_utils.launch.get_log_level import GetLogLevel
from carma_ros2_utils.launch.get_current_namespace import GetCurrentNamespace
from launch.substitutions import LaunchConfiguration

import os

from launch.actions import IncludeLaunchDescription
from launch.launch_description_sources import PythonLaunchDescriptionSource
from launch.actions import GroupAction
from launch_ros.actions import set_remap
from launch.actions import DeclareLaunchArgument

# Launch file for launching the nodes in the CARMA guidance stack

def generate_launch_description():

    route_file_folder = LaunchConfiguration('route_file_folder')
    vehicle_characteristics_param_file = LaunchConfiguration('vehicle_characteristics_param_file')
    enable_guidance_plugin_validator = LaunchConfiguration('enable_guidance_plugin_validator')
    strategic_plugins_to_validate = LaunchConfiguration('strategic_plugins_to_validate')
    tactical_plugins_to_validate = LaunchConfiguration('tactical_plugins_to_validate')
    control_plugins_to_validate = LaunchConfiguration('control_plugins_to_validate')
    
    vehicle_config_param_file = LaunchConfiguration('vehicle_config_param_file')

    inlanecruising_plugin_file_path = os.path.join(
        get_package_share_directory('inlanecruising_plugin'), 'config/parameters.yaml')

    route_following_plugin_file_path = os.path.join(
        get_package_share_directory('route_following_plugin'), 'config/parameters.yaml')

    stop_and_wait_plugin_param_file = os.path.join(
        get_package_share_directory('stop_and_wait_plugin'), 'config/parameters.yaml')     

    light_controlled_intersection_tactical_plugin_param_file = os.path.join(
        get_package_share_directory('light_controlled_intersection_tactical_plugin'), 'config/parameters.yaml')          

    cooperative_lanechange_param_file = os.path.join(
        get_package_share_directory('cooperative_lanechange'), 'config/parameters.yaml')      

    platoon_strategic_ihp_param_file = os.path.join(
        get_package_share_directory('platoon_strategic_ihp'), 'config/parameters.yaml')    

    sci_strategic_plugin_file_path = os.path.join(
        get_package_share_directory('sci_strategic_plugin'), 'config/parameters.yaml')     

    yield_plugin_file_path = os.path.join(
        get_package_share_directory('yield_plugin'), 'config/parameters.yaml')        

    platoon_tactical_ihp_param_file = os.path.join(
        get_package_share_directory('platooning_tactical_plugin'), 'config/parameters.yaml') 

    env_log_levels = EnvironmentVariable('CARMA_ROS_LOGGING_CONFIG', default_value='{ "default_level" : "WARN" }')

    carma_plugins_container = ComposableNodeContainer(
        package='carma_ros2_utils',
        name='carma_guidance_core_plugins_container',
        executable='carma_component_container_mt',
        namespace=GetCurrentNamespace(),
        composable_node_descriptions=[
            ComposableNode(
                package='inlanecruising_plugin',
                plugin='inlanecruising_plugin::InLaneCruisingPluginNode',
                name='inlanecruising_plugin',
                extra_arguments=[
                    {'use_intra_process_comms': True}, 
                    {'--log-level' : GetLogLevel('inlanecruising_plugin', env_log_levels) }
                ],
                remappings = [
                    ("semantic_map", [ EnvironmentVariable('CARMA_ENV_NS', default_value=''), "/semantic_map" ] ),
                    ("map_update", [ EnvironmentVariable('CARMA_ENV_NS', default_value=''), "/map_update" ] ),
                    ("roadway_objects", [ EnvironmentVariable('CARMA_ENV_NS', default_value=''), "/roadway_objects" ] ),
                    ("incoming_spat", [ EnvironmentVariable('CARMA_MSG_NS', default_value=''), "/incoming_spat" ] ),
                    ("plugin_discovery", [ EnvironmentVariable('CARMA_GUIDE_NS', default_value=''), "/plugin_discovery" ] ),
                    ("route", [ EnvironmentVariable('CARMA_GUIDE_NS', default_value=''), "/route" ] ),
                ],
                parameters=[
                    inlanecruising_plugin_file_path,
                    vehicle_config_param_file
                ]
            ),
            ComposableNode(
                package='stop_and_wait_plugin',
                plugin='stop_and_wait_plugin::StopandWaitNode',
                name='stop_and_wait_plugin',
                extra_arguments=[
                    {'use_intra_process_comms': True}, 
                    {'--log-level' : GetLogLevel('stop_and_wait_plugin', env_log_levels) }
                ],
                remappings = [
                    ("semantic_map", [ EnvironmentVariable('CARMA_ENV_NS', default_value=''), "/semantic_map" ] ),
                    ("map_update", [ EnvironmentVariable('CARMA_ENV_NS', default_value=''), "/map_update" ] ),
                    ("roadway_objects", [ EnvironmentVariable('CARMA_ENV_NS', default_value=''), "/roadway_objects" ] ),
                    ("incoming_spat", [ EnvironmentVariable('CARMA_MSG_NS', default_value=''), "/incoming_spat" ] ),
                    ("plugin_discovery", [ EnvironmentVariable('CARMA_GUIDE_NS', default_value=''), "/plugin_discovery" ] ),
                    ("route", [ EnvironmentVariable('CARMA_GUIDE_NS', default_value=''), "/route" ] ),
                ],
                parameters=[
                    stop_and_wait_plugin_param_file,
                    vehicle_config_param_file
                ]
            ),
            ComposableNode(
                package='route_following_plugin',
                plugin='route_following_plugin::RouteFollowingPlugin',
                name='route_following_plugin',
                extra_arguments=[
                    {'use_intra_process_comms': True}, 
                    {'--log-level' : GetLogLevel('route_following_plugin', env_log_levels) }
                ],
                remappings = [
                    ("semantic_map", [ EnvironmentVariable('CARMA_ENV_NS', default_value=''), "/semantic_map" ] ),
                    ("map_update", [ EnvironmentVariable('CARMA_ENV_NS', default_value=''), "/map_update" ] ),
                    ("roadway_objects", [ EnvironmentVariable('CARMA_ENV_NS', default_value=''), "/roadway_objects" ] ),
                    ("incoming_spat", [ EnvironmentVariable('CARMA_MSG_NS', default_value=''), "/incoming_spat" ] ),
                    ("plugin_discovery", [ EnvironmentVariable('CARMA_GUIDE_NS', default_value=''), "/plugin_discovery" ] ),
                    ("route", [ EnvironmentVariable('CARMA_GUIDE_NS', default_value=''), "/route" ] ),
                    ("current_velocity", [ EnvironmentVariable('CARMA_INTR_NS', default_value=''), "/vehicle/twist" ] ),
                    ("maneuver_plan", [ EnvironmentVariable('CARMA_GUIDE_NS', default_value=''), "/final_maneuver_plan" ] ),
                    ("upcoming_lane_change_status", [ EnvironmentVariable('CARMA_GUIDE_NS', default_value=''), "/upcoming_lane_change_status" ] ),
                ],
                parameters=[
                    route_following_plugin_file_path,
                    vehicle_config_param_file
                ]
            ),
            ComposableNode(
                package='sci_strategic_plugin',
                plugin='sci_strategic_plugin::SCIStrategicPlugin',
                name='sci_strategic_plugin',
                extra_arguments=[
                    {'use_intra_process_comms': True}, 
                    {'--log-level' : GetLogLevel('sci_strategic_plugin', env_log_levels) }
                ],
                remappings = [
                    ("semantic_map", [ EnvironmentVariable('CARMA_ENV_NS', default_value=''), "/semantic_map" ] ),
                    ("map_update", [ EnvironmentVariable('CARMA_ENV_NS', default_value=''), "/map_update" ] ),
                    ("roadway_objects", [ EnvironmentVariable('CARMA_ENV_NS', default_value=''), "/roadway_objects" ] ),
                    ("incoming_spat", [ EnvironmentVariable('CARMA_MSG_NS', default_value=''), "/incoming_spat" ] ),
                    ("plugin_discovery", [ EnvironmentVariable('CARMA_GUIDE_NS', default_value=''), "/plugin_discovery" ] ),
                    ("route", [ EnvironmentVariable('CARMA_GUIDE_NS', default_value=''), "/route" ] ),
                    ("maneuver_plan", [ EnvironmentVariable('CARMA_GUIDE_NS', default_value=''), "/final_maneuver_plan" ] ),
                    ("outgoing_mobility_operation", [ EnvironmentVariable('CARMA_MSG_NS', default_value=''), "/outgoing_mobility_operation" ] ),
                    ("incoming_mobility_operation", [ EnvironmentVariable('CARMA_MSG_NS', default_value=''), "/incoming_mobility_operation" ] ),
                    ("bsm_outbound", [ EnvironmentVariable('CARMA_MSG_NS', default_value=''), "/bsm_outbound" ] ),
                    ("current_pose", [ EnvironmentVariable('CARMA_LOCZ_NS', default_value=''), "/current_pose" ] ),
                ],
                parameters=[
                    sci_strategic_plugin_file_path,
                    vehicle_config_param_file
                ]
            ),
            ComposableNode(
                package='cooperative_lanechange',
                plugin='cooperative_lanechange::CooperativeLaneChangePlugin',
                name='cooperative_lanechange',
                extra_arguments=[
                    {'use_intra_process_comms': True}, 
                    {'--log-level' : GetLogLevel('cooperative_lanechange', env_log_levels) }
                ],
                remappings = [
                    ("semantic_map", [ EnvironmentVariable('CARMA_ENV_NS', default_value=''), "/semantic_map" ] ),
                    ("map_update", [ EnvironmentVariable('CARMA_ENV_NS', default_value=''), "/map_update" ] ),
                    ("roadway_objects", [ EnvironmentVariable('CARMA_ENV_NS', default_value=''), "/roadway_objects" ] ),
                    ("incoming_spat", [ EnvironmentVariable('CARMA_MSG_NS', default_value=''), "/incoming_spat" ] ),
                    ("plugin_discovery", [ EnvironmentVariable('CARMA_GUIDE_NS', default_value=''), "/plugin_discovery" ] ),
                    ("route", [ EnvironmentVariable('CARMA_GUIDE_NS', default_value=''), "/route" ] ),
                    ("current_velocity", [ EnvironmentVariable('CARMA_INTR_NS', default_value=''), "/vehicle/twist" ] ),
                    ("cooperative_lane_change_status", [ EnvironmentVariable('CARMA_GUIDE_NS', default_value=''), "/cooperative_lane_change_status" ] ),
                    ("bsm_outbound", [ EnvironmentVariable('CARMA_MSG_NS', default_value=''), "/bsm_outbound" ] ),
                    ("outgoing_mobility_request", [ EnvironmentVariable('CARMA_MSG_NS', default_value=''), "/outgoing_mobility_request" ] ),
                    ("incoming_mobility_response", [ EnvironmentVariable('CARMA_MSG_NS', default_value=''), "/incoming_mobility_response" ] ),
                    ("georeference", [ EnvironmentVariable('CARMA_LOCZ_NS', default_value=''), "/map_param_loader/georeference" ] ),
                    ("current_pose", [ EnvironmentVariable('CARMA_LOCZ_NS', default_value=''), "/current_pose" ] )
                ],
                parameters=[
                    cooperative_lanechange_param_file,
                    vehicle_characteristics_param_file,
                    vehicle_config_param_file
                ]
            ),
            ComposableNode(
<<<<<<< HEAD
                    package='yield_plugin',
                    plugin='yield_plugin::YieldPluginNode',
                    name='yield_plugin',
                    extra_arguments=[
                    {'use_intra_process_comms': True}, 
                    {'--log-level' : GetLogLevel('yield_plugin', env_log_levels) }
=======
                package='light_controlled_intersection_tactical_plugin',
                plugin='light_controlled_intersection_tactical_plugin::LightControlledIntersectionTransitPluginNode',
                name='light_controlled_intersection_tactical_plugin',
                extra_arguments=[
                    {'use_intra_process_comms': True}, 
                    {'--log-level' : GetLogLevel('light_controlled_intersection_tactical_plugin', env_log_levels) }
>>>>>>> 997fdf57
                ],
                remappings = [
                    ("semantic_map", [ EnvironmentVariable('CARMA_ENV_NS', default_value=''), "/semantic_map" ] ),
                    ("map_update", [ EnvironmentVariable('CARMA_ENV_NS', default_value=''), "/map_update" ] ),
                    ("roadway_objects", [ EnvironmentVariable('CARMA_ENV_NS', default_value=''), "/roadway_objects" ] ),
                    ("incoming_spat", [ EnvironmentVariable('CARMA_MSG_NS', default_value=''), "/incoming_spat" ] ),
                    ("plugin_discovery", [ EnvironmentVariable('CARMA_GUIDE_NS', default_value=''), "/plugin_discovery" ] ),
<<<<<<< HEAD
                    ("route", [ EnvironmentVariable('CARMA_GUIDE_NS', default_value=''), "/route" ] ),
                    ("outgoing_mobility_response", [ EnvironmentVariable('CARMA_MSG_NS', default_value=''), "/outgoing_mobility_response" ] ),
                    ("incoming_mobility_request", [ EnvironmentVariable('CARMA_MSG_NS', default_value=''), "/incoming_mobility_request" ] ),
                    ("cooperative_lane_change_status", [ EnvironmentVariable('CARMA_GUIDE_NS', default_value=''), "/cooperative_lane_change_status" ] ),
                    ("georeference", [ EnvironmentVariable('CARMA_LOCZ_NS', default_value=''), "/map_param_loader/georeference"]),
                    ("bsm_outbound", [ EnvironmentVariable('CARMA_MSG_NS', default_value=''), "/bsm_outbound" ] ),
                ],
                parameters=[
                    yield_plugin_file_path,
                    vehicle_config_param_file
                ]
=======
                    ("route", [ EnvironmentVariable('CARMA_GUIDE_NS', default_value=''), "/route" ] )
                ],
                parameters=[
                    vehicle_config_param_file,
                    light_controlled_intersection_tactical_plugin_param_file
                ]     
>>>>>>> 997fdf57
            )
        ]
    )
    
    platooning_plugins_container = ComposableNodeContainer(
        package='carma_ros2_utils',
        name='platooning_plugins_container',
        executable='carma_component_container_mt',
        namespace=GetCurrentNamespace(),
        composable_node_descriptions=[
            ComposableNode(
                package='platoon_strategic_ihp',
                plugin='platoon_strategic_ihp::Node',
                name='platoon_strategic_ihp_node',
                extra_arguments=[
                    {'use_intra_process_comms': True},
                    {'--log-level' : GetLogLevel('platoon_strategic_ihp', env_log_levels) }
                ],
                remappings = [
                    ("semantic_map", [ EnvironmentVariable('CARMA_ENV_NS', default_value=''), "/semantic_map" ] ),
                    ("map_update", [ EnvironmentVariable('CARMA_ENV_NS', default_value=''), "/map_update" ] ),
                    ("roadway_objects", [ EnvironmentVariable('CARMA_ENV_NS', default_value=''), "/roadway_objects" ] ),
                    ("georeference", [ EnvironmentVariable('CARMA_LOCZ_NS', default_value=''), "/map_param_loader/georeference" ] ),
                    ("outgoing_mobility_response", [ EnvironmentVariable('CARMA_MSG_NS', default_value=''), "/outgoing_mobility_response" ] ),
                    ("outgoing_mobility_request", [ EnvironmentVariable('CARMA_MSG_NS', default_value=''), "/outgoing_mobility_request" ] ),
                    ("outgoing_mobility_operation", [ EnvironmentVariable('CARMA_MSG_NS', default_value=''), "/outgoing_mobility_operation" ] ),
                    ("incoming_mobility_request", [ EnvironmentVariable('CARMA_MSG_NS', default_value=''), "/incoming_mobility_request" ] ),
                    ("incoming_mobility_response", [ EnvironmentVariable('CARMA_MSG_NS', default_value=''), "/incoming_mobility_response" ] ),
                    ("incoming_mobility_operation", [ EnvironmentVariable('CARMA_MSG_NS', default_value=''), "/incoming_mobility_operation" ] ),
                    ("incoming_spat", [ EnvironmentVariable('CARMA_MSG_NS', default_value=''), "/incoming_spat" ] ),
                    ("twist_raw", [ EnvironmentVariable('CARMA_GUIDE_NS', default_value=''), "/twist_raw" ] ),
                    ("platoon_info", [ EnvironmentVariable('CARMA_GUIDE_NS', default_value=''), "/platoon_info" ] ),
                    ("plugin_discovery", [ EnvironmentVariable('CARMA_GUIDE_NS', default_value=''), "/plugin_discovery" ] ),
                    ("route", [ EnvironmentVariable('CARMA_GUIDE_NS', default_value=''), "/route" ] ),
                    ("current_velocity", [ EnvironmentVariable('CARMA_INTR_NS', default_value=''), "/vehicle/twist" ] ),
                    ("current_pose", [ EnvironmentVariable('CARMA_LOCZ_NS', default_value=''), "/current_pose" ] ),
                ],
                parameters=[ 
                    platoon_strategic_ihp_param_file,
                    vehicle_config_param_file
                ]
            ),      
            ComposableNode(
                package='platooning_tactical_plugin',
                plugin='platooning_tactical_plugin::Node',
                name='platooning_tactical_plugin_node',
                extra_arguments=[
                    {'use_intra_process_comms': True},
                    {'--log-level' : GetLogLevel('platooning_tactical_plugin', env_log_levels) }
                ],
                remappings = [
                    ("semantic_map", [ EnvironmentVariable('CARMA_ENV_NS', default_value=''), "/semantic_map" ] ),
                    ("map_update", [ EnvironmentVariable('CARMA_ENV_NS', default_value=''), "/map_update" ] ),
                    ("roadway_objects", [ EnvironmentVariable('CARMA_ENV_NS', default_value=''), "/roadway_objects" ] ),
                    ("georeference", [ EnvironmentVariable('CARMA_LOCZ_NS', default_value=''), "/map_param_loader/georeference" ] ),
                    ("incoming_spat", [ EnvironmentVariable('CARMA_MSG_NS', default_value=''), "/incoming_spat" ] ),
                    ("plugin_discovery", [ EnvironmentVariable('CARMA_GUIDE_NS', default_value=''), "/plugin_discovery" ] ),
                    ("route", [ EnvironmentVariable('CARMA_GUIDE_NS', default_value=''), "/route" ] ),
                ],
                parameters=[ platoon_tactical_ihp_param_file, vehicle_config_param_file ]
            ),
            
        ]
    )

    

    platooning_plugins_container = ComposableNodeContainer(
        package='carma_ros2_utils',
        name='platooning_plugins_container',
        executable='carma_component_container_mt',
        namespace=GetCurrentNamespace(),
        composable_node_descriptions=[
            ComposableNode(
                package='platoon_strategic_ihp',
                plugin='platoon_strategic_ihp::Node',
                name='platoon_strategic_ihp_node',
                extra_arguments=[
                    {'use_intra_process_comms': True},
                    {'--log-level' : GetLogLevel('platoon_strategic_ihp', env_log_levels) }
                ],
                remappings = [
                    ("semantic_map", [ EnvironmentVariable('CARMA_ENV_NS', default_value=''), "/semantic_map" ] ),
                    ("map_update", [ EnvironmentVariable('CARMA_ENV_NS', default_value=''), "/map_update" ] ),
                    ("roadway_objects", [ EnvironmentVariable('CARMA_ENV_NS', default_value=''), "/roadway_objects" ] ),
                    ("georeference", [ EnvironmentVariable('CARMA_LOCZ_NS', default_value=''), "/map_param_loader/georeference" ] ),
                    ("outgoing_mobility_response", [ EnvironmentVariable('CARMA_MSG_NS', default_value=''), "/outgoing_mobility_response" ] ),
                    ("outgoing_mobility_request", [ EnvironmentVariable('CARMA_MSG_NS', default_value=''), "/outgoing_mobility_request" ] ),
                    ("outgoing_mobility_operation", [ EnvironmentVariable('CARMA_MSG_NS', default_value=''), "/outgoing_mobility_operation" ] ),
                    ("incoming_mobility_request", [ EnvironmentVariable('CARMA_MSG_NS', default_value=''), "/incoming_mobility_request" ] ),
                    ("incoming_mobility_response", [ EnvironmentVariable('CARMA_MSG_NS', default_value=''), "/incoming_mobility_response" ] ),
                    ("incoming_mobility_operation", [ EnvironmentVariable('CARMA_MSG_NS', default_value=''), "/incoming_mobility_operation" ] ),
                    ("incoming_spat", [ EnvironmentVariable('CARMA_MSG_NS', default_value=''), "/incoming_spat" ] ),
                    ("twist_raw", [ EnvironmentVariable('CARMA_GUIDE_NS', default_value=''), "/twist_raw" ] ),
                    ("platoon_info", [ EnvironmentVariable('CARMA_GUIDE_NS', default_value=''), "/platoon_info" ] ),
                    ("plugin_discovery", [ EnvironmentVariable('CARMA_GUIDE_NS', default_value=''), "/plugin_discovery" ] ),
                    ("route", [ EnvironmentVariable('CARMA_GUIDE_NS', default_value=''), "/route" ] ),
                    ("current_velocity", [ EnvironmentVariable('CARMA_INTR_NS', default_value=''), "/vehicle/twist" ] ),
                    ("current_pose", [ EnvironmentVariable('CARMA_LOCZ_NS', default_value=''), "/current_pose" ] ),
                ],
                parameters=[ 
                    platoon_strategic_ihp_param_file,
                    vehicle_config_param_file
                ]
            ),      
            ComposableNode(
                    package='platooning_tactical_plugin',
                    plugin='platooning_tactical_plugin::Node',
                    name='platooning_tactical_plugin_node',
                    extra_arguments=[
                        {'use_intra_process_comms': True},
                        {'--log-level' : GetLogLevel('platooning_tactical_plugin', env_log_levels) }
                    ],
                remappings = [
                    ("semantic_map", [ EnvironmentVariable('CARMA_ENV_NS', default_value=''), "/semantic_map" ] ),
                    ("map_update", [ EnvironmentVariable('CARMA_ENV_NS', default_value=''), "/map_update" ] ),
                    ("roadway_objects", [ EnvironmentVariable('CARMA_ENV_NS', default_value=''), "/roadway_objects" ] ),
                    ("georeference", [ EnvironmentVariable('CARMA_LOCZ_NS', default_value=''), "/map_param_loader/georeference" ] ),
                    ("incoming_spat", [ EnvironmentVariable('CARMA_MSG_NS', default_value=''), "/incoming_spat" ] ),
                    ("plugin_discovery", [ EnvironmentVariable('CARMA_GUIDE_NS', default_value=''), "/plugin_discovery" ] ),
                    ("route", [ EnvironmentVariable('CARMA_GUIDE_NS', default_value=''), "/route" ] ),
                ],
                parameters=[ platoon_tactical_ihp_param_file, vehicle_config_param_file ]
            ),
            
        ]
    )

    

    return LaunchDescription([    
        carma_plugins_container,
        platooning_plugins_container
    ]) <|MERGE_RESOLUTION|>--- conflicted
+++ resolved
@@ -201,29 +201,19 @@
                 ]
             ),
             ComposableNode(
-<<<<<<< HEAD
                     package='yield_plugin',
                     plugin='yield_plugin::YieldPluginNode',
                     name='yield_plugin',
                     extra_arguments=[
                     {'use_intra_process_comms': True}, 
                     {'--log-level' : GetLogLevel('yield_plugin', env_log_levels) }
-=======
-                package='light_controlled_intersection_tactical_plugin',
-                plugin='light_controlled_intersection_tactical_plugin::LightControlledIntersectionTransitPluginNode',
-                name='light_controlled_intersection_tactical_plugin',
-                extra_arguments=[
-                    {'use_intra_process_comms': True}, 
-                    {'--log-level' : GetLogLevel('light_controlled_intersection_tactical_plugin', env_log_levels) }
->>>>>>> 997fdf57
-                ],
-                remappings = [
-                    ("semantic_map", [ EnvironmentVariable('CARMA_ENV_NS', default_value=''), "/semantic_map" ] ),
-                    ("map_update", [ EnvironmentVariable('CARMA_ENV_NS', default_value=''), "/map_update" ] ),
-                    ("roadway_objects", [ EnvironmentVariable('CARMA_ENV_NS', default_value=''), "/roadway_objects" ] ),
-                    ("incoming_spat", [ EnvironmentVariable('CARMA_MSG_NS', default_value=''), "/incoming_spat" ] ),
-                    ("plugin_discovery", [ EnvironmentVariable('CARMA_GUIDE_NS', default_value=''), "/plugin_discovery" ] ),
-<<<<<<< HEAD
+                ],
+                remappings = [
+                    ("semantic_map", [ EnvironmentVariable('CARMA_ENV_NS', default_value=''), "/semantic_map" ] ),
+                    ("map_update", [ EnvironmentVariable('CARMA_ENV_NS', default_value=''), "/map_update" ] ),
+                    ("roadway_objects", [ EnvironmentVariable('CARMA_ENV_NS', default_value=''), "/roadway_objects" ] ),
+                    ("incoming_spat", [ EnvironmentVariable('CARMA_MSG_NS', default_value=''), "/incoming_spat" ] ),
+                    ("plugin_discovery", [ EnvironmentVariable('CARMA_GUIDE_NS', default_value=''), "/plugin_discovery" ] ),
                     ("route", [ EnvironmentVariable('CARMA_GUIDE_NS', default_value=''), "/route" ] ),
                     ("outgoing_mobility_response", [ EnvironmentVariable('CARMA_MSG_NS', default_value=''), "/outgoing_mobility_response" ] ),
                     ("incoming_mobility_request", [ EnvironmentVariable('CARMA_MSG_NS', default_value=''), "/incoming_mobility_request" ] ),
@@ -235,14 +225,27 @@
                     yield_plugin_file_path,
                     vehicle_config_param_file
                 ]
-=======
+            ),
+            ComposableNode(
+                package='light_controlled_intersection_tactical_plugin',
+                plugin='light_controlled_intersection_tactical_plugin::LightControlledIntersectionTransitPluginNode',
+                name='light_controlled_intersection_tactical_plugin',
+                extra_arguments=[
+                    {'use_intra_process_comms': True}, 
+                    {'--log-level' : GetLogLevel('light_controlled_intersection_tactical_plugin', env_log_levels) }
+                ],
+                remappings = [
+                    ("semantic_map", [ EnvironmentVariable('CARMA_ENV_NS', default_value=''), "/semantic_map" ] ),
+                    ("map_update", [ EnvironmentVariable('CARMA_ENV_NS', default_value=''), "/map_update" ] ),
+                    ("roadway_objects", [ EnvironmentVariable('CARMA_ENV_NS', default_value=''), "/roadway_objects" ] ),
+                    ("incoming_spat", [ EnvironmentVariable('CARMA_MSG_NS', default_value=''), "/incoming_spat" ] ),
+                    ("plugin_discovery", [ EnvironmentVariable('CARMA_GUIDE_NS', default_value=''), "/plugin_discovery" ] ),
                     ("route", [ EnvironmentVariable('CARMA_GUIDE_NS', default_value=''), "/route" ] )
                 ],
                 parameters=[
                     vehicle_config_param_file,
                     light_controlled_intersection_tactical_plugin_param_file
                 ]     
->>>>>>> 997fdf57
             )
         ]
     )
