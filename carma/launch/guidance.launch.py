--- conflicted
+++ resolved
@@ -79,11 +79,7 @@
         
     port_drayage_plugin_param_file = os.path.join(
         get_package_share_directory('port_drayage_plugin'), 'config/parameters.yaml')
-<<<<<<< HEAD
     
-=======
-
->>>>>>> 78480a4c
     env_log_levels = EnvironmentVariable('CARMA_ROS_LOGGING_CONFIG', default_value='{ "default_level" : "WARN" }')
 
     subsystem_controller_param_file = LaunchConfiguration('subsystem_controller_param_file')
