/*
 * Copyright (C) 2018-2021 LEIDOS.
 *
 * Licensed under the Apache License, Version 2.0 (the "License"); you may not
 * use this file except in compliance with the License. You may obtain a copy of
 * the License at
 *
 * http://www.apache.org/licenses/LICENSE-2.0
 *
 * Unless required by applicable law or agreed to in writing, software
 * distributed under the License is distributed on an "AS IS" BASIS, WITHOUT
 * WARRANTIES OR CONDITIONS OF ANY KIND, either express or implied. See the
 * License for the specific language governing permissions and limitations under
 * the License.
 */

#include "port_drayage_plugin/port_drayage_worker.h"
#include "ros/ros.h"
#include <boost/property_tree/ptree.hpp>
#include <boost/property_tree/json_parser.hpp>

namespace port_drayage_plugin
{
    bool PortDrayageWorker::check_for_stop(const cav_msgs::ManeuverPlanConstPtr& plan, const geometry_msgs::TwistStampedConstPtr& speed) const {
        if (plan == nullptr || speed == nullptr) {
            ROS_WARN("Checking for stop when PortDrayagePlugin not properly initialized. Speed or plan is null");
            return false;
        }

        if (plan->maneuvers.size() > 0 && plan->maneuvers[0].type == cav_msgs::Maneuver::STOP_AND_WAIT) {
            cav_msgs::Maneuver stop_maneuver = _cur_plan->maneuvers[0];
            if (stop_maneuver.stop_and_wait_maneuver.parameters.planning_strategic_plugin == PORT_DRAYAGE_PLUGIN_ID) {
                double longitudinal_speed = speed->twist.linear.x; 
                if (longitudinal_speed <= _stop_speed_epsilon) {
                    return true;
                }
            }
        }

        return false;
    }

    // @SONAR_STOP@
    bool PortDrayageWorker::spin() {
        if (check_for_stop(_cur_plan, _cur_speed)) {
            _pdsm.process_event(PortDrayageEvent::ARRIVED_AT_DESTINATION);
        }


        return true;
    }

    void PortDrayageWorker::set_maneuver_plan(const cav_msgs::ManeuverPlanConstPtr& plan) {
        _cur_plan = plan;
    }

    void PortDrayageWorker::set_current_speed(const geometry_msgs::TwistStampedConstPtr& speed) {
        _cur_speed = speed;
    }

    void PortDrayageWorker::initialize() {
        _pdsm.set_on_arrived_at_destination_callback(std::bind(&PortDrayageWorker::on_arrived_at_destination, this));
        _pdsm.set_on_received_new_destination_callback(std::bind(&PortDrayageWorker::on_received_new_destination, this));
    }
    // @SONAR_START@

    void PortDrayageWorker::on_arrived_at_destination() {
        cav_msgs::MobilityOperation msg = compose_arrival_message();
        _publish_mobility_operation(msg);
    }

    void PortDrayageWorker::on_received_new_destination() {       
        //  Populate the service request with the destination coordinates from the last received port drayage mobility operation message
        cav_srvs::SetActiveRoute route_req = compose_set_active_route_request(_latest_mobility_operation_msg.dest_latitude, _latest_mobility_operation_msg.dest_longitude);

        // Call service client to set the new active route
        bool is_route_generation_successful = _set_active_route(route_req);

        // Throw exception if route generation was not successful
        if (!is_route_generation_successful) {
            ROS_DEBUG_STREAM("Route generation failed. Routing could not be completed.");
            throw std::invalid_argument("Route generation failed. Routing could not be completed.");
        }
    }

    cav_srvs::SetActiveRoute PortDrayageWorker::compose_set_active_route_request(boost::optional<double> dest_latitude, boost::optional<double> dest_longitude) const {
        cav_srvs::SetActiveRoute route_req;
        if (dest_latitude && dest_longitude) {
            route_req.request.choice = cav_srvs::SetActiveRouteRequest::DESTINATION_POINTS_ARRAY;

            cav_msgs::Position3D destination_point;
            destination_point.latitude = *_latest_mobility_operation_msg.dest_latitude;
            destination_point.longitude = *_latest_mobility_operation_msg.dest_longitude;
            destination_point.elevation_exists = false;
            
            route_req.request.destination_points.push_back(destination_point);
        }
        else {
            ROS_DEBUG_STREAM("No destination points were received. Routing could not be completed.");
            throw std::invalid_argument("No destination points were received. Routing could not be completed");
        }

        return route_req;
    }

    cav_msgs::MobilityOperation PortDrayageWorker::compose_arrival_message() const {
        cav_msgs::MobilityOperation msg;

        msg.header.plan_id = "";
        msg.header.sender_id = _host_id;
        msg.header.sender_bsm_id = _host_bsm_id;
        msg.header.recipient_id = "";
        msg.header.timestamp = ros::Time::now().toNSec();

        msg.strategy = PORT_DRAYAGE_STRATEGY_ID;

        // Encode JSON with Boost Property Tree
        using boost::property_tree::ptree;
        ptree pt;
        pt.put("cmv_id", _cmv_id);
        pt.put("operation", PORT_DRAYAGE_ARRIVAL_OPERATION_ID);

        // Add current vehicle location (latitude and longitude)
        ptree location;
<<<<<<< HEAD
        location.put("latitude", _current_gps_position.latitude * 10000000); // Convert degrees to 1/10 microdegrees
        location.put("longitude", _current_gps_position.longitude * 10000000); // Convert degrees to 1/10 microdegrees
        pt.put_child("location", location);

        // If CMV has not received any port drayage messages yet, add necessary fields for its arrival at the port or staging area entrance
        if (!_has_received_first_mobility_operation_msg) {
            if (_has_cargo) {
                pt.put("cargo", _has_cargo);
                pt.put("cargo_id", _cargo_id);
            }
            else {
                pt.put("cargo", _has_cargo);
            }
        }
        // If CMV has arrived at the Loading Area, add all necessary fields to message.
        else if (_latest_mobility_operation_msg.destination_type == PortDrayageDestination::LOADING_AREA) {
            // Throw exception if CMV has arrived at the Loading Area and is already carrying cargo.
            if (!_has_cargo) {
                pt.put("cargo", _has_cargo);
            }
            else {
                std::invalid_argument("CMV has arrived at loading area, but it is already carrying cargo.");
            }

            // Assign other required fields based on the latest received mobility operation message
            if (_latest_mobility_operation_msg.cargo_id) {
                pt.put("cargo_id", *_latest_mobility_operation_msg.cargo_id);
            }
            else {
                std::invalid_argument("CMV has arrived at loading area, but does not have a cargo_id to broadcast.");
            }

            if (_latest_mobility_operation_msg.current_action_id) {
                pt.put("action_id", *_latest_mobility_operation_msg.current_action_id);
            }
            else {
                std::invalid_argument("CMV has arrived at loading area, but does not have an action_id to broadcast.");
            } 
=======
        location.put("latitude", _current_gps_position.latitude); 
        location.put("longitude", _current_gps_position.longitude); 
        pt.put_child("location", location);

        // Add cargo-related fields based on whether the vehicle is currently carrying cargo
        if (_has_cargo) {
            pt.put("cargo", true);
            pt.put("cargo_id", _cargo_id);
        }
        else {
            pt.put("cargo", false);
        }

        // Only include 'action_id' field if an action_id was received in the latest Mobility Operation message for this vehicle
        if (_latest_mobility_operation_msg.current_action_id) {
            pt.put("action_id", *_latest_mobility_operation_msg.current_action_id);
>>>>>>> 9e1ba52b
        }

        std::stringstream body_stream;
        boost::property_tree::json_parser::write_json(body_stream, pt);
        msg.strategy_params = body_stream.str();

        return msg;
    }

    void PortDrayageWorker::on_inbound_mobility_operation(const cav_msgs::MobilityOperationConstPtr& msg) {
        // Check if the received message is a new message for port drayage
        if((msg->strategy == PORT_DRAYAGE_STRATEGY_ID) && (msg->strategy_params != _previous_strategy_params)) {
            // Use Boost Property Tree to parse JSON-encoded strategy_params field in MobilityOperations message
            using boost::property_tree::ptree;
            ptree pt;
            std::istringstream strategy_params_ss(msg->strategy_params);
            boost::property_tree::json_parser::read_json(strategy_params_ss, pt);
<<<<<<< HEAD
=======

            // Note: Size of 'unsigned long' is implementation/compiler/architecture specific. Behavior may be undefined if code is run on something with size of 'unsigned long' smaller than 4 bytes.
>>>>>>> 9e1ba52b
            unsigned long mobility_operation_cmv_id = pt.get<unsigned long>("cmv_id");

            // Check if the received MobilityOperation message is intended for this vehicle's cmv_id   
            if(mobility_operation_cmv_id == _cmv_id) {
                _has_received_first_mobility_operation_msg = true;

                ROS_DEBUG_STREAM("Processing new port drayage MobilityOperation message for cmv_id " << mobility_operation_cmv_id);
                mobility_operation_message_parser(msg->strategy_params);  
                _previous_strategy_params = msg->strategy_params;
                
                // Process event based on the PortDrayageEvent associated with the received MobilityOperation message
                // TODO: Update this object's '_has_cargo' flag and '_cargo_id' based on the received status message from a loading/unloading device
                switch(_latest_mobility_operation_msg.port_drayage_event_type) {
                    case PortDrayageEvent::RECEIVED_NEW_DESTINATION:
                        ROS_DEBUG_STREAM("Processing RECEIVED_NEW_DESTINATION event for operation type " << _latest_mobility_operation_msg.operation);
                        _pdsm.process_event(PortDrayageEvent::RECEIVED_NEW_DESTINATION);
                        break;
                    default:
                        ROS_DEBUG_STREAM("Not processing an event for operation type " << _latest_mobility_operation_msg.operation);
                        break;
                }
            }
            else {
                ROS_DEBUG_STREAM("Ignoring received port drayage MobilityOperation message intended for cmv_id " << mobility_operation_cmv_id);
            }
        }
    }

    void PortDrayageWorker::mobility_operation_message_parser(std::string mobility_operation_strategy_params) {
        // Use Boost Property Tree to parse JSON-encoded strategy_params field in MobilityOperations message
        using boost::property_tree::ptree;
        ptree pt;
        std::istringstream mobility_operation_strategy_params_ss(mobility_operation_strategy_params);
        boost::property_tree::json_parser::read_json(mobility_operation_strategy_params_ss, pt);

<<<<<<< HEAD
        // If previously received message was for 'Loading' or 'Unloading', update the _has_cargo flag
        // Note: Assumes that 'Loading' or 'Unloading' activity was successful
        _latest_mobility_operation_msg.has_cargo = pt.get<bool>("cargo");
        if (_latest_mobility_operation_msg.destination_type == PortDrayageDestination::LOADING_AREA || \
            _latest_mobility_operation_msg.destination_type == PortDrayageDestination::UNLOADING_AREA) {
            _has_cargo = (_latest_mobility_operation_msg.has_cargo) ? true : false;
        }
        if (_latest_mobility_operation_msg.has_cargo != _has_cargo) {
            if (_has_cargo) {
                throw std::invalid_argument("CMV received a message indicating it is not carrying cargo, but it is carrying cargo.");
            }
            else if (!_has_cargo) {
                throw std::invalid_argument("CMV received a message indicating it is carrying cargo, but it is not carrying cargo.");
            }
        }
=======
        _latest_mobility_operation_msg.has_cargo = pt.get<bool>("cargo");
        _latest_mobility_operation_msg.operation = pt.get<std::string>("operation");
        ROS_DEBUG_STREAM("operation: " << _latest_mobility_operation_msg.operation);
        ROS_DEBUG_STREAM("cargo flag: " << _latest_mobility_operation_msg.has_cargo);
>>>>>>> 9e1ba52b

        // Parse 'cargo' field, and update this object's _has_cargo flag accordingly
        _has_cargo = (_latest_mobility_operation_msg.has_cargo) ? true : false;
        ROS_DEBUG_STREAM("cargo flag: " << _latest_mobility_operation_msg.has_cargo);

        // Parse 'cargo_id' field if it exists in strategy_params
        if (pt.count("cargo_id") != 0){
            _latest_mobility_operation_msg.cargo_id = pt.get<std::string>("cargo_id");
            ROS_DEBUG_STREAM("cargo id: " << *_latest_mobility_operation_msg.cargo_id);

            // Update this object's _cargo_id if the CMV is carrying this cargo
            if (_has_cargo) {
                _cargo_id = *_latest_mobility_operation_msg.cargo_id;
            }
        }
        else{
            _latest_mobility_operation_msg.cargo_id = boost::optional<std::string>();
        }
        
        // Parse 'action_id' field  if it exists in strategy_params
        if (pt.count("action_id") != 0){
            _latest_mobility_operation_msg.current_action_id = pt.get<std::string>("action_id");
            ROS_DEBUG_STREAM("action id: " << *_latest_mobility_operation_msg.current_action_id);
        }
        else{
            _latest_mobility_operation_msg.current_action_id = boost::optional<std::string>();
        }

        // Parse 'cargo_id' field if it exists in strategy_params
        if (pt.count("cargo_id") != 0){
            _latest_mobility_operation_msg.cargo_id = pt.get<std::string>("cargo_id");
            ROS_DEBUG_STREAM("cargo id: " << *_latest_mobility_operation_msg.cargo_id);
        }
        else{
            _latest_mobility_operation_msg.cargo_id = boost::optional<std::string>();
        }
        
        // Parse 'action_id' field  if it exists in strategy_params
        if (pt.count("action_id") != 0){
            _latest_mobility_operation_msg.current_action_id = pt.get<std::string>("action_id");
            ROS_DEBUG_STREAM("action id: " << *_latest_mobility_operation_msg.current_action_id);
        }
        else{
            _latest_mobility_operation_msg.current_action_id = boost::optional<std::string>();
        }

        // Parse starting longitude/latitude fields if 'location' field exists in strategy_params:
        if (pt.count("location") != 0){
            _latest_mobility_operation_msg.start_longitude = pt.get<double>("location.longitude");
            _latest_mobility_operation_msg.start_latitude = pt.get<double>("location.latitude"); 
            ROS_DEBUG_STREAM("start long: " << *_latest_mobility_operation_msg.start_longitude);
            ROS_DEBUG_STREAM("start lat: " << *_latest_mobility_operation_msg.start_latitude);
        }
        else {
            _latest_mobility_operation_msg.start_longitude = boost::optional<double>();
            _latest_mobility_operation_msg.start_latitude = boost::optional<double>();
        }

        // Parse destination longitude/latitude fields if 'destination' field exists in strategy_params:
        if (pt.count("destination") != 0) {
<<<<<<< HEAD
            _latest_mobility_operation_msg.dest_longitude = pt.get<double>("destination.longitude") / 10000000; // Convert 1/10 microdegrees to degrees
            _latest_mobility_operation_msg.dest_latitude = pt.get<double>("destination.latitude") / 10000000; // Convert 1/10 microdegrees to degrees
=======
            _latest_mobility_operation_msg.dest_longitude = pt.get<double>("destination.longitude"); 
            _latest_mobility_operation_msg.dest_latitude = pt.get<double>("destination.latitude"); 
>>>>>>> 9e1ba52b
            ROS_DEBUG_STREAM("dest long: " << *_latest_mobility_operation_msg.dest_longitude);
            ROS_DEBUG_STREAM("dest lat: " << *_latest_mobility_operation_msg.dest_latitude);
        }
        else {
            _latest_mobility_operation_msg.dest_longitude = boost::optional<double>();
            _latest_mobility_operation_msg.dest_latitude = boost::optional<double>();
        }
<<<<<<< HEAD

        // Parse 'operation' field and conduct strategy_params data validation based on it
        _latest_mobility_operation_msg.operation = pt.get<std::string>("operation");
        ROS_DEBUG_STREAM("operation: " << _latest_mobility_operation_msg.operation);
        if(_latest_mobility_operation_msg.operation == "MOVING_TO_LOADING_AREA") {
            _latest_mobility_operation_msg.port_drayage_event_type = PortDrayageEvent::RECEIVED_NEW_DESTINATION;
            _latest_mobility_operation_msg.destination_type = PortDrayageDestination::LOADING_AREA;

            // Conduct data validation 
            if (!_latest_mobility_operation_msg.cargo_id) {
                throw std::invalid_argument("Received loading area operation, but no cargo_id was included.");
            }
            if (_has_cargo) {
                throw std::invalid_argument("Received loading area operation, but CMV is already carrying cargo.");
            }
        }
        else if(_latest_mobility_operation_msg.operation == "EXIT_STAGING_AREA") {
            _latest_mobility_operation_msg.port_drayage_event_type = PortDrayageEvent::RECEIVED_NEW_DESTINATION;
            _latest_mobility_operation_msg.destination_type = PortDrayageDestination::STAGING_AREA_EXIT;
        } 
    }

    void PortDrayageWorker::set_current_gps_position(const novatel_gps_msgs::InspvaConstPtr& gps_position) {
        _current_gps_position.latitude = gps_position->latitude;
        _current_gps_position.longitude = gps_position->longitude;
    }

    void PortDrayageWorker::on_guidance_state(const cav_msgs::GuidanceStateConstPtr& msg) {
        if ((msg->state == cav_msgs::GuidanceState::ENGAGED) && (_pdsm.get_state() == PortDrayageState::INACTIVE) && _enable_port_drayage) {
            ROS_DEBUG_STREAM("CMV has been engaged for the first time. Processing DRAYAGE_START event.");
            _pdsm.process_event(PortDrayageEvent::DRAYAGE_START);
        }
    }

    void PortDrayageWorker::on_route_event(const cav_msgs::RouteEventConstPtr& msg) {
        double longitudinal_speed = _cur_speed->twist.linear.x;
        if (msg->event == cav_msgs::RouteEvent::ROUTE_COMPLETED) {
            // Vehicle has come to a stop at the end of its route. Process an 'ARRIVED_AT_DESTINATION' event.
            if (fabs(longitudinal_speed) < _stop_speed_epsilon) {
                ROS_DEBUG_STREAM("CMV has come to a stop at the end of the route. Processing ARRIVED_AT_DESTINATION event.");
                _pdsm.process_event(PortDrayageEvent::ARRIVED_AT_DESTINATION);
            }

            // Vehicle has not come to a stop and the end of its route. Throw an exception.
            else {
                throw std::invalid_argument("CMV did not come to a stop at the end of the route.");
            }
        }
    }

    const PortDrayageState PortDrayageWorker::get_state() {
        return _pdsm.get_state();
=======
>>>>>>> 9e1ba52b
    }

    void PortDrayageWorker::on_new_pose(const geometry_msgs::PoseStampedConstPtr& msg) {
        if (!_map_projector) {
            ROS_DEBUG_STREAM("Ignoring pose message as projection string has not been defined");
            return;
        }

        // Convert pose message contents to a GPS coordinate
        lanelet::GPSPoint coord = _map_projector->reverse( { msg->pose.position.x, msg->pose.position.y, msg->pose.position.z } );

        // Update the locally-stored GPS position of the CMV
        _current_gps_position.latitude = coord.lat;
        _current_gps_position.longitude = coord.lon;
    }        

    void PortDrayageWorker::on_new_georeference(const std_msgs::StringConstPtr& msg) {
        // Build projector from proj string
        _map_projector = std::make_shared<lanelet::projection::LocalFrameProjector>(msg->data.c_str());  
    }        


} // namespace port_drayage_plugin<|MERGE_RESOLUTION|>--- conflicted
+++ resolved
@@ -122,9 +122,8 @@
 
         // Add current vehicle location (latitude and longitude)
         ptree location;
-<<<<<<< HEAD
-        location.put("latitude", _current_gps_position.latitude * 10000000); // Convert degrees to 1/10 microdegrees
-        location.put("longitude", _current_gps_position.longitude * 10000000); // Convert degrees to 1/10 microdegrees
+        location.put("latitude", _current_gps_position.latitude); 
+        location.put("longitude", _current_gps_position.longitude); 
         pt.put_child("location", location);
 
         // If CMV has not received any port drayage messages yet, add necessary fields for its arrival at the port or staging area entrance
@@ -161,24 +160,6 @@
             else {
                 std::invalid_argument("CMV has arrived at loading area, but does not have an action_id to broadcast.");
             } 
-=======
-        location.put("latitude", _current_gps_position.latitude); 
-        location.put("longitude", _current_gps_position.longitude); 
-        pt.put_child("location", location);
-
-        // Add cargo-related fields based on whether the vehicle is currently carrying cargo
-        if (_has_cargo) {
-            pt.put("cargo", true);
-            pt.put("cargo_id", _cargo_id);
-        }
-        else {
-            pt.put("cargo", false);
-        }
-
-        // Only include 'action_id' field if an action_id was received in the latest Mobility Operation message for this vehicle
-        if (_latest_mobility_operation_msg.current_action_id) {
-            pt.put("action_id", *_latest_mobility_operation_msg.current_action_id);
->>>>>>> 9e1ba52b
         }
 
         std::stringstream body_stream;
@@ -196,11 +177,8 @@
             ptree pt;
             std::istringstream strategy_params_ss(msg->strategy_params);
             boost::property_tree::json_parser::read_json(strategy_params_ss, pt);
-<<<<<<< HEAD
-=======
 
             // Note: Size of 'unsigned long' is implementation/compiler/architecture specific. Behavior may be undefined if code is run on something with size of 'unsigned long' smaller than 4 bytes.
->>>>>>> 9e1ba52b
             unsigned long mobility_operation_cmv_id = pt.get<unsigned long>("cmv_id");
 
             // Check if the received MobilityOperation message is intended for this vehicle's cmv_id   
@@ -212,7 +190,6 @@
                 _previous_strategy_params = msg->strategy_params;
                 
                 // Process event based on the PortDrayageEvent associated with the received MobilityOperation message
-                // TODO: Update this object's '_has_cargo' flag and '_cargo_id' based on the received status message from a loading/unloading device
                 switch(_latest_mobility_operation_msg.port_drayage_event_type) {
                     case PortDrayageEvent::RECEIVED_NEW_DESTINATION:
                         ROS_DEBUG_STREAM("Processing RECEIVED_NEW_DESTINATION event for operation type " << _latest_mobility_operation_msg.operation);
@@ -236,7 +213,6 @@
         std::istringstream mobility_operation_strategy_params_ss(mobility_operation_strategy_params);
         boost::property_tree::json_parser::read_json(mobility_operation_strategy_params_ss, pt);
 
-<<<<<<< HEAD
         // If previously received message was for 'Loading' or 'Unloading', update the _has_cargo flag
         // Note: Assumes that 'Loading' or 'Unloading' activity was successful
         _latest_mobility_operation_msg.has_cargo = pt.get<bool>("cargo");
@@ -252,12 +228,6 @@
                 throw std::invalid_argument("CMV received a message indicating it is carrying cargo, but it is not carrying cargo.");
             }
         }
-=======
-        _latest_mobility_operation_msg.has_cargo = pt.get<bool>("cargo");
-        _latest_mobility_operation_msg.operation = pt.get<std::string>("operation");
-        ROS_DEBUG_STREAM("operation: " << _latest_mobility_operation_msg.operation);
-        ROS_DEBUG_STREAM("cargo flag: " << _latest_mobility_operation_msg.has_cargo);
->>>>>>> 9e1ba52b
 
         // Parse 'cargo' field, and update this object's _has_cargo flag accordingly
         _has_cargo = (_latest_mobility_operation_msg.has_cargo) ? true : false;
@@ -272,24 +242,6 @@
             if (_has_cargo) {
                 _cargo_id = *_latest_mobility_operation_msg.cargo_id;
             }
-        }
-        else{
-            _latest_mobility_operation_msg.cargo_id = boost::optional<std::string>();
-        }
-        
-        // Parse 'action_id' field  if it exists in strategy_params
-        if (pt.count("action_id") != 0){
-            _latest_mobility_operation_msg.current_action_id = pt.get<std::string>("action_id");
-            ROS_DEBUG_STREAM("action id: " << *_latest_mobility_operation_msg.current_action_id);
-        }
-        else{
-            _latest_mobility_operation_msg.current_action_id = boost::optional<std::string>();
-        }
-
-        // Parse 'cargo_id' field if it exists in strategy_params
-        if (pt.count("cargo_id") != 0){
-            _latest_mobility_operation_msg.cargo_id = pt.get<std::string>("cargo_id");
-            ROS_DEBUG_STREAM("cargo id: " << *_latest_mobility_operation_msg.cargo_id);
         }
         else{
             _latest_mobility_operation_msg.cargo_id = boost::optional<std::string>();
@@ -318,13 +270,8 @@
 
         // Parse destination longitude/latitude fields if 'destination' field exists in strategy_params:
         if (pt.count("destination") != 0) {
-<<<<<<< HEAD
-            _latest_mobility_operation_msg.dest_longitude = pt.get<double>("destination.longitude") / 10000000; // Convert 1/10 microdegrees to degrees
-            _latest_mobility_operation_msg.dest_latitude = pt.get<double>("destination.latitude") / 10000000; // Convert 1/10 microdegrees to degrees
-=======
             _latest_mobility_operation_msg.dest_longitude = pt.get<double>("destination.longitude"); 
             _latest_mobility_operation_msg.dest_latitude = pt.get<double>("destination.latitude"); 
->>>>>>> 9e1ba52b
             ROS_DEBUG_STREAM("dest long: " << *_latest_mobility_operation_msg.dest_longitude);
             ROS_DEBUG_STREAM("dest lat: " << *_latest_mobility_operation_msg.dest_latitude);
         }
@@ -332,7 +279,6 @@
             _latest_mobility_operation_msg.dest_longitude = boost::optional<double>();
             _latest_mobility_operation_msg.dest_latitude = boost::optional<double>();
         }
-<<<<<<< HEAD
 
         // Parse 'operation' field and conduct strategy_params data validation based on it
         _latest_mobility_operation_msg.operation = pt.get<std::string>("operation");
@@ -355,10 +301,25 @@
         } 
     }
 
-    void PortDrayageWorker::set_current_gps_position(const novatel_gps_msgs::InspvaConstPtr& gps_position) {
-        _current_gps_position.latitude = gps_position->latitude;
-        _current_gps_position.longitude = gps_position->longitude;
-    }
+    void PortDrayageWorker::on_new_pose(const geometry_msgs::PoseStampedConstPtr& msg) {
+        if (!_map_projector) {
+            ROS_DEBUG_STREAM("Ignoring pose message as projection string has not been defined");
+            return;
+        }
+
+        // Convert pose message contents to a GPS coordinate
+        lanelet::GPSPoint coord = _map_projector->reverse( { msg->pose.position.x, msg->pose.position.y, msg->pose.position.z } );
+
+        // Update the locally-stored GPS position of the CMV
+        _current_gps_position.latitude = coord.lat;
+        _current_gps_position.longitude = coord.lon;
+    }        
+
+    void PortDrayageWorker::on_new_georeference(const std_msgs::StringConstPtr& msg) {
+        // Build projector from proj string
+        _map_projector = std::make_shared<lanelet::projection::LocalFrameProjector>(msg->data.c_str());  
+    }        
+
 
     void PortDrayageWorker::on_guidance_state(const cav_msgs::GuidanceStateConstPtr& msg) {
         if ((msg->state == cav_msgs::GuidanceState::ENGAGED) && (_pdsm.get_state() == PortDrayageState::INACTIVE) && _enable_port_drayage) {
@@ -385,28 +346,6 @@
 
     const PortDrayageState PortDrayageWorker::get_state() {
         return _pdsm.get_state();
-=======
->>>>>>> 9e1ba52b
-    }
-
-    void PortDrayageWorker::on_new_pose(const geometry_msgs::PoseStampedConstPtr& msg) {
-        if (!_map_projector) {
-            ROS_DEBUG_STREAM("Ignoring pose message as projection string has not been defined");
-            return;
-        }
-
-        // Convert pose message contents to a GPS coordinate
-        lanelet::GPSPoint coord = _map_projector->reverse( { msg->pose.position.x, msg->pose.position.y, msg->pose.position.z } );
-
-        // Update the locally-stored GPS position of the CMV
-        _current_gps_position.latitude = coord.lat;
-        _current_gps_position.longitude = coord.lon;
-    }        
-
-    void PortDrayageWorker::on_new_georeference(const std_msgs::StringConstPtr& msg) {
-        // Build projector from proj string
-        _map_projector = std::make_shared<lanelet::projection::LocalFrameProjector>(msg->data.c_str());  
-    }        
-
+    }
 
 } // namespace port_drayage_plugin