#pragma once

/*
 * Copyright (C) 2020 LEIDOS.
 *
 * Licensed under the Apache License, Version 2.0 (the "License"); you may not
 * use this file except in compliance with the License. You may obtain a copy of
 * the License at
 *
 * http://www.apache.org/licenses/LICENSE-2.0
 *
 * Unless required by applicable law or agreed to in writing, software
 * distributed under the License is distributed on an "AS IS" BASIS, WITHOUT
 * WARRANTIES OR CONDITIONS OF ANY KIND, either express or implied. See the
 * License for the specific language governing permissions and limitations under
 * the License.
 */

#include <functional>
#include <mutex>
#include <lanelet2_core/LaneletMap.h>
#include <autoware_lanelet2_msgs/MapBin.h>
#include <boost/date_time/posix_time/posix_time.hpp>
#include <boost/date_time/date_defs.hpp>
#include <boost/icl/interval_set.hpp>
#include <unordered_set>
#include "ros/ros.h"
#include <lanelet2_core/LaneletMap.h>
#include <lanelet2_core/geometry/Lanelet.h>
#include <lanelet2_core/primitives/Lanelet.h>
#include <autoware_lanelet2_msgs/MapBin.h>
#include <lanelet2_extension/utility/message_conversion.h>
#include <lanelet2_extension/projection/local_frame_projector.h>
#include <carma_wm_ctrl/GeofenceScheduler.h>
#include <lanelet2_core/geometry/BoundingBox.h>
#include <lanelet2_core/primitives/BoundingBox.h>
#include <carma_wm/WMListener.h>
#include <cav_msgs/Route.h>
#include <cav_msgs/TrafficControlRequest.h>
#include <cav_msgs/TrafficControlBounds.h>
#include <autoware_lanelet2_msgs/MapBin.h>
#include <lanelet2_routing/RoutingGraph.h>
#include <geometry_msgs/PoseStamped.h>

#include "MapConformer.h"

#include <lanelet2_extension/traffic_rules/CarmaUSTrafficRules.h>
#include <cav_msgs/TrafficControlMessage.h>
#include <cav_msgs/CheckActiveGeofence.h>
#include <carma_wm/TrafficControl.h>
#include <std_msgs/String.h>
#include <unordered_set>

namespace carma_wm_ctrl
{

/*!
 * \brief Class which provies exposes map publication and carma_wm update logic
 *
 * The WMBroadcaster handles updating the lanelet2 base map and publishing the new versions to the rest of the CARMA
 * Platform ROS network. The broadcaster also provides functions for adding or removing geofences from the map and
 * notifying the rest of the system.
 *
 */
class WMBroadcaster
{
public:
  using PublishMapCallback = std::function<void(const autoware_lanelet2_msgs::MapBin&)>;
  using PublishMapUpdateCallback = std::function<void(const autoware_lanelet2_msgs::MapBin&)>;
  using PublishCtrlRequestCallback = std::function<void(const cav_msgs::TrafficControlRequest&)>;
  using PublishActiveGeofCallback = std::function<void(cav_msgs::CheckActiveGeofence&)>;


  /*!
   * \brief Constructor
   */

  WMBroadcaster(const PublishMapCallback& map_pub, const PublishMapUpdateCallback& map_update_pub, const PublishCtrlRequestCallback& control_msg_pub,
  const PublishActiveGeofCallback& active_pub, std::unique_ptr<carma_utils::timers::TimerFactory> timer_factory);

  /*!
   * \brief Callback to set the base map when it has been loaded
   *
   * \param map_msg The map message to use as the base map
   */
  void baseMapCallback(const autoware_lanelet2_msgs::MapBinConstPtr& map_msg);

  /*!
   * \brief Callback to set the base map georeference (proj string)
   *
   * \param georef_msg Proj string that specifies the georeference of the map. 
   * It is used for transfering frames between that of geofence and that of the vehicle
   */
  void geoReferenceCallback(const std_msgs::String& geo_ref);

  /*!
   * \brief Callback to add a geofence to the map. Currently only supports version 1 TrafficControlMessage
   *
   * \param geofence_msg The ROS msg of the geofence to add. 
   */
  void geofenceCallback(const cav_msgs::TrafficControlMessage& geofence_msg);

  /*!
   * \brief Adds a geofence to the current map and publishes the ROS msg
   */
  void addGeofence(std::shared_ptr<Geofence> gf_ptr);

  /*!
   * \brief Removes a geofence from the current map and publishes the ROS msg
   */
  void removeGeofence(std::shared_ptr<Geofence> gf_ptr);
  
  /*!
  * \brief Calls controlRequestFromRoute() and publishes the TrafficControlRequest Message returned after the completed operations
  * \param route_msg The message containing route information
  */
  void routeCallbackMessage(const cav_msgs::Route& route_msg);

 /*!
  * \brief Pulls vehicle information from CARMA Cloud at startup by providing its selected route in a TrafficControlRequest message that is published after a route is selected.
  * During operation at ~10s intervals the vehicle will make another control request for the remainder of its route.
  * \param route_msg The message containing route information pulled from routeCallbackMessage()
  * \param req_id_for_testing this ptr is optional. it gives req_id for developer to test TrafficControlMessage as it needs it 
  */
  cav_msgs::TrafficControlRequest controlRequestFromRoute(const cav_msgs::Route& route_msg, std::shared_ptr<j2735_msgs::Id64b> req_id_for_testing = NULL);


  /*!
   * \brief Gets the affected lanelet or areas based on the geofence_msg
   * \param geofence_msg The ROS msg that contains proj and any point that lie on the target lanelet or area
   * \throw InvalidObjectStateError if base_map is not set or the base_map's georeference is empty
   * NOTE:Currently this function only checks lanelets and will be expanded 
   * to areas in the future.
   */
  lanelet::ConstLaneletOrAreas getAffectedLaneletOrAreas(const cav_msgs::TrafficControlMessageV01& geofence_msg);

  /*!
   * \brief Sets the max lane width in meters. Geofence points are associated to a lanelet if they are 
   *        within this distance to a lanelet as geofence points are guaranteed to apply to a single lane
   */
  void setMaxLaneWidth(double max_lane_width);

  /*!
   * \brief Returns geofence object from TrafficControlMessageV01 ROS Msg
   * \param geofence_msg The ROS msg that contains geofence information
   * \throw InvalidObjectStateError if base_map is not set or the base_map's georeference is empty
   * NOTE:Currently this function populates digitalSpeedLimit and passingControlLine instructions
   */
  std::shared_ptr<Geofence> geofenceFromMsg(const cav_msgs::TrafficControlMessageV01& geofence_msg);

<<<<<<< HEAD
  void currentLocationCallback(geometry_msgs::PoseStamped current_pos);
  cav_msgs::CheckActiveGeofence checkActiveGeofenceLogic(geometry_msgs::PoseStamped current_pos);


=======
  /*!
   * \brief Returns the route distance (downtrack or crosstrack in meters) to the nearest active geofence lanelet
   * \param curr_pos Current position in local coordinates
   * \throw InvalidObjectStateError if base_map is not set
   * \throw std::invalid_argument if curr_pos is not on the road
   * \return 0 if there is no active geofence on the vehicle's route 
   */
  double distToNearestActiveGeofence(const lanelet::BasicPoint2d& curr_pos);
>>>>>>> ba2e91b0

private:
  lanelet::ConstLanelets route_path_;
  std::unordered_set<lanelet::Id> active_geofence_llt_ids_; 
  void addRegulatoryComponent(std::shared_ptr<Geofence> gf_ptr) const;
  void addBackRegulatoryComponent(std::shared_ptr<Geofence> gf_ptr) const;
  void removeGeofenceHelper(std::shared_ptr<Geofence> gf_ptr) const;
  void addGeofenceHelper(std::shared_ptr<Geofence> gf_ptr) const;
  bool shouldChangeControlLine(const lanelet::ConstLaneletOrArea& el,const lanelet::RegulatoryElementConstPtr& regem, std::shared_ptr<Geofence> gf_ptr) const;
  void addPassingControlLineFromMsg(std::shared_ptr<Geofence> gf_ptr, const cav_msgs::TrafficControlMessageV01& msg_v01, const std::vector<lanelet::Lanelet>& affected_llts) const; 
  std::unordered_set<lanelet::Lanelet> filterSuccessorLanelets(const std::unordered_set<lanelet::Lanelet>& possible_lanelets, const std::unordered_set<lanelet::Lanelet>& root_lanelets);
  lanelet::LaneletMapPtr base_map_;
  lanelet::LaneletMapPtr current_map_;
  std::unordered_set<std::string>  checked_geofence_ids_;
  std::unordered_set<std::string>  generated_geofence_reqids_;
  std::vector<lanelet::LaneletMapPtr> cached_maps_;
  std::mutex map_mutex_;
  PublishMapCallback map_pub_;
  PublishMapUpdateCallback map_update_pub_;
  PublishCtrlRequestCallback control_msg_pub_;
  PublishActiveGeofCallback active_pub_;
  GeofenceScheduler scheduler_;
  std::string base_map_georef_;
  double max_lane_width_;
  std::unordered_set<lanelet::Id> active_geofence_llt_ids;

};
}  // namespace carma_wm_ctrl


<|MERGE_RESOLUTION|>--- conflicted
+++ resolved
@@ -148,12 +148,10 @@
    */
   std::shared_ptr<Geofence> geofenceFromMsg(const cav_msgs::TrafficControlMessageV01& geofence_msg);
 
-<<<<<<< HEAD
   void currentLocationCallback(geometry_msgs::PoseStamped current_pos);
   cav_msgs::CheckActiveGeofence checkActiveGeofenceLogic(geometry_msgs::PoseStamped current_pos);
 
 
-=======
   /*!
    * \brief Returns the route distance (downtrack or crosstrack in meters) to the nearest active geofence lanelet
    * \param curr_pos Current position in local coordinates
@@ -162,7 +160,6 @@
    * \return 0 if there is no active geofence on the vehicle's route 
    */
   double distToNearestActiveGeofence(const lanelet::BasicPoint2d& curr_pos);
->>>>>>> ba2e91b0
 
 private:
   lanelet::ConstLanelets route_path_;
