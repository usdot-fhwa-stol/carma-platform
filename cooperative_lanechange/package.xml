<?xml version="1.0"?>
<package format="2">
  <name>cooperative_lanechange</name>
  <version>3.3.0</version>
  <description>The node is to plan a cooperative lane change trajectory</description>
  <maintainer email="CARMA@dot.gov">carma</maintainer>
  <license>Apache 2.0 License</license>
  <buildtool_depend>catkin</buildtool_depend>
 <depend>roscpp</depend>
  <depend>std_msgs</depend>
  <depend>cav_srvs</depend>
  <depend>cav_msgs</depend>
  <depend>carma_utils</depend>
  <depend>autoware_msgs</depend>
  <depend>carma_wm</depend>
  <depend>trajectory_utils</depend>
  <depend>unobstructed_lanechange</depend>  
  <depend>roslib</depend>
<<<<<<< HEAD
=======
  <depend>lanelet2_extension</depend>
>>>>>>> 8d5432f9
  <depend>basic_autonomy</depend>
</package>

  <|MERGE_RESOLUTION|>--- conflicted
+++ resolved
@@ -16,10 +16,7 @@
   <depend>trajectory_utils</depend>
   <depend>unobstructed_lanechange</depend>  
   <depend>roslib</depend>
-<<<<<<< HEAD
-=======
   <depend>lanelet2_extension</depend>
->>>>>>> 8d5432f9
   <depend>basic_autonomy</depend>
 </package>
 
