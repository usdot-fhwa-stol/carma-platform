--- conflicted
+++ resolved
@@ -58,11 +58,7 @@
 cav_msgs/OffsetAxis offset_y_axis
 
 # Deviates from J2735 standard:
-<<<<<<< HEAD
-# DrivenLineOffsetSm in this message are conveyed as deg rather than 1.5 deg units to avoid redundant unessasry conversion by subscribers
-=======
 # DrivenLineOffsetSm in this message are conveyed as deg rather than 1.5 deg units to avoid redundant unnecessary conversion by subscribers
->>>>>>> 5adb7685
 # Angle ::= FLOAT (0..359)
 #  -- Unsigned units of 1 degree, in 1 octet
 #  -- the true north is 0, positive is clockwise
