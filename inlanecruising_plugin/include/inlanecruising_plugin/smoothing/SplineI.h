#pragma once

/*
 * Copyright (C) 2019-2020 LEIDOS.
 *
 * Licensed under the Apache License, Version 2.0 (the "License"); you may not
 * use this file except in compliance with the License. You may obtain a copy of
 * the License at
 *
 * http://www.apache.org/licenses/LICENSE-2.0
 *
 * Unless required by applicable law or agreed to in writing, software
 * distributed under the License is distributed on an "AS IS" BASIS, WITHOUT
 * WARRANTIES OR CONDITIONS OF ANY KIND, either express or implied. See the
 * License for the specific language governing permissions and limitations under
 * the License.
 */

#include <vector>
#include <carma_wm/Geometry.h>

namespace inlanecruising_plugin
{
namespace smoothing
{
/**
 * \brief Interface to a spline interpolator that can be used to smoothly interpolate between points
 */ 
class SplineI
{
public:
  /**
   * @brief Virtual destructor to ensure delete safety for pointers to implementing classes
   *
   */
  virtual ~SplineI(){};

  /**
   * \brief Set key points which the spline will interpolate between
   * 
   * \param points The key points
   */ 
  virtual void setPoints(std::vector<lanelet::BasicPoint2d> points) = 0;
  
    /**
<<<<<<< HEAD
   * \brief Get the lanelet::BasicPoint2d for the given t parameter
   * 
   * \param t The value to solve the spline for
   * 
   * \return The lanelet::BasicPoint2d vector with x, y that matches t parameter
   */ 
  virtual lanelet::BasicPoint2d operator()(double t) const = 0;

  /**
   * \brief Get the y value for the given x value
   * 
   * \param x The value to solve the spline for
   * 
   * \return The y value that matches x
   */ 
  virtual lanelet::BasicPoint2d first_deriv(double x) const = 0;

  /**
   * \brief Get the y value for the given x value
=======
   * \brief Get the BasicPoint2d coordinate along the curve at t-th step. 
>>>>>>> ee6f5aa2
   * 
   * \param t The t-th step to solve the spline at, where t is from 0 (beginning of curve) to 1 (end of curve)
   * 
   * \return lanelet::BasicPoint2d with x, y that matches the t-th step along the curve
   */ 
<<<<<<< HEAD
  virtual lanelet::BasicPoint2d second_deriv(double x) const = 0;
=======
  virtual lanelet::BasicPoint2d operator()(double t) const = 0;
>>>>>>> ee6f5aa2
};
};  // namespace smoothing
};  // namespace inlanecruising_plugin<|MERGE_RESOLUTION|>--- conflicted
+++ resolved
@@ -43,39 +43,31 @@
   virtual void setPoints(std::vector<lanelet::BasicPoint2d> points) = 0;
   
     /**
-<<<<<<< HEAD
-   * \brief Get the lanelet::BasicPoint2d for the given t parameter
-   * 
-   * \param t The value to solve the spline for
-   * 
-   * \return The lanelet::BasicPoint2d vector with x, y that matches t parameter
-   */ 
-  virtual lanelet::BasicPoint2d operator()(double t) const = 0;
-
-  /**
-   * \brief Get the y value for the given x value
-   * 
-   * \param x The value to solve the spline for
-   * 
-   * \return The y value that matches x
-   */ 
-  virtual lanelet::BasicPoint2d first_deriv(double x) const = 0;
-
-  /**
-   * \brief Get the y value for the given x value
-=======
-   * \brief Get the BasicPoint2d coordinate along the curve at t-th step. 
->>>>>>> ee6f5aa2
+  *  \brief Get the BasicPoint2d coordinate along the curve at t-th step. 
    * 
    * \param t The t-th step to solve the spline at, where t is from 0 (beginning of curve) to 1 (end of curve)
    * 
    * \return lanelet::BasicPoint2d with x, y that matches the t-th step along the curve
    */ 
-<<<<<<< HEAD
+  virtual lanelet::BasicPoint2d operator()(double t) const = 0;
+
+  /**
+  *  \brief Get the BasicPoint2d representing the first_deriv along the curve at t-th step. 
+   * 
+   * \param t The t-th step to solve the spline at, where t is from 0 (beginning of curve) to 1 (end of curve)
+   * 
+   * \return lanelet::BasicPoint2d with x, y that matches the first_deriv at t-th step along the curve
+   */ 
+  virtual lanelet::BasicPoint2d first_deriv(double x) const = 0;
+
+  /**
+  *  \brief Get the BasicPoint2d representing the first_deriv along the curve at t-th step. 
+   * 
+   * \param t The t-th step to solve the spline at, where t is from 0 (beginning of curve) to 1 (end of curve)
+   * 
+   * \return lanelet::BasicPoint2d with x, y that matches the second_deriv at t-th step along the curve
+   */ 
   virtual lanelet::BasicPoint2d second_deriv(double x) const = 0;
-=======
-  virtual lanelet::BasicPoint2d operator()(double t) const = 0;
->>>>>>> ee6f5aa2
 };
 };  // namespace smoothing
 };  // namespace inlanecruising_plugin