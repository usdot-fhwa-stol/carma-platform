/*
 * Copyright (C) 2019-2020 LEIDOS.
 *
 * Licensed under the Apache License, Version 2.0 (the "License"); you may not
 * use this file except in compliance with the License. You may obtain a copy of
 * the License at
 *
 * http://www.apache.org/licenses/LICENSE-2.0
 *
 * Unless required by applicable law or agreed to in writing, software
 * distributed under the License is distributed on an "AS IS" BASIS, WITHOUT
 * WARRANTIES OR CONDITIONS OF ANY KIND, either express or implied. See the
 * License for the specific language governing permissions and limitations under
 * the License.
 */

#include <basic_autonomy/basic_autonomy.h>
#include <basic_autonomy/helper_functions.h>
#include <gtest/gtest.h>
#include <ros/ros.h>
#include <carma_wm/CARMAWorldModel.h>
#include <math.h>
#include <tf/LinearMath/Vector3.h>
#include <carma_wm/WMTestLibForGuidance.h>
#include <lanelet2_routing/RoutingGraph.h>
#include <lanelet2_io/Io.h>
#include <lanelet2_io/io_handlers/Factory.h>
#include <lanelet2_io/io_handlers/Writer.h>
#include <lanelet2_core/geometry/LineString.h>
#include <lanelet2_extension/projection/local_frame_projector.h>
#include <lanelet2_extension/io/autoware_osm_parser.h>
#include <string>
#include <sstream>
#include <ros/package.h>
#include <cav_msgs/Maneuver.h>
#include <cav_msgs/VehicleState.h>

namespace basic_autonomy
{

// Test to ensure Eigen::Isometry2d behaves like tf2::Transform
    TEST(BasicAutonomyTest, validate_eigen)
    {
        Eigen::Rotation2Dd frame_rot(M_PI_2);
        lanelet::BasicPoint2d origin(1, 1);
        Eigen::Isometry2d B_in_A = carma_wm::geometry::build2dEigenTransform(origin, frame_rot);

        Eigen::Rotation2Dd new_rot(B_in_A.rotation());

        ASSERT_EQ(2, B_in_A.translation().size());
        ASSERT_NEAR(1.0, B_in_A.translation()[0], 0.000000001);
        ASSERT_NEAR(1.0, B_in_A.translation()[1], 0.000000001);
        ASSERT_NEAR(M_PI_2, new_rot.smallestAngle(), 0.000000001);

        lanelet::BasicPoint2d p_in_B(0.5, -1);
        lanelet::BasicPoint2d p_in_A = B_in_A * p_in_B;

        ASSERT_NEAR(2.0, p_in_A.x(), 0.000000001);
        ASSERT_NEAR(1.5, p_in_A.y(), 0.000000001);

        Eigen::Rotation2Dd zero_rot(0.0);
        Eigen::Isometry2d P_in_B_as_tf = carma_wm::geometry::build2dEigenTransform(p_in_B, zero_rot);
        Eigen::Isometry2d P_in_A = B_in_A * P_in_B_as_tf;
        Eigen::Rotation2Dd P_in_A_rot(P_in_A.rotation());

        ASSERT_EQ(2, P_in_A.translation().size());
        ASSERT_NEAR(2.0, P_in_A.translation()[0], 0.000000001);
        ASSERT_NEAR(1.5, P_in_A.translation()[1], 0.000000001);
        ASSERT_NEAR(M_PI_2, P_in_A_rot.smallestAngle(), 0.000000001);
    }

    TEST(BasicAutonomyTest, test_name)
    {

        lanelet::BasicPoint2d p1(0.0, 0.0);
        lanelet::BasicPoint2d p2(2.0, 0.0);
        lanelet::BasicPoint2d p3(4.5, 0.0);
        lanelet::BasicPoint2d p4(7.0, 3.0);

        std::vector<lanelet::BasicPoint2d> points = {p1, p2, p3, p4};

        std::vector<double> times = {0, 2, 4, 8};
        std::vector<double> yaws = {0.2, 0.5, 0.6, 1.0};
        ros::Time startTime(1.0);
        std::vector<cav_msgs::TrajectoryPlanPoint> traj_points =
            basic_autonomy::waypoint_generation::trajectory_from_points_times_orientations(points, times, yaws, startTime);

        ASSERT_EQ(4, traj_points.size());
        ASSERT_NEAR(1.0, traj_points[0].target_time.toSec(), 0.0000001);
        ASSERT_NEAR(3.0, traj_points[1].target_time.toSec(), 0.0000001);
        ASSERT_NEAR(5.0, traj_points[2].target_time.toSec(), 0.0000001);
        ASSERT_NEAR(9.0, traj_points[3].target_time.toSec(), 0.0000001);

        ASSERT_NEAR(0.0, traj_points[0].x, 0.0000001);
        ASSERT_NEAR(2.0, traj_points[1].x, 0.0000001);
        ASSERT_NEAR(4.5, traj_points[2].x, 0.0000001);
        ASSERT_NEAR(7.0, traj_points[3].x, 0.0000001);

        ASSERT_NEAR(0.0, traj_points[0].y, 0.0000001);
        ASSERT_NEAR(0.0, traj_points[1].y, 0.0000001);
        ASSERT_NEAR(0.0, traj_points[2].y, 0.0000001);
        ASSERT_NEAR(3.0, traj_points[3].y, 0.0000001);

        ASSERT_NEAR(0.2, traj_points[0].yaw, 0.0000001);
        ASSERT_NEAR(0.5, traj_points[1].yaw, 0.0000001);
        ASSERT_NEAR(0.6, traj_points[2].yaw, 0.0000001);
        ASSERT_NEAR(1.0, traj_points[3].yaw, 0.0000001);

        std::string controller_plugin = "default";
        ASSERT_EQ(0, traj_points[0].controller_plugin_name.compare(controller_plugin));
        ASSERT_EQ(0, traj_points[1].controller_plugin_name.compare(controller_plugin));
        ASSERT_EQ(0, traj_points[2].controller_plugin_name.compare(controller_plugin));
        ASSERT_EQ(0, traj_points[3].controller_plugin_name.compare(controller_plugin));

    }

     TEST(BasicAutonomyTest, constrain_to_time_boundary)
    {

        std::vector<waypoint_generation::PointSpeedPair> points;

        waypoint_generation::PointSpeedPair p;
        p.point = lanelet::BasicPoint2d(0, 0);
        p.speed = 1.0;
        points.push_back(p);
        p.point = lanelet::BasicPoint2d(1, 0);
        points.push_back(p);
        p.point = lanelet::BasicPoint2d(2, 0);
        points.push_back(p);
        p.point = lanelet::BasicPoint2d(3, 0);
        points.push_back(p);
        p.point = lanelet::BasicPoint2d(4, 0);
        points.push_back(p);
        p.point = lanelet::BasicPoint2d(5, 0);
        points.push_back(p);
        p.point = lanelet::BasicPoint2d(6, 0);
        points.push_back(p);
        p.point = lanelet::BasicPoint2d(7, 0);
        points.push_back(p);

        std::vector<waypoint_generation::PointSpeedPair> time_bound_points = waypoint_generation::constrain_to_time_boundary(points, 6.0);

        ASSERT_EQ(6, time_bound_points.size());
        ASSERT_NEAR(0.0, time_bound_points[0].point.x(), 0.0000001);
        ASSERT_NEAR(1.0, time_bound_points[1].point.x(), 0.0000001);
        ASSERT_NEAR(2.0, time_bound_points[2].point.x(), 0.0000001);
        ASSERT_NEAR(3.0, time_bound_points[3].point.x(), 0.0000001);
        ASSERT_NEAR(4.0, time_bound_points[4].point.x(), 0.0000001);
        ASSERT_NEAR(5.0, time_bound_points[5].point.x(), 0.0000001);

        ASSERT_NEAR(0.0, time_bound_points[0].point.y(), 0.0000001);
        ASSERT_NEAR(0.0, time_bound_points[1].point.y(), 0.0000001);
        ASSERT_NEAR(0.0, time_bound_points[2].point.y(), 0.0000001);
        ASSERT_NEAR(0.0, time_bound_points[3].point.y(), 0.0000001);
        ASSERT_NEAR(0.0, time_bound_points[4].point.y(), 0.0000001);
        ASSERT_NEAR(0.0, time_bound_points[5].point.y(), 0.0000001);

        ASSERT_NEAR(1.0, time_bound_points[0].speed, 0.0000001);
        ASSERT_NEAR(1.0, time_bound_points[1].speed, 0.0000001);
        ASSERT_NEAR(1.0, time_bound_points[2].speed, 0.0000001);
        ASSERT_NEAR(1.0, time_bound_points[3].speed, 0.0000001);
        ASSERT_NEAR(1.0, time_bound_points[4].speed, 0.0000001);
        ASSERT_NEAR(1.0, time_bound_points[5].speed, 0.0000001);
    }

    TEST(BasicAutonomyTest, get_nearest_point_index)
    {
        std::vector<waypoint_generation::PointSpeedPair> points;
        std::vector<lanelet::BasicPoint2d> basic_points;
        waypoint_generation::PointSpeedPair p;
        p.point = lanelet::BasicPoint2d(0, 0);
        p.speed = 1.0;
        points.push_back(p);
        basic_points.push_back(p.point);
        p.point = lanelet::BasicPoint2d(1, 1);
        points.push_back(p);
        basic_points.push_back(p.point);
        p.point = lanelet::BasicPoint2d(2, 2);
        points.push_back(p);
        basic_points.push_back(p.point);
        p.point = lanelet::BasicPoint2d(3, 3);
        points.push_back(p);
        basic_points.push_back(p.point);
        p.point = lanelet::BasicPoint2d(4, 4);
        points.push_back(p);
        basic_points.push_back(p.point);
        p.point = lanelet::BasicPoint2d(5, 5);
        points.push_back(p);
        basic_points.push_back(p.point);
        p.point = lanelet::BasicPoint2d(6, 6);
        points.push_back(p);
        basic_points.push_back(p.point);
        p.point = lanelet::BasicPoint2d(7, 7);
        points.push_back(p);
        basic_points.push_back(p.point);

        cav_msgs::VehicleState state;
        state.x_pos_global = 3.3;
        state.y_pos_global = 3.3;

        ASSERT_EQ(3, waypoint_generation::get_nearest_point_index(basic_points, state));
        ASSERT_EQ(3, waypoint_generation::get_nearest_point_index(points, state));
    }

    TEST(BasicAutonomyTest, get_nearest_basic_point_index)
    {
        std::vector<waypoint_generation::PointSpeedPair> points;

        waypoint_generation::PointSpeedPair p;
        p.point = lanelet::BasicPoint2d(0, 0);
        p.speed = 1.0;
        points.push_back(p);
        p.point = lanelet::BasicPoint2d(1, 1);
        points.push_back(p);
        p.point = lanelet::BasicPoint2d(2, 2);
        points.push_back(p);
        p.point = lanelet::BasicPoint2d(3, 3);
        points.push_back(p);
        p.point = lanelet::BasicPoint2d(4, 4);
        points.push_back(p);
        p.point = lanelet::BasicPoint2d(5, 5);
        points.push_back(p);
        p.point = lanelet::BasicPoint2d(6, 6);
        points.push_back(p);
        p.point = lanelet::BasicPoint2d(7, 7);
        points.push_back(p);

        cav_msgs::VehicleState state;
        state.x_pos_global = 3.3;
        state.y_pos_global = 3.3;

        ASSERT_EQ(3, waypoint_generation::get_nearest_point_index(points, state));
    }

    TEST(BasicAutonomyTest, split_point_speed_pairs)
    {
        std::vector<waypoint_generation::PointSpeedPair> points;

        waypoint_generation::PointSpeedPair p;
        p.point = lanelet::BasicPoint2d(0, 1);
        p.speed = 1.0;
        points.push_back(p);
        p.point = lanelet::BasicPoint2d(1, 2);
        points.push_back(p);
        p.point = lanelet::BasicPoint2d(2, 3);
        points.push_back(p);
        p.point = lanelet::BasicPoint2d(3, 4);
        points.push_back(p);
        p.point = lanelet::BasicPoint2d(4, 5);
        points.push_back(p);
        p.point = lanelet::BasicPoint2d(5, 6);
        points.push_back(p);

        std::vector<lanelet::BasicPoint2d> basic_points;
        std::vector<double> speeds;

        waypoint_generation::split_point_speed_pairs(points, &basic_points, &speeds);
        ASSERT_EQ(points.size(), basic_points.size());
        ASSERT_NEAR(0.0, basic_points[0].x(), 0.0000001);
        ASSERT_NEAR(1.0, basic_points[1].x(), 0.0000001);
        ASSERT_NEAR(2.0, basic_points[2].x(), 0.0000001);
        ASSERT_NEAR(3.0, basic_points[3].x(), 0.0000001);
        ASSERT_NEAR(4.0, basic_points[4].x(), 0.0000001);
        ASSERT_NEAR(5.0, basic_points[5].x(), 0.0000001);

        ASSERT_NEAR(1.0, basic_points[0].y(), 0.0000001);
        ASSERT_NEAR(2.0, basic_points[1].y(), 0.0000001);
        ASSERT_NEAR(3.0, basic_points[2].y(), 0.0000001);
        ASSERT_NEAR(4.0, basic_points[3].y(), 0.0000001);
        ASSERT_NEAR(5.0, basic_points[4].y(), 0.0000001);
        ASSERT_NEAR(6.0, basic_points[5].y(), 0.0000001);

        ASSERT_NEAR(1.0, speeds[0], 0.0000001);
        ASSERT_NEAR(1.0, speeds[1], 0.0000001);
        ASSERT_NEAR(1.0, speeds[2], 0.0000001);
        ASSERT_NEAR(1.0, speeds[3], 0.0000001);
        ASSERT_NEAR(1.0, speeds[4], 0.0000001);
        ASSERT_NEAR(1.0, speeds[5], 0.0000001);
    }

    TEST(BasicAutonomyTest, compute_fit)
    {
        ///////////////////////
        // Check straight line
        ///////////////////////
        std::vector<lanelet::BasicPoint2d> points;
        auto p = lanelet::BasicPoint2d(20, 30);
        points.push_back(p);
        p = lanelet::BasicPoint2d(21, 30);
        points.push_back(p);
        p = lanelet::BasicPoint2d(22, 30);
        points.push_back(p);
        p = lanelet::BasicPoint2d(23, 30);
        points.push_back(p);

        std::unique_ptr<smoothing::SplineI> fit_curve = waypoint_generation::compute_fit(points);
        std::vector<lanelet::BasicPoint2d> spline_points;
        // Following logic is written for BSpline library. Switch with appropriate call of the new library if different.
        double parameter = 0.0;

        for (size_t i = 0; i < points.size(); i++)
        {
            auto values = (*fit_curve)(parameter);

            // Uncomment to print and check if this generated map matches with the original one above
            // ROS_INFO_STREAM("BSpline point: x: " << values.x() << "y: " << values.y());
            spline_points.push_back({values.x(), values.y()});
            parameter += 1.0 / (points.size() * 1.0);
        }

        ASSERT_EQ(spline_points.size(), points.size());

        tf::Vector3 original_vector_1(points[1].x() - points[0].x(),
                                      points[1].y() - points[0].y(), 0);
        original_vector_1.setZ(0);
        tf::Vector3 spline_vector_1(spline_points[1].x() - spline_points[0].x(),
                                    spline_points[1].y() - spline_points[0].y(), 0);
        spline_vector_1.setZ(0);
        tf::Vector3 original_vector_2(points[2].x() - points[1].x(),
                                      points[2].y() - points[1].y(), 0);
        original_vector_2.setZ(0);
        tf::Vector3 spline_vector_2(spline_points[2].x() - spline_points[1].x(),
                                    spline_points[2].y() - spline_points[1].y(), 0);
        spline_vector_2.setZ(0);
        double angle_in_rad_1 = std::fabs(tf::tfAngle(original_vector_1, spline_vector_1));
        double angle_in_rad_2 = std::fabs(tf::tfAngle(original_vector_2, spline_vector_2));

        ASSERT_NEAR(angle_in_rad_1, 0.0, 0.0001);
        ASSERT_NEAR(angle_in_rad_2, 0.0, 0.0001);

        ///////////////////////
        // S curve
        ///////////////////////
        points = {};
        lanelet::BasicPoint2d po1(3, 4);
        points.push_back(po1);
        lanelet::BasicPoint2d po2(5, 4);
        points.push_back(po2);
        lanelet::BasicPoint2d po3(8, 9);
        points.push_back(po3);
        lanelet::BasicPoint2d po4(8, 23);
        points.push_back(po4);
        lanelet::BasicPoint2d po5(3.5, 25);
        points.push_back(po5);
        lanelet::BasicPoint2d po6(3, 25);
        points.push_back(po6);
        lanelet::BasicPoint2d po7(2.5, 26);
        points.push_back(po7);
        lanelet::BasicPoint2d po8(2.25, 27);
        points.push_back(po8);
        lanelet::BasicPoint2d po9(2.0, 28);
        points.push_back(po9);
        lanelet::BasicPoint2d po10(1.5, 30);
        points.push_back(po10);
        lanelet::BasicPoint2d po11(1.0, 32);
        points.push_back(po11);
        lanelet::BasicPoint2d po12(1.25, 34);
        points.push_back(po12);
        lanelet::BasicPoint2d po13(2.0, 35);
        points.push_back(po13);
        lanelet::BasicPoint2d po14(4.0, 35);
        points.push_back(po14);
        lanelet::BasicPoint2d po15(5.0, 35.5);
        points.push_back(po15);
        lanelet::BasicPoint2d po16(6.0, 36);
        points.push_back(po16);
        lanelet::BasicPoint2d po17(7.0, 50);
        points.push_back(po17);
        lanelet::BasicPoint2d po18(6.5, 48);
        points.push_back(po18);
        lanelet::BasicPoint2d po19(4.0, 43);
        points.push_back(po19);

        // As different libraries may fit S curves differently, we are only checking if we can get any fit here.
        ASSERT_NO_THROW(waypoint_generation::compute_fit(points));

        std::unique_ptr<smoothing::SplineI> fit_s_curve = waypoint_generation::compute_fit(points);

        ASSERT_TRUE(!!fit_s_curve);
    }

    TEST(BasicAutonomyTest, optimize_speed)
    {
        std::vector<double> downtracks, curv_speeds;
        downtracks.push_back(0);
        downtracks.push_back(2);
        downtracks.push_back(4);
        downtracks.push_back(6);
        downtracks.push_back(8);
        downtracks.push_back(10);
        downtracks.push_back(12);
        downtracks.push_back(14);
        downtracks.push_back(16);

        double max_accel = 2.0;

        ASSERT_THROW(waypoint_generation::optimize_speed(downtracks, curv_speeds, max_accel), std::invalid_argument);

        curv_speeds.push_back(1);
        curv_speeds.push_back(3);
        curv_speeds.push_back(4);
        curv_speeds.push_back(4);
        curv_speeds.push_back(1);
        curv_speeds.push_back(0);
        curv_speeds.push_back(3);
        curv_speeds.push_back(3);
        curv_speeds.push_back(6);

        ASSERT_THROW(waypoint_generation::optimize_speed(downtracks, curv_speeds, -10), std::invalid_argument);

        std::vector<double> expected_results;
        expected_results.push_back(1);
        expected_results.push_back(3);
        expected_results.push_back(4);
        expected_results.push_back(3);
        expected_results.push_back(1);
        expected_results.push_back(0);
        expected_results.push_back(2.82843);
        expected_results.push_back(3);
        expected_results.push_back(4.12311);
        auto test_results = waypoint_generation::optimize_speed(downtracks, curv_speeds, max_accel);

        ASSERT_NEAR(expected_results[0], test_results[0], 0.001);
        ASSERT_NEAR(expected_results[1], test_results[1], 0.001);
        ASSERT_NEAR(expected_results[2], test_results[2], 0.001);
        ASSERT_NEAR(expected_results[3], test_results[3], 0.001);
        ASSERT_NEAR(expected_results[4], test_results[4], 0.001);
        ASSERT_NEAR(expected_results[5], test_results[5], 0.001);
        ASSERT_NEAR(expected_results[6], test_results[6], 0.001);
        ASSERT_NEAR(expected_results[7], test_results[7], 0.001);
        ASSERT_NEAR(expected_results[8], test_results[8], 0.001);

        // Check if the first speed is same
        curv_speeds = {};
        curv_speeds.push_back(4);
        curv_speeds.push_back(1);
        curv_speeds.push_back(3);
        curv_speeds.push_back(4);
        curv_speeds.push_back(1);
        curv_speeds.push_back(0);
        curv_speeds.push_back(3);
        curv_speeds.push_back(3);
        curv_speeds.push_back(6);

        expected_results = {};
        expected_results.push_back(4);
        expected_results.push_back(2.82847);
        expected_results.push_back(3);
        expected_results.push_back(3);
        expected_results.push_back(1);
        expected_results.push_back(0);
        expected_results.push_back(2.82843);
        expected_results.push_back(3);
        expected_results.push_back(4.12311);

        test_results = waypoint_generation::optimize_speed(downtracks, curv_speeds, max_accel);

        ASSERT_NEAR(expected_results[0], test_results[0], 0.001);
        ASSERT_NEAR(expected_results[1], test_results[1], 0.001);
        ASSERT_NEAR(expected_results[2], test_results[2], 0.001);
        ASSERT_NEAR(expected_results[3], test_results[3], 0.001);
        ASSERT_NEAR(expected_results[4], test_results[4], 0.001);
        ASSERT_NEAR(expected_results[5], test_results[5], 0.001);
        ASSERT_NEAR(expected_results[6], test_results[6], 0.001);
        ASSERT_NEAR(expected_results[7], test_results[7], 0.001);
        ASSERT_NEAR(expected_results[8], test_results[8], 0.001);
    }

    TEST(BasicAutonomyTest, compute_curvature_at)
    {
        ///////////////////////
        // Check straight line
        ///////////////////////
        std::vector<lanelet::BasicPoint2d> points;
        auto p = lanelet::BasicPoint2d(20, 30);
        points.push_back(p);
        p = lanelet::BasicPoint2d(21, 30);
        points.push_back(p);
        p = lanelet::BasicPoint2d(22, 30);
        points.push_back(p);
        p = lanelet::BasicPoint2d(23, 30);
        points.push_back(p);
        std::unique_ptr<smoothing::SplineI> fit_curve = waypoint_generation::compute_fit(points);

        ASSERT_NEAR(waypoint_generation::compute_curvature_at((*fit_curve), 0.0), 0, 0.001);  // check start
        ASSERT_NEAR(waypoint_generation::compute_curvature_at((*fit_curve), 1.0), 0, 0.001);  // check end
        ASSERT_NEAR(waypoint_generation::compute_curvature_at((*fit_curve), 0.23), 0, 0.001); // check random 1
        ASSERT_NEAR(waypoint_generation::compute_curvature_at((*fit_curve), 0.97), 0, 0.001); // check random 2

        ///////////////////////
        // Circle (0,0 centered, R radius)
        ///////////////////////
        points = {};
        std::vector<double> x, y;
        double x_ = 0.0;
        double radius = 20;
        for (int i = 0; i < 10; i++)
        {
            x.push_back(x_);
            y.push_back(-sqrt(pow(radius, 2) - pow(x_, 2))); //y-
            x_ += radius / (double)10;
        }
        for (int i = 0; i < 10; i++)
        {
            x.push_back(x_);
            y.push_back(sqrt(pow(radius, 2) - pow(x_, 2))); //y+
            x_ -= radius / (double)10;
        }
        for (int i = 0; i < 10; i++)
        {
            x.push_back(x_);
            y.push_back(sqrt(pow(radius, 2) - pow(x_, 2))); //y+
            x_ -= radius / (double)10;
        }
        for (int i = 0; i < 10; i++)
        {
            x.push_back(x_);
            y.push_back(-sqrt(pow(radius, 2) - pow(x_, 2))); //y-
            x_ += radius / (double)10;
        }
        y.push_back(-sqrt(pow(radius, 2) - pow(x_, 2))); // to close the loop with redundant first point

        for (size_t i = 0; i < y.size(); i++)
        {
            points.push_back({x[i], y[i]});
        }

        std::unique_ptr<smoothing::SplineI> fit_circle = waypoint_generation::compute_fit(points);
        double param = 0.0;
        for (int i = 0; i < 40; i++)
        {
            (*fit_circle)(param);
            param += 1.0 / 40.0;
        }
        (*fit_circle)(param);

        //TODO: what is supposed to be happening here?  The results of this loop are never used (circle_param)
        double circle_param = 0.0;
        for (auto i = 0; i < 50; i++)
        {
            circle_param += 0.02;
        }

        ASSERT_NEAR(waypoint_generation::compute_curvature_at((*fit_circle), 0.0), 1.0 / radius, 0.005); // check start curvature 1/r
        // check curvature is consistent ??????????
        ASSERT_NEAR(waypoint_generation::compute_curvature_at((*fit_circle), 0.42), waypoint_generation::compute_curvature_at((*fit_circle), 0.85), 0.005);
        ASSERT_NEAR(waypoint_generation::compute_curvature_at((*fit_circle), 0.0), waypoint_generation::compute_curvature_at((*fit_circle), 1.0), 0.005);
        ASSERT_NEAR(waypoint_generation::compute_curvature_at((*fit_circle), 0.23), waypoint_generation::compute_curvature_at((*fit_circle), 0.99), 0.005);
        ASSERT_NEAR(waypoint_generation::compute_curvature_at((*fit_circle), 0.12), waypoint_generation::compute_curvature_at((*fit_circle), 0.76), 0.005);
    }

    TEST(BasicAutonomyTest, attach_back_points)
    {
        std::vector<waypoint_generation::PointSpeedPair> points;
        std::vector<waypoint_generation::PointSpeedPair> future_points;

        waypoint_generation::PointSpeedPair p;
        p.point = lanelet::BasicPoint2d(0, 1);
        p.speed = 1.0;
        points.push_back(p);
        p.point = lanelet::BasicPoint2d(1, 2);
        points.push_back(p);
        p.point = lanelet::BasicPoint2d(2, 3);
        points.push_back(p);
        p.point = lanelet::BasicPoint2d(3, 4);
        future_points.push_back(p);
        points.push_back(p);
        p.point = lanelet::BasicPoint2d(4, 5);
        future_points.push_back(p);
        points.push_back(p);
        p.point = lanelet::BasicPoint2d(5, 6);
        future_points.push_back(p);
        points.push_back(p);

        int nearest_pt_index = 2;

        auto result = waypoint_generation::attach_past_points(points, future_points, nearest_pt_index, 1.5);

        ASSERT_EQ(points.size() - 1, result.size());
        ASSERT_NEAR(1.0, result[0].point.x(), 0.0000001);
        ASSERT_NEAR(2.0, result[1].point.x(), 0.0000001);
        ASSERT_NEAR(3.0, result[2].point.x(), 0.0000001);
        ASSERT_NEAR(4.0, result[3].point.x(), 0.0000001);
        ASSERT_NEAR(5.0, result[4].point.x(), 0.0000001);

        ASSERT_NEAR(2.0, result[0].point.y(), 0.0000001);
        ASSERT_NEAR(3.0, result[1].point.y(), 0.0000001);
        ASSERT_NEAR(4.0, result[2].point.y(), 0.0000001);
        ASSERT_NEAR(5.0, result[3].point.y(), 0.0000001);
        ASSERT_NEAR(6.0, result[4].point.y(), 0.0000001);
    }

    TEST(BasicAutonomyTest, test_lanechange_trajectory)
    {
        //Case 1: Lane change from start to end of adjacent lanelets
        std::string path = ros::package::getPath("basic_autonomy");
        std::string file = "/resource/map/town01_vector_map_lane_change.osm";
        file = path.append(file);
        int projector_type = 0;
        std::string target_frame;
        lanelet::ErrorMessages load_errors;
        lanelet::io_handlers::AutowareOsmParser::parseMapParams(file, &projector_type, &target_frame);
        lanelet::projection::LocalFrameProjector local_projector(target_frame.c_str());
        lanelet::LaneletMapPtr map = lanelet::load(file, local_projector, &load_errors);
        if (map->laneletLayer.size() == 0)
        {
            FAIL() << "Input map does not contain any lanelets";
        }
        std::shared_ptr<carma_wm::CARMAWorldModel> cwm = std::make_shared<carma_wm::CARMAWorldModel>();
        cwm->carma_wm::CARMAWorldModel::setMap(map);

        //Set Route
        lanelet::Id start_id = 106;
        lanelet::Id end_id = 111;

        carma_wm::test::setRouteByIds({start_id,end_id},cwm);
        //get starting position
        auto shortest_path = cwm->getRoute()->shortestPath();
        lanelet::BasicPoint2d veh_pos = shortest_path[0].centerline2d().front();
        double starting_downtrack =cwm->routeTrackPos(veh_pos).downtrack;
        double ending_downtrack = cwm->routeTrackPos(shortest_path.back().centerline2d().back()).downtrack;

        //Arguments for create geometry profile function-
        cav_msgs::Maneuver maneuver;
        maneuver.type = cav_msgs::Maneuver::LANE_CHANGE;
        maneuver.lane_change_maneuver.start_dist = starting_downtrack;
        maneuver.lane_change_maneuver.end_dist = ending_downtrack;
        maneuver.lane_change_maneuver.start_speed = 5.0;
        maneuver.lane_change_maneuver.start_time = ros::Time::now();
        //calculate end_time assuming constant acceleration
        double acc = pow(maneuver.lane_change_maneuver.start_speed, 2) / (2 * (ending_downtrack - starting_downtrack));
        double end_time = maneuver.lane_change_maneuver.start_speed / acc;
        maneuver.lane_change_maneuver.end_speed = 25.0;
        maneuver.lane_change_maneuver.end_time = ros::Time(end_time + 10.0);
        maneuver.lane_change_maneuver.starting_lane_id = std::to_string(start_id);
        maneuver.lane_change_maneuver.ending_lane_id = std::to_string(end_id);

        std::vector<cav_msgs::Maneuver> maneuvers;
        maneuvers.push_back(maneuver);
        cav_msgs::VehicleState state;
        state.x_pos_global = veh_pos.x();
        state.y_pos_global = veh_pos.y();
        state.longitudinal_vel = 8.0;

        std::string trajectory_type = "cooperative_lanechange";
        waypoint_generation::GeneralTrajConfig general_config = waypoint_generation::compose_general_trajectory_config(trajectory_type, 1, 1);
        const waypoint_generation::DetailedTrajConfig config = waypoint_generation::compose_detailed_trajectory_config(0, 0, 0, 0, 0, 5, 0, 0, 20);
        cav_msgs::VehicleState ending_state;
        
        std::vector<basic_autonomy::waypoint_generation::PointSpeedPair> points = basic_autonomy::waypoint_generation::create_geometry_profile(maneuvers, 
                                                                                    starting_downtrack, cwm, ending_state, state, general_config, config);
        
        EXPECT_EQ(points.back().speed, state.longitudinal_vel);


        //Case 2: Complete lane change before end of lanelet
        int centerline_size = shortest_path.back().centerline2d().size();
        maneuver.lane_change_maneuver.end_dist = cwm->routeTrackPos(shortest_path.back().centerline2d()[centerline_size/2]).downtrack;
        maneuvers[0] = maneuver;
        points = basic_autonomy::waypoint_generation::create_geometry_profile(maneuvers, 
                                                                                    starting_downtrack, cwm, ending_state, state, general_config, config);
        
        EXPECT_TRUE(points.size() > 4);

        //Test resample linestring
        lanelet::BasicLineString2d line_one = shortest_path.front().centerline2d().basicLineString();
        std::vector<lanelet::BasicPoint2d> line_1;
        for(size_t i = 0;i<line_one.size();i++){
            line_1.push_back(line_one[i]);
        }
        lanelet::BasicLineString2d line_two = shortest_path.back().centerline2d().basicLineString();
        std::vector<lanelet::BasicPoint2d> line_2;
        for(size_t i = 0;i<line_two.size();i++){
            line_2.push_back(line_two[i]);
        }
        std::vector<std::vector<lanelet::BasicPoint2d>> linestrings = basic_autonomy::waypoint_generation::resample_linestring_pair_to_same_size(line_1, line_2);

    }

    TEST(BasicAutonomyTest, maneuvers_to_lanechange_points)
    {

        std::string path = ros::package::getPath("basic_autonomy");
        std::string file = "/resource/map/town01_vector_map_lane_change.osm";
        file = path.append(file);
        int projector_type = 0;
        std::string target_frame;
        lanelet::ErrorMessages load_errors;
        lanelet::io_handlers::AutowareOsmParser::parseMapParams(file, &projector_type, &target_frame);
        lanelet::projection::LocalFrameProjector local_projector(target_frame.c_str());
        lanelet::LaneletMapPtr map = lanelet::load(file, local_projector, &load_errors);
        if (map->laneletLayer.size() == 0)
        {
            FAIL() << "Input map does not contain any lanelets";
        }
        std::shared_ptr<carma_wm::CARMAWorldModel> cmw = std::make_shared<carma_wm::CARMAWorldModel>();
        cmw->carma_wm::CARMAWorldModel::setMap(map);
        //Set Route
        lanelet::Id start_id = 106;
        lanelet::Id end_id = 111;
        carma_wm::test::setRouteByIds({start_id, end_id}, cmw);
        cmw->carma_wm::CARMAWorldModel::setMap(map);
        //get starting position
        auto shortest_path = cmw->getRoute()->shortestPath();
        lanelet::BasicPoint2d veh_pos = shortest_path[0].centerline2d().front();
        double starting_downtrack = cmw->routeTrackPos(veh_pos).downtrack;
        double ending_downtrack = cmw->routeTrackPos(shortest_path.back().centerline2d().back()).downtrack;

        //Testing maneuvers to points lanechange
        //Arguments for function-
        cav_msgs::Maneuver maneuver;
        maneuver.type = cav_msgs::Maneuver::LANE_CHANGE;
        maneuver.lane_change_maneuver.start_dist = starting_downtrack;
        maneuver.lane_change_maneuver.end_dist = ending_downtrack;
        maneuver.lane_change_maneuver.start_speed = 5.0;
        maneuver.lane_change_maneuver.start_time = ros::Time::now();
        //calculate end_time assuming constant acceleration
        double acc = pow(maneuver.lane_change_maneuver.start_speed, 2) / (2 * (ending_downtrack - starting_downtrack));
        double end_time = maneuver.lane_change_maneuver.start_speed / acc;
        maneuver.lane_change_maneuver.end_speed = 25.0;
        maneuver.lane_change_maneuver.end_time = ros::Time(end_time + 10.0);
        maneuver.lane_change_maneuver.starting_lane_id = std::to_string(start_id);
        maneuver.lane_change_maneuver.ending_lane_id = std::to_string(end_id);

        std::vector<cav_msgs::Maneuver> maneuvers;
        maneuvers.push_back(maneuver);
        cav_msgs::VehicleState state;
        state.x_pos_global = veh_pos.x();
        state.y_pos_global = veh_pos.y();
        state.longitudinal_vel = 8.0;

        std::string trajectory_type = "cooperative_lanechange";
        waypoint_generation::GeneralTrajConfig general_config = waypoint_generation::compose_general_trajectory_config(trajectory_type, 1, 1);
        const waypoint_generation::DetailedTrajConfig config = waypoint_generation::compose_detailed_trajectory_config(0, 1, 0, 0, 0, 5, 0, 0, 20);
        cav_msgs::VehicleState ending_state;
        
        std::vector<basic_autonomy::waypoint_generation::PointSpeedPair> points = basic_autonomy::waypoint_generation::create_geometry_profile(maneuvers, 
                                                                                    starting_downtrack, cmw, ending_state, state, general_config, config);
        ros::Time state_time = ros::Time::now();
        EXPECT_EQ(points.back().speed, state.longitudinal_vel);
        std::vector<cav_msgs::TrajectoryPlanPoint> trajectory_points = basic_autonomy::waypoint_generation::compose_lanechange_trajectory_from_path(points,
                                                                                                                                                          state, state_time, cmw, ending_state, config);
        EXPECT_TRUE(trajectory_points.size() > 2);
<<<<<<< HEAD
        basic_autonomy::waypoint_generation::create_lanechange_geometry(start_id, end_id,starting_downtrack, ending_downtrack, cmw, state, 1, 5);
=======
        basic_autonomy::waypoint_generation::create_lanechange_geometry(start_id, end_id, starting_downtrack, ending_downtrack, cmw, 1);
>>>>>>> 61928aac
    } 

    TEST(BasicAutonomyTest, lanefollow_geometry_visited_lanelets)
    {

        double starting_downtrack = 0;
        cav_msgs::VehicleState ending_state;
        std::string trajectory_type = "lane_follow";
        waypoint_generation::GeneralTrajConfig general_config = waypoint_generation::compose_general_trajectory_config(trajectory_type, 0, 0);
        waypoint_generation::DetailedTrajConfig detailed_config = waypoint_generation::compose_detailed_trajectory_config(0, 0, 0, 0, 0, 5, 0, 0, 20);

        lanelet::Id id1 = 1100;
        std::unordered_set<lanelet::Id> visited_lanelets;
        visited_lanelets.insert(id1);
        std::shared_ptr<carma_wm::CARMAWorldModel> wm = std::make_shared<carma_wm::CARMAWorldModel>();
        auto map = carma_wm::test::buildGuidanceTestMap(3.7, 10);
        wm->setMap(map);
        carma_wm::test::setSpeedLimit(15_mph, wm);

        carma_wm::test::setRouteByIds({ 1200, 1201, 1202, 1203 }, wm);

        cav_msgs::Maneuver maneuver;
        maneuver.type = cav_msgs::Maneuver::LANE_FOLLOWING;
        maneuver.lane_following_maneuver.lane_ids.push_back(std::to_string(1200));
        maneuver.lane_following_maneuver.start_dist = 5.0;
        maneuver.lane_following_maneuver.start_time = ros::Time(0.0);
        maneuver.lane_following_maneuver.start_speed = 0.0;

        maneuver.lane_following_maneuver.end_dist = 14.98835712;
        maneuver.lane_following_maneuver.end_speed = 6.7056;
        maneuver.lane_following_maneuver.end_time = ros::Time(4.4704);

        

        std::vector<basic_autonomy::waypoint_generation::PointSpeedPair> points = basic_autonomy::waypoint_generation::create_lanefollow_geometry(maneuver, 
                                                                                    starting_downtrack, wm, general_config, detailed_config, visited_lanelets);

        EXPECT_EQ(visited_lanelets.size(), 5);

        EXPECT_TRUE(visited_lanelets.find(id1) != visited_lanelets.end()); // the lanelet previously in the visited lanelet set
        EXPECT_TRUE(visited_lanelets.find(1200) != visited_lanelets.end()); // new lanelets added to the set with the new maneuver
    }

} //basic_autonomy namespace

// Run all the tests
int main(int argc, char **argv)
{
    testing::InitGoogleTest(&argc, argv);
    ros::Time::init();
    ROSCONSOLE_AUTOINIT;
    if( ros::console::set_logger_level(ROSCONSOLE_DEFAULT_NAME, ros::console::levels::Debug) ) {
      ros::console::notifyLoggerLevelsChanged();
    }
    return RUN_ALL_TESTS();
}<|MERGE_RESOLUTION|>--- conflicted
+++ resolved
@@ -741,11 +741,7 @@
         std::vector<cav_msgs::TrajectoryPlanPoint> trajectory_points = basic_autonomy::waypoint_generation::compose_lanechange_trajectory_from_path(points,
                                                                                                                                                           state, state_time, cmw, ending_state, config);
         EXPECT_TRUE(trajectory_points.size() > 2);
-<<<<<<< HEAD
-        basic_autonomy::waypoint_generation::create_lanechange_geometry(start_id, end_id,starting_downtrack, ending_downtrack, cmw, state, 1, 5);
-=======
         basic_autonomy::waypoint_generation::create_lanechange_geometry(start_id, end_id, starting_downtrack, ending_downtrack, cmw, 1);
->>>>>>> 61928aac
     } 
 
     TEST(BasicAutonomyTest, lanefollow_geometry_visited_lanelets)
