# Copyright (C) 2022 LEIDOS.
#
# Licensed under the Apache License, Version 2.0 (the "License");
# you may not use this file except in compliance with the License.
# You may obtain a copy of the License at
#
#     http://www.apache.org/licenses/LICENSE-2.0
#
# Unless required by applicable law or agreed to in writing, software
# distributed under the License is distributed on an "AS IS" BASIS,
# WITHOUT WARRANTIES OR CONDITIONS OF ANY KIND, either express or implied.
# See the License for the specific language governing permissions and
# limitations under the License.

from ament_index_python import get_package_share_directory
from launch.actions import Shutdown
from launch import LaunchDescription
from launch_ros.actions import Node
from launch_ros.actions import ComposableNodeContainer
from launch_ros.descriptions import ComposableNode
from launch.substitutions import EnvironmentVariable
from launch.substitutions import ThisLaunchFileDir
from carma_ros2_utils.launch.get_log_level import GetLogLevel
from carma_ros2_utils.launch.get_current_namespace import GetCurrentNamespace
from launch.substitutions import LaunchConfiguration

import os

from launch.actions import IncludeLaunchDescription
from launch.launch_description_sources import PythonLaunchDescriptionSource
from launch.actions import GroupAction
from launch_ros.actions import set_remap
from launch.actions import DeclareLaunchArgument
from launch_ros.actions import PushRosNamespace


# Launch file for launching the nodes in the CARMA guidance stack

def generate_launch_description():

    route_file_folder = LaunchConfiguration('route_file_folder')
    vehicle_characteristics_param_file = LaunchConfiguration('vehicle_characteristics_param_file')
    enable_guidance_plugin_validator = LaunchConfiguration('enable_guidance_plugin_validator')
    strategic_plugins_to_validate = LaunchConfiguration('strategic_plugins_to_validate')
    tactical_plugins_to_validate = LaunchConfiguration('tactical_plugins_to_validate')
    control_plugins_to_validate = LaunchConfiguration('control_plugins_to_validate')
    vehicle_config_dir = LaunchConfiguration('vehicle_config_dir')
    vehicle_config_param_file = LaunchConfiguration('vehicle_config_param_file')
    declare_vehicle_config_param_file_arg = DeclareLaunchArgument(
        name = 'vehicle_config_param_file',
        default_value = "/opt/carma/vehicle/config/VehicleConfigParams.yaml",
        description = "Path to file contain vehicle configuration parameters"
    )

    subsystem_controller_default_param_file = os.path.join(
        get_package_share_directory('subsystem_controllers'), 'config/guidance_controller_config.yaml')

    mobilitypath_visualizer_param_file = os.path.join(
        get_package_share_directory('mobilitypath_visualizer'), 'config/params.yaml')

    trajectory_executor_param_file = os.path.join(
        get_package_share_directory('trajectory_executor'), 'config/parameters.yaml')
    
    route_param_file = os.path.join(
        get_package_share_directory('route'), 'config/parameters.yaml')

    guidance_param_file = os.path.join(
        get_package_share_directory('guidance'), 'config/parameters.yaml')
    
    arbitrator_param_file_path = os.path.join(
        get_package_share_directory('arbitrator'), 'config/arbitrator_params.yaml')

    plan_delegator_param_file = os.path.join(
        get_package_share_directory('plan_delegator'), 'config/plan_delegator_params.yaml')
<<<<<<< HEAD
        
    stop_and_wait_plugin_param_file = os.path.join(
        get_package_share_directory('stop_and_wait_plugin'), 'config/stop_and_wait_plugin_params.yaml')    
=======

    port_drayage_plugin_param_file = os.path.join(
        get_package_share_directory('port_drayage_plugin'), 'config/parameters.yaml')
>>>>>>> ceeee95f
    
    inlanecruising_plugin_file_path = os.path.join(
        get_package_share_directory('inlanecruising_plugin'), 'config/parameters.yaml')

    env_log_levels = EnvironmentVariable('CARMA_ROS_LOGGING_CONFIG', default_value='{ "default_level" : "WARN" }')

    subsystem_controller_param_file = LaunchConfiguration('subsystem_controller_param_file')
    declare_subsystem_controller_param_file_arg = DeclareLaunchArgument(
        name = 'subsystem_controller_param_file',
        default_value = subsystem_controller_default_param_file,
        description = "Path to file containing override parameters for the subsystem controller"
    )


    # Nodes
    carma_guidance_container = ComposableNodeContainer(
        package='carma_ros2_utils',
        name='carma_guidance_container',
        executable='carma_component_container_mt',
        namespace=GetCurrentNamespace(),
        composable_node_descriptions=[
            ComposableNode(
                package='plan_delegator',
                plugin='plan_delegator::PlanDelegator',
                name='plan_delegator',
                extra_arguments=[
                    {'use_intra_process_comms': True}, 
                    {'--log-level' : GetLogLevel('plan_delegator', env_log_levels) }
                ],
                remappings = [
                    ("current_velocity", [ EnvironmentVariable('CARMA_INTR_NS', default_value=''), "/vehicle/twist" ] ),
                    ("current_pose", [ EnvironmentVariable('CARMA_LOCZ_NS', default_value=''), "/current_pose" ] ),
                    ("vehicle_status", [ EnvironmentVariable('CARMA_INTR_NS', default_value=''), "/vehicle_status" ] ),
                    ("georeference", [ EnvironmentVariable('CARMA_LOCZ_NS', default_value=''), "/map_param_loader/georeference" ] ),
                    ("semantic_map", [ EnvironmentVariable('CARMA_ENV_NS', default_value=''), "/semantic_map" ] ),
                    ("map_update", [ EnvironmentVariable('CARMA_ENV_NS', default_value=''), "/map_update" ] ),
                    ("roadway_objects", [ EnvironmentVariable('CARMA_ENV_NS', default_value=''), "/roadway_objects" ] ),
                    ("incoming_spat", [ EnvironmentVariable('CARMA_MSG_NS', default_value=''), "/incoming_spat" ] )
                ],
                parameters=[
                    plan_delegator_param_file,
                    vehicle_config_param_file
                ]
            ),
            ComposableNode(
                package='mobilitypath_visualizer',
                plugin='mobilitypath_visualizer::MobilityPathVisualizer',
                name='mobilitypath_visualizer_node',
                extra_arguments=[
                    {'use_intra_process_comms': True}, 
                    {'--log-level' : GetLogLevel('mobilitypath_visualizer', env_log_levels) }
                ],
                remappings = [
                    ("mobility_path_msg", [ EnvironmentVariable('CARMA_MSG_NS', default_value=''), "/mobility_path_msg" ] ),
                    ("incoming_mobility_path", [ EnvironmentVariable('CARMA_MSG_NS', default_value=''), "/incoming_mobility_path" ] ),
                    ("georeference", [ EnvironmentVariable('CARMA_LOCZ_NS', default_value=''), "/map_param_loader/georeference"])
                ],
                parameters=[
                    vehicle_characteristics_param_file,
                    mobilitypath_visualizer_param_file,
                    vehicle_config_param_file
                ]
            ),
            ComposableNode(
                package='trajectory_executor',
                plugin='trajectory_executor::TrajectoryExecutor',
                name='trajectory_executor_node',
                extra_arguments=[
                    {'use_intra_process_comms': True}, 
                    {'--log-level' : GetLogLevel('trajectory_executor', env_log_levels) }
                ],
                remappings = [
                    ("trajectory", "plan_trajectory"),
                ],
                parameters=[
                    trajectory_executor_param_file,
                    vehicle_config_param_file
                ]
            ),
            ComposableNode(
                package='route',
                plugin='route::Route',
                name='route_node',
                extra_arguments=[
                    {'use_intra_process_comms': True}, 
                    {'--log-level' : GetLogLevel('route', env_log_levels) }
                ],
                remappings = [
                    ("current_velocity", [ EnvironmentVariable('CARMA_INTR_NS', default_value=''), "/vehicle/twist" ] ),
                    ("georeference", [ EnvironmentVariable('CARMA_LOCZ_NS', default_value=''), "/map_param_loader/georeference" ] ),
                    ("semantic_map", [ EnvironmentVariable('CARMA_ENV_NS', default_value=''), "/semantic_map" ] ),
                    ("map_update", [ EnvironmentVariable('CARMA_ENV_NS', default_value=''), "/map_update" ] ),
                    ("roadway_objects", [ EnvironmentVariable('CARMA_ENV_NS', default_value=''), "/roadway_objects" ] ),
                    ("incoming_spat", [ EnvironmentVariable('CARMA_MSG_NS', default_value=''), "/incoming_spat" ] )
                ],
                parameters=[
                    {'route_file_path': route_file_folder},
                    route_param_file,
                    vehicle_config_param_file
                ]
            ),
            ComposableNode(
                package='arbitrator',
                plugin='arbitrator::ArbitratorNode',
                name='arbitrator',
                extra_arguments=[
                    {'use_intra_process_comms': True},
                    {'--log-level' : GetLogLevel('arbitrator', env_log_levels) }
                ],
                remappings = [
                    ("final_maneuver_plan", [ EnvironmentVariable('CARMA_GUIDE_NS', default_value=''), "/arbitrator/final_maneuver_plan" ] ),
                    ("guidance_state", [ EnvironmentVariable('CARMA_GUIDE_NS', default_value=''), "/state" ] ),
                ],
                parameters=[ 
                    arbitrator_param_file_path,
                    vehicle_config_param_file
                ]
            ),
            ComposableNode(
                package='guidance',
                plugin='guidance::GuidanceWorker',
                name='guidance_node',
                extra_arguments=[
                    {'use_intra_process_comms': True}, 
                    {'--log-level' : GetLogLevel('route', env_log_levels) }
                ],
                remappings = [
                    ("vehicle_status", [ EnvironmentVariable('CARMA_INTR_NS', default_value=''), "/vehicle_status" ] ),
                    ("robot_status", [ EnvironmentVariable('CARMA_INTR_NS', default_value=''), "/controller/robot_status" ] ),
                    ("enable_robotic", [ EnvironmentVariable('CARMA_INTR_NS', default_value=''), "/controller/enable_robotic" ] ),
                ],
                parameters=[
                    guidance_param_file
                ]
            ),
            ComposableNode(
                package='port_drayage_plugin',
                plugin='port_drayage_plugin::PortDrayagePlugin',
                name='port_drayage_plugin_node',
                extra_arguments=[
                    {'use_intra_process_comms': True}, 
                    {'--log-level' : GetLogLevel('route', env_log_levels) }
                ],
                remappings = [
                    ("georeference", [ EnvironmentVariable('CARMA_LOCZ_NS', default_value=''), "/map_param_loader/georeference" ] ),
                    ("current_pose", [ EnvironmentVariable('CARMA_LOCZ_NS', default_value=''), "/current_pose" ] ),
                    ("incoming_mobility_operation", [ EnvironmentVariable('CARMA_MSG_NS', default_value=''), "/incoming_mobility_operation" ] ),  
                    ("outgoing_mobility_operation", [ EnvironmentVariable('CARMA_MSG_NS', default_value=''), "/outgoing_mobility_operation" ] ),     
                    ("ui_instructions", [ EnvironmentVariable('CARMA_UI_NS', default_value=''), "/ui_instructions" ] )       
                ],
                parameters=[
                    port_drayage_plugin_param_file,
                    vehicle_characteristics_param_file
                ]     
            )  
        ]
    )

    # Launch plugins
    plugins_group = GroupAction(
        actions=[
            PushRosNamespace("plugins"),
            IncludeLaunchDescription(
                PythonLaunchDescriptionSource([ThisLaunchFileDir(), '/plugins.launch.py']),
                launch_arguments={
                    'route_file_folder' : route_file_folder,
                    'vehicle_characteristics_param_file' : vehicle_characteristics_param_file, 
                    'vehicle_config_param_file' : vehicle_config_param_file,
                    'enable_guidance_plugin_validator' : enable_guidance_plugin_validator,
                    'strategic_plugins_to_validate' : strategic_plugins_to_validate,
                    'tactical_plugins_to_validate' : tactical_plugins_to_validate,
                    'control_plugins_to_validate' : control_plugins_to_validate,
                    'subsystem_controller_param_file' : [vehicle_config_dir, '/SubsystemControllerParams.yaml'],
                }.items()
            ),
        ]
    )
       
    # subsystem_controller which orchestrates the lifecycle of this subsystem's components
    subsystem_controller = Node(
        package='subsystem_controllers',
        name='guidance_controller',
        executable='guidance_controller',
        parameters=[ subsystem_controller_default_param_file, subsystem_controller_param_file ],
        on_exit= Shutdown(), # Mark the subsystem controller as required
        arguments=['--ros-args', '--log-level', GetLogLevel('subsystem_controllers', env_log_levels)]
    )

    return LaunchDescription([  
        declare_vehicle_config_param_file_arg,
        declare_subsystem_controller_param_file_arg,      
        carma_guidance_container,
        plugins_group,
        subsystem_controller
    ]) <|MERGE_RESOLUTION|>--- conflicted
+++ resolved
@@ -72,15 +72,12 @@
 
     plan_delegator_param_file = os.path.join(
         get_package_share_directory('plan_delegator'), 'config/plan_delegator_params.yaml')
-<<<<<<< HEAD
         
     stop_and_wait_plugin_param_file = os.path.join(
         get_package_share_directory('stop_and_wait_plugin'), 'config/stop_and_wait_plugin_params.yaml')    
-=======
 
     port_drayage_plugin_param_file = os.path.join(
         get_package_share_directory('port_drayage_plugin'), 'config/parameters.yaml')
->>>>>>> ceeee95f
     
     inlanecruising_plugin_file_path = os.path.join(
         get_package_share_directory('inlanecruising_plugin'), 'config/parameters.yaml')
