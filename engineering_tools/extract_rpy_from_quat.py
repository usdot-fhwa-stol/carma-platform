--- conflicted
+++ resolved
@@ -1,7 +1,4 @@
-<<<<<<< HEAD
 #!/usr/bin/env python3
-=======
-#!/usr/bin/env python
 
 # Copyright (C) 2020-2021 LEIDOS.
 #
@@ -17,7 +14,6 @@
 # License for the specific language governing permissions and limitations under
 # the License.
 
->>>>>>> e36955ac
 import rospy
 import rostopic
 import rosgraph
