/*
 * Copyright (C) 2018 LEIDOS.
 *
 * Licensed under the Apache License, Version 2.0 (the "License"); you may not
 * use this file except in compliance with the License. You may obtain a copy of
 * the License at
 *
 * http://www.apache.org/licenses/LICENSE-2.0
 *
 * Unless required by applicable law or agreed to in writing, software
 * distributed under the License is distributed on an "AS IS" BASIS, WITHOUT
 * WARRANTIES OR CONDITIONS OF ANY KIND, either express or implied. See the
 * License for the specific language governing permissions and limitations under
 * the License.
 */

package gov.dot.fhwa.saxton.carma.guidance.trajectory;

import gov.dot.fhwa.saxton.carma.guidance.maneuvers.IComplexManeuver;
import gov.dot.fhwa.saxton.carma.guidance.maneuvers.IManeuver;
import gov.dot.fhwa.saxton.carma.guidance.maneuvers.ISimpleManeuver;
import gov.dot.fhwa.saxton.carma.guidance.maneuvers.LateralManeuver;
import gov.dot.fhwa.saxton.carma.guidance.maneuvers.LongitudinalManeuver;
import gov.dot.fhwa.saxton.carma.guidance.maneuvers.ManeuverType;
import gov.dot.fhwa.saxton.carma.guidance.util.intervaltree.Interval;
import gov.dot.fhwa.saxton.carma.guidance.util.intervaltree.IntervalTree;
import gov.dot.fhwa.saxton.carma.guidance.util.intervaltree.IntervalTreeFactory;

import java.util.ArrayList;
import java.util.List;
import java.util.SortedSet;

/**
 * Data structure and helper method container for describing and creating vehicle trajectories
 * </p>
 * Stores both lateral and longitudinal trajectories made of maneuvers that can be individually executed
 * to command the vehicle
 */
public class Trajectory {

  protected double startLocation;
  protected double endLocation;
  protected IntervalTree<LateralManeuver> lateralManeuvers;
  protected IntervalTree<LongitudinalManeuver> longitudinalManeuvers;
  protected IComplexManeuver complexManeuver = null;
  protected static final double DISTANCE_EPSILON = 0.00001;

  /**
   * Create a new trajectory instance that will command the vehicle on distances [startLocation, endLocation)
   */
  public Trajectory(double startLocation, double endLocation) {
    this.startLocation = startLocation;
    this.endLocation = endLocation;

    lateralManeuvers = IntervalTreeFactory.buildIntervalTree();
    longitudinalManeuvers = IntervalTreeFactory.buildIntervalTree();
  }

  /**
   * Get the location along the route that this Trajectory will start at
   */
  public double getStartLocation() {
    return this.startLocation;
  }

  /**
   * Get the location along the route that this Trajectory will finish at
   */
  public double getEndLocation() {
    return this.endLocation;
  }

  /**
   * Add a maneuver to the Trajectory.
   * </p>
   * The maneuver will be added to the appropriate maneuvers list if it fits spatially within the domain of
   * this trajectory instance.
   */
  public boolean addManeuver(ISimpleManeuver maneuver) {
    if (maneuver.getStartDistance() >= startLocation && maneuver.getEndDistance() <= endLocation) {
      if (maneuver instanceof LongitudinalManeuver) {
        return longitudinalManeuvers.insert(new Interval<LongitudinalManeuver>((LongitudinalManeuver) maneuver,
            maneuver.getStartDistance(), maneuver.getEndDistance()));
      } else if (maneuver instanceof LateralManeuver) {
        return lateralManeuvers.insert(new Interval<LateralManeuver>((LateralManeuver) maneuver,
            maneuver.getStartDistance(), maneuver.getEndDistance()));
      } else {
        // Maneuver is neither lateral nor longitudinal, we can't handle this case so reject it
        return false;
      }
    } else {
      return false;
    }
  }

  /**
   * Set the complex maneuver for the current trajectory.
   * <p>
   * In order to accept a complex maneuver, there must not already be a complex maneuver for this trajectory,
   * the requested complex maneuver must be within trajectory boundaries, and the requested complex maneuver
   * must be the last maneuver in the trajectory. If no maneuvers are presently planned after the start of
   * the complex maneuver, the end of this trajectory will be set to the end of the complex manauever.
   * 
   * @param maneuver The complex maneuver to to add
   * @return True if the maneuver has been accepted, false o.w.
   */
  public boolean setComplexManeuver(IComplexManeuver maneuver) {
    if (maneuver == null) {
      return false;
    }

    if (complexManeuver != null) {
      // Only one complex maneuver is allowed per trajectory
      return false;
    }

    if (!(maneuver.getStartDistance() >= startLocation && maneuver.getEndDistance() <= endLocation)) {
      // Must be within bounds like normal maneuvers
      return false;
    }

    if (getNextManeuverAfter(maneuver.getStartDistance(), ManeuverType.LONGITUDINAL) != null
        || getNextManeuverAfter(maneuver.getStartDistance(), ManeuverType.LATERAL) != null) {
      // Complex maneuver must be last maneuver in trajectory
      return false;
    }

    // Check for overlap with any other maneuvers currentl planned
    if (!lateralManeuvers.findIntersectionsWith(new Interval<>(maneuver.getStartDistance(), maneuver.getEndDistance()))
        .isEmpty()) {
      return false;
    }

    if (!longitudinalManeuvers
        .findIntersectionsWith(new Interval<>(maneuver.getStartDistance(), maneuver.getEndDistance())).isEmpty()) {
      return false;
    }

    // Valid complex maneuver received, adjust and accept
    endLocation = maneuver.getEndDistance();
    complexManeuver = maneuver;
    return true;
  }

  /**
   * Get the complex maneuver contained in this trajectory, if it exists.
   * 
   * @return The planned {@link IComplexManeuver} instance if it exists, null o.w.
   */
  public IComplexManeuver getComplexManeuver() {
    return complexManeuver;
  }

  /**
   * Find the earliest available space in the longitudinal domain of the current trajectory for 
   * which a maneuver of the specified size might fit.
   * 
   * @returns The distance location of the start of the window if found, -1 otherwise
   */
  public double findEarliestLongitudinalWindowOfSize(double size) {
    List<IManeuver> maneuvers = new ArrayList<>();
    maneuvers.addAll(longitudinalManeuvers.toSortedList());
    if (complexManeuver != null) {
      maneuvers.add(complexManeuver);
    }

    if (maneuvers.isEmpty()) {
      return getStartLocation();
    }

    double lastEnd = startLocation;
    for (IManeuver m : maneuvers) {
      if (m.getStartDistance() - lastEnd >= size) {
        return lastEnd;
      }

      lastEnd = m.getEndDistance();
    }

<<<<<<< HEAD
    if (lastEnd < endLocation) {
=======
    if (lastEnd < endLocation && (endLocation - lastEnd) >= size) {
>>>>>>> 960d7e80
      return lastEnd;
    }

    return -1;
  }

  /**
   * Find the earliest available space in the lateral domain of the current trajectory for 
   * which a maneuver of the specified size might fit.
   * 
   * @returns The distance location of the start of the window if found, -1 otherwise
   */
  public double findEarliestLateralWindowOfSize(double size) {
    List<IManeuver> maneuvers = new ArrayList<>();
    maneuvers.addAll(lateralManeuvers.toSortedList());
    if (complexManeuver != null) {
      maneuvers.add(complexManeuver);
    }

    if (maneuvers.isEmpty()) {
      return getStartLocation();
    }

    double lastEnd = startLocation;
    for (IManeuver m : maneuvers) {
      if (m.getStartDistance() - lastEnd >= size) {
        return lastEnd;
      }

      lastEnd = m.getEndDistance();
    }

    if (lastEnd < endLocation) {
      return lastEnd;
    }

    return -1;
  }

  /**
   * Find the latest available space in the longitudinal domain of the current trajectory for 
   * which a maneuver of the specified size might fit.
   * 
   * @returns The distance location of the start of the window if found, -1 otherwise
   */
  public double findLatestLongitudinalWindowOfSize(double size) {
    List<IManeuver> maneuvers = new ArrayList<>();
    maneuvers.addAll(longitudinalManeuvers.toSortedList());
    if (complexManeuver != null) {
      maneuvers.add(complexManeuver);
    }

    if (maneuvers.size() == 0) {
      return -1;
    }

    double lastStart = endLocation;
    for (int i = maneuvers.size() - 1; i >= 0; i--) {
      IManeuver m = maneuvers.get(i);
      if (lastStart - m.getEndDistance() >= size) {
        return m.getEndDistance();
      }

      lastStart = m.getStartDistance();
    }

    return -1;
  }

  /**
   * Get a list of all maneuvers that will be active at loc
   */
  public List<IManeuver> getManeuversAt(double loc) {
    List<IManeuver> out = new ArrayList<>();

    for (Interval<LongitudinalManeuver> mvr : longitudinalManeuvers.findIntersectionsWith(loc)) {
      out.add(mvr.getData());
    }
    for (Interval<LateralManeuver> mvr : lateralManeuvers.findIntersectionsWith(loc)) {
      out.add(mvr.getData());
    }

    if (complexManeuver != null && loc >= complexManeuver.getStartDistance()
        && loc < complexManeuver.getEndDistance()) {
      out.add(complexManeuver);
    }

    return out;
  }

  /**
   * Get a list of all maneuver of a specific type that will be active at loc
   * Undefined behavior if there are overlapping maneuvers of the same type
   */
  public IManeuver getManeuverAt(double loc, ManeuverType type) {
    if (type == ManeuverType.LATERAL) {
      SortedSet<Interval<LateralManeuver>> mvrs = lateralManeuvers.findIntersectionsWith(loc);
      return (mvrs.isEmpty() ? null : mvrs.first().getData());
    }

    if (type == ManeuverType.LONGITUDINAL) {
      SortedSet<Interval<LongitudinalManeuver>> mvrs = longitudinalManeuvers.findIntersectionsWith(loc);
      return (mvrs.isEmpty() ? null : mvrs.first().getData());
    }

    if (type == ManeuverType.COMPLEX) {
      if (complexManeuver != null) {
        if (complexManeuver.getStartDistance() <= loc && complexManeuver.getEndDistance() > loc) {
          return complexManeuver;
        }
      }
    }

    return null;
  }

  /**
   * Get the next maneuver of the specified type which will be active after loc, null if one cannot be found
   */
  public IManeuver getNextManeuverAfter(double loc, ManeuverType type) {
    if (type == ManeuverType.LONGITUDINAL) {
      SortedSet<Interval<LongitudinalManeuver>> mvrsAtPt = longitudinalManeuvers.findIntersectionsWith(loc);
      if (!mvrsAtPt.isEmpty()) {
        double endOfMvrAtPt = mvrsAtPt.first().getEnd();
        SortedSet<Interval<LongitudinalManeuver>> mvrs = longitudinalManeuvers
            .findIntersectionsWith(new Interval<>(endOfMvrAtPt, endLocation));
        return (mvrs.isEmpty() ? null : mvrs.first().getData());
      } else {
        return null;
      }
    }

    if (type == ManeuverType.LATERAL) {
      SortedSet<Interval<LateralManeuver>> mvrsAtPt = lateralManeuvers.findIntersectionsWith(loc);
      if (!mvrsAtPt.isEmpty()) {
        double endOfMvrAtPt = mvrsAtPt.first().getEnd();
        SortedSet<Interval<LateralManeuver>> mvrs = lateralManeuvers
            .findIntersectionsWith(new Interval<>(endOfMvrAtPt, endLocation));
        return (mvrs.isEmpty() ? null : mvrs.first().getData());
      } else {
        return null;
      }
    }

    if (type == ManeuverType.COMPLEX) {
      if (complexManeuver != null) {
        if (loc < complexManeuver.getStartDistance()) {
          return complexManeuver;
        }
      }

      return null;
    }

    return null;
  }

  /**
   * Get the trajectories stored lateral maneuvers in sorted order by start location
   */
  public List<ISimpleManeuver> getLateralManeuvers() {
    List<ISimpleManeuver> out = new ArrayList<>();
    out.addAll(lateralManeuvers.toSortedList());

    return out;
  }

  /**
   * Get the trajectories stored longitudinal maneuvers in sorted order by start location
   */
  public List<LongitudinalManeuver> getLongitudinalManeuvers() {
    return longitudinalManeuvers.toSortedList();
  }

  /**
   * Get the trajectories stored maneuvers in sorted order by start location
   * <p>
   * Note: This operation is more expensive than it might seem, it requires traversal
   * of two separate trees and a merge of the resulting flattened lists. If possible,
   * call once and cache the result.
   */
  public List<IManeuver> getManeuvers() {
    List<IManeuver> out = new ArrayList<>();

    // Merge the two sorted lists, a la mergesort
    List<LateralManeuver> laterals = lateralManeuvers.toSortedList();
    List<LongitudinalManeuver> longitudinals = longitudinalManeuvers.toSortedList();
    int numElems = laterals.size() + longitudinals.size();

    // Check if we can shortcut the merge
    if (laterals.isEmpty()) {
      out.addAll(longitudinals);
    } else if (longitudinals.isEmpty()) {
      out.addAll(laterals);
    } else {
      // Neither is empty, proceed with the merge
      int latIdx = 0;
      LateralManeuver lat = laterals.get(0);
      int lonIdx = 0;
      LongitudinalManeuver lon = longitudinals.get(0);
      for (int i = 0; i < numElems; i++) {
        if (lon.getStartDistance() <= lat.getStartDistance()) {
          out.add(lon);
          lonIdx++;
        } else {
          out.add(lat);
          latIdx++;
        }
      }
    }

    if (complexManeuver != null) {
      out.add(complexManeuver);
    }

    return out;
  }
}<|MERGE_RESOLUTION|>--- conflicted
+++ resolved
@@ -177,11 +177,7 @@
       lastEnd = m.getEndDistance();
     }
 
-<<<<<<< HEAD
-    if (lastEnd < endLocation) {
-=======
     if (lastEnd < endLocation && (endLocation - lastEnd) >= size) {
->>>>>>> 960d7e80
       return lastEnd;
     }
 
