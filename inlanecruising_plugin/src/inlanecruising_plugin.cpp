/*
 * Copyright (C) 2019-2020 LEIDOS.
 *
 * Licensed under the Apache License, Version 2.0 (the "License"); you may not
 * use this file except in compliance with the License. You may obtain a copy of
 * the License at
 *
 * http://www.apache.org/licenses/LICENSE-2.0
 *
 * Unless required by applicable law or agreed to in writing, software
 * distributed under the License is distributed on an "AS IS" BASIS, WITHOUT
 * WARRANTIES OR CONDITIONS OF ANY KIND, either express or implied. See the
 * License for the specific language governing permissions and limitations under
 * the License.
 */

#include <ros/ros.h>
#include <string>
#include <boost/uuid/uuid_generators.hpp>
#include <boost/uuid/uuid_io.hpp>
#include <boost/optional/optional.hpp>
#include <algorithm>
#include <tf/transform_datatypes.h>
#include <lanelet2_core/geometry/Point.h>
#include "inlanecruising_plugin.h"
#include "calculation.cpp"


namespace inlanecruising_plugin
{
    using PointSpeedPair = std::pair<BasicPoint2d, double>;
    InLaneCruisingPlugin::InLaneCruisingPlugin() :
                    current_speed_(0.0),
                    trajectory_time_length_(6.0),
                    trajectory_point_spacing_(0.1),
                    smooth_accel_(0.5) {}

    void InLaneCruisingPlugin::initialize()
    {
        nh_.reset(new ros::CARMANodeHandle());
        pnh_.reset(new ros::CARMANodeHandle("~"));
        
        trajectory_srv_ = nh_->advertiseService("plugins/InLaneCruisingPlugin/plan_trajectory", &InLaneCruisingPlugin::plan_trajectory_cb, this);
        base_waypoints_pub_ = nh_->advertise<autoware_msgs::Lane>("plugin_base_waypoints", 1);                

        inlanecruising_plugin_discovery_pub_ = nh_->advertise<cav_msgs::Plugin>("plugin_discovery", 1);
        plugin_discovery_msg_.name = "InLaneCruisingPlugin";
        plugin_discovery_msg_.versionId = "v1.0";
        plugin_discovery_msg_.available = true;
        plugin_discovery_msg_.activated = false;
        plugin_discovery_msg_.type = cav_msgs::Plugin::TACTICAL;
        plugin_discovery_msg_.capability = "tactical_plan/plan_trajectory";

        waypoints_sub_ = nh_->subscribe("final_waypoints", 1, &InLaneCruisingPlugin::waypoints_cb, this);
        pose_sub_ = nh_->subscribe("current_pose", 1, &InLaneCruisingPlugin::pose_cb, this);
        twist_sub_ = nh_->subscribe("current_velocity", 1, &InLaneCruisingPlugin::twist_cd, this);
        pnh_->param<double>("trajectory_time_length", trajectory_time_length_, 6.0);
        pnh_->param<double>("trajectory_point_spacing", trajectory_point_spacing_, 0.1);

        ros::CARMANodeHandle::setSpinCallback([this]() -> bool {
            inlanecruising_plugin_discovery_pub_.publish(plugin_discovery_msg_);
            return true;
        });
    }


    void InLaneCruisingPlugin::run()
    {
        initialize();
        ros::CARMANodeHandle::spin();
    }



    bool InLaneCruisingPlugin::plan_trajectory_cb(cav_srvs::PlanTrajectoryRequest &req, cav_srvs::PlanTrajectoryResponse &resp){


        auto points_and_target_speeds = maneuvers_to_points(req.maneuver_plan.maneuvers);
        auto downsampled_points = downsample_points(points_and_target_speeds, 8); // TODO make config param
        
        ROS_WARN_STREAM("PlanTrajectory");
        cav_msgs::TrajectoryPlan trajectory;
        trajectory.header.frame_id = "map";
        trajectory.header.stamp = ros::Time::now();
        trajectory.trajectory_id = boost::uuids::to_string(boost::uuids::random_generator()());
        ROS_WARN_STREAM("1");
        trajectory.trajectory_points = compose_trajectory_from_centerline(downsampled_points, req.vehicle_state);
        ROS_WARN_STREAM("2");
        trajectory_msg = trajectory;

        resp.trajectory_plan = trajectory_msg;
        resp.related_maneuvers.push_back(cav_msgs::Maneuver::LANE_FOLLOWING);
        resp.maneuver_status.push_back(cav_srvs::PlanTrajectory::Response::MANEUVER_IN_PROGRESS);

        ROS_WARN_STREAM("3");

        return true;
    }


    std::vector<lanelet::BasicPoint2d> waypointsToBasicPoints(const std::vector<autoware_msgs::Waypoint>& waypoints) {
        std::vector<lanelet::BasicPoint2d> basic_points;
        for (auto wp : waypoints) {
            lanelet::BasicPoint2d pt(wp.pose.pose.position.x, wp.pose.pose.position.y);
            basic_points.push_back(pt);
        }

        return basic_points;
    }

    double compute_speed_for_curvature(double curvature, double lateral_accel_limit)
    {
        // Check at compile time for infinity availability
        static_assert(std::numeric_limits<double>::has_infinity, "This code requires compilation using a system that supports IEEE 754 for access to positive infinity values");

        // Solve a = v^2/r (k = 1/r) for v
        // a = v^2 * k
        // a / k = v^2
        // v = sqrt(a / k)
        
        if (fabs(curvature) < 0.00000001) { // Check for curvature of 0.
            return std::numeric_limits<double>::infinity();
        }
        return std::sqrt(fabs(lateral_accel_limit / curvature));
    }
    std::vector<double> compute_ideal_speeds(std::vector<double> curvatures,
                                                                double lateral_accel_limit)
    {
        std::vector<double> out;
        for (double k : curvatures)
        {
            out.push_back(compute_speed_for_curvature(k, lateral_accel_limit));
        }

        return out;
    }

    std::vector<double> apply_speed_limits(const std::vector<double> speeds,
                                                            const std::vector<double> speed_limits)
    {
        ROS_ERROR_STREAM("Speeds list size: " << speeds.size());
        ROS_ERROR_STREAM("SpeedLimits list size: " << speed_limits.size());
        if (speeds.size() != speed_limits.size())
        {
            throw std::invalid_argument("Speeds and speed limit lists not same size");
        }
        std::vector<double> out;
        for (int i = 0; i < speeds.size(); i++)
        {
            out.push_back(std::min(speeds[i], speed_limits[i]));
        }

        return out;
    }

    std::vector<double> compute_downtracks(std::vector<lanelet::BasicPoint2d> basic_points) {
        std::vector<double> downtracks;
        downtracks.reserve(basic_points.size());
        double current_dt = 0;
        boost::optional<lanelet::BasicPoint2d> prev_p;
        for (const auto& p : basic_points) {
            if (!prev_p) {
                downtracks.push_back(0);
                continue;
            }
            double dx = p.x() - prev_p->x();
            double dy = p.y() - prev_p->y();
            double dist = sqrt(dx * dx + dy * dy);
            current_dt += dist;
            downtracks.push_back(current_dt);
            prev_p = p;
        }

        return downtracks;
    }

    class DiscreteCurve {
        public: 
            tf2::Transform frame;
            std::vector<PointSpeedPair> points;
    };

    tf2::Transform compute_heading_frame(const tf2::Vector3& p1, const tf2::Vector3& p2) {
        tf2::Matrix3x3 rot_mat = tf2::Matrix3x3::getIdentity();

        double yaw = atan2(p2.y() - p1.y(), p2.x() - p1.x());

        rot_mat.setRPY(0, 0, yaw);
        tf2::Vector3 position(p1.x(), p1.y(), 0);
        tf2::Transform frame(rot_mat, position);
        return frame;
    }

    tf2::Vector3 point2DToTF2Vec(const lanelet::BasicPoint2d& p) {
        return tf2::Vector3(p.x(), p.y(), 0);
    }

    lanelet::BasicPoint2d tf2VecToPoint2D(const tf2::Vector3& p) {
        return lanelet::BasicPoint2d(p.x(), p.y());
    }

    bool transformExactMatch(const tf2::Transform& t1, const tf2::Transform& t2) {
        return t1.getRotation().x() == t2.getRotation().x() && 
        t1.getRotation().y() == t2.getRotation().y() && 
        t1.getRotation().z() == t2.getRotation().z() && 
        t1.getRotation().w() == t2.getRotation().w() && 
        t1.getOrigin().x() == t2.getOrigin().x() && 
        t1.getOrigin().y() == t2.getOrigin().y() && 
        t1.getOrigin().z() == t2.getOrigin().z(); 
    }

    std::vector<DiscreteCurve> compute_sub_curves(const std::vector<PointSpeedPair>& basic_points) {
        if (basic_points.size() < 2) {
            throw std::invalid_argument("Not enough points");
        }

        bool x_going_positive = true; // Since we define the frame to be positive x along line this always starts as true

        std::vector<DiscreteCurve> curves;
        DiscreteCurve curve;
        curve.frame = compute_heading_frame(point2DToTF2Vec(std::get<0>(basic_points[0])), point2DToTF2Vec(std::get<0>(basic_points[1])));
        tf2::Transform map_in_curve = curve.frame.inverse();



        for (int i = 0; i < basic_points.size() - 1; i++) {
            tf2::Vector3 p1 = map_in_curve * point2DToTF2Vec(std::get<0>(basic_points[i]));
            tf2::Vector3 p2 = map_in_curve * point2DToTF2Vec(std::get<0>(basic_points[i+1])); // TODO Optimization to cache this value
            
            curve.points.push_back(tf2VecToPoint2D(p1));

            bool x_dir = (p2.x() - p1.x()) >= 0;
            if (x_going_positive != x_dir) { // TODO this check could be simplified to (!x_dir)
                // New Curve
                curves.push_back(curve);

                curve = DiscreteCurve();
                curve.frame = compute_heading_frame(p1, p2);
                map_in_curve = curve.frame.inverse();
                curve.points.push_back(tf2VecToPoint2D(p1)); // Include first point in curve
                x_going_positive = true; // Reset to true because we are using a new frame
            }
        }

        if (curves.size() == 0 || (!transformExactMatch(curves.back().frame, curve.frame))) {
            curves.push_back(curve);
        }

        return curves;
    }

    std::vector<cav_msgs::TrajectoryPlanPoint> InLaneCruisingPlugin::compose_trajectory_from_centerline(const std::vector<PointSpeedPair>& points, const cav_msgs::VehicleState& state)
    {
        std::vector<cav_msgs::TrajectoryPlanPoint> final_trajectory;
        int nearest_pt_index = getNearestPointIndex(points, state);

<<<<<<< HEAD

        std::vector<PointSpeedPair> future_points(points.begin() + nearest_pt_index + 1, points.end());        
=======
        std::vector<autoware_msgs::Waypoint> future_waypoints(waypoints.begin() + nearest_pt_index + 1, waypoints.end());
        std::vector<autoware_msgs::Waypoint> time_bound_waypoints = get_waypoints_in_time_boundary(future_waypoints, trajectory_time_length_);
        
        ROS_WARN("Got boundary");
        std::vector<autoware_msgs::Waypoint> previous_waypoints = get_back_waypoints(waypoints, nearest_pt_index, mpc_back_waypoints_num_);
        
        ROS_WARN("Got Previous");
        std::vector<autoware_msgs::Waypoint> combined_waypoints(time_bound_waypoints.begin(), time_bound_waypoints.end());

        // ROS_WARN("Got combined");
        // size_t new_nearest_wp_index = combined_waypoints.size() - 1;

        // ROS_WARN_STREAM("New Nearest index: " << new_nearest_wp_index);

        // combined_waypoints.insert( combined_waypoints.end(), time_bound_waypoints.begin(), time_bound_waypoints.end());

        ROS_WARN("Concat completed ");

        std::vector<lanelet::BasicPoint2d> basic_points = waypointsToBasicPoints(combined_waypoints);
>>>>>>> d5e0d34c

        ROS_WARN("Got basic points ");
        std::vector<DiscreteCurve> sub_curves = compute_sub_curves(future_points);

        ROS_WARN_STREAM("Got sub_curves " << sub_curves.size());

        std::vector<tf2::Quaternion> final_yaw_values;
        std::vector<double> final_actual_speeds;
<<<<<<< HEAD
        std::vector<lanelet::BasicPoint2d> final_positions;

=======
        std::vector<lanelet::BasicPoint2d> all_sampling_points;
>>>>>>> d5e0d34c
        for (const auto& discreet_curve : sub_curves) {
            ROS_WARN("SubCurve");
            boost::optional<tk::spline> fit_curve = compute_fit(discreet_curve.points); // Returned data type TBD

            if (!fit_curve) { // TODO how better to handle this case
                for (auto p : discreet_curve.points) {
                    final_yaw_values.push_back(final_yaw_values.back());
                    final_actual_speeds.push_back(final_actual_speeds.back());
                }
                continue;
            }

            ROS_WARN("Got fit");
<<<<<<< HEAD
            std::vector<double> sampling_points;
            sampling_points.reserve(discreet_curve.points.size());
            for (const auto& p : discreet_curve.points) {
                sampling_points.push_back(std::get<0>(p).x());
=======
            std::vector<lanelet::BasicPoint2d> sampling_points;
            sampling_points.reserve(discreet_curve.points.size() * 2);

            double totalDist = 0;
            bool firstLoop = true;
            lanelet::BasicPoint2d prev_point(0.0, 0.0);
            for (auto p : discreet_curve.points) {
                if (firstLoop) {
                    prev_point = p; 
                    firstLoop = false;
                    continue;
                }
                
                totalDist += lanelet::geometry::distance2d(prev_point, p);
>>>>>>> d5e0d34c
            }

            double current_dist = 0;
            double step_size = 1;
            tk::spline actual_fit_curve = fit_curve.get();
            while(current_dist < totalDist - step_size) {
                double x = current_dist;
                double y = actual_fit_curve(x);
                lanelet::BasicPoint2d p(x, y);
                sampling_points.push_back(p);
                current_dist += step_size;
            }

            // for (const auto& p : discreet_curve.points) {
            //     sampling_points.push_back(p.x());
            // }

             ROS_WARN("Sampled points");
            std::vector<double> yaw_values = compute_orientation_from_fit(actual_fit_curve, sampling_points);

             ROS_WARN("Got yaw");
            std::vector<double> curvatures = compute_curvature_from_fit(actual_fit_curve, sampling_points);
            for (auto c : curvatures) {
                ROS_WARN_STREAM("curvatures[i]: " << c);
            }

            ROS_WARN("Got curvatures");
            std::vector<double> speed_limits;
            std::vector<lanelet::BasicPoint2d> basic_points;
            splitPointSpeedPairs(discreet_curve.points, &basic_points, &speed_limits);

            ROS_WARN("Got speeds limits");
            std::vector<double> ideal_speeds = compute_ideal_speeds(curvatures, 1.5);
            ROS_WARN("Got ideal limits");
            std::vector<double> actual_speeds = apply_speed_limits(ideal_speeds, speed_limits);
            ROS_WARN("Got actual");

            for (int i = 0; i < yaw_values.size() - 1; i++) { // Drop last point
                double yaw = yaw_values[i];
                ROS_WARN_STREAM("yaw_values[i]: " << yaw_values[i]);
                tf2::Matrix3x3 rot_mat = tf2::Matrix3x3::getIdentity();
                rot_mat.setRPY(0, 0, yaw);
                tf2::Transform c_to_yaw(rot_mat); // NOTE: I'm pretty certain the origin does not matter here but unit test to confirm
                tf2::Transform m_to_yaw = discreet_curve.frame * c_to_yaw;
                final_yaw_values.push_back(m_to_yaw.getRotation());

                tf2::Vector3 vec = point2DToTF2Vec(sampling_points[i]);
                tf2::Vector3 map_frame_vec = discreet_curve.frame * vec;
                all_sampling_points.push_back(tf2VecToPoint2D(map_frame_vec));

            }

            ROS_WARN("Converted yaw to quat");

            final_actual_speeds.insert(final_actual_speeds.end(), actual_speeds.begin(), actual_speeds.end() - 1);

            ROS_WARN("Appended to final");
        }

        ROS_WARN("Processed all curves");


<<<<<<< HEAD
        // Apply new values to future waypoint set
        int i = 0;
        for (auto& wp : future_points) {
            if (i == future_points.size() - 1) {
=======
        // Apply new values to combined waypoint set
        std::vector<autoware_msgs::Waypoint> final_waypoints;
        int i = 0;
        for (auto speed : final_actual_speeds) {
            if (i == final_actual_speeds.size() - 1) {
>>>>>>> d5e0d34c
                break; // TODO rework loop at final yaw and speed arrays should be 1 less element than original waypoint set
            }
            ROS_WARN_STREAM("final_actual_speeds[i]: " << final_actual_speeds[i]);
            ROS_WARN_STREAM("final_yaw_values[i]: " << final_yaw_values[i]);

            autoware_msgs::Waypoint wp;

            wp.twist.twist.linear.x = final_actual_speeds[i];
            tf2::convert(final_yaw_values[i], wp.pose.pose.orientation);
            wp.pose.pose.position.x = all_sampling_points[i].x();
            wp.pose.pose.position.y = all_sampling_points[i].y();
            final_waypoints.push_back(wp);
            i++;
        }

        ROS_WARN("Created waypoints");

        autoware_msgs::Lane lane;
        lane.lane_id = 1;

        std_msgs::Header header;
        header.frame_id = "map";
        header.seq = 0;
        header.stamp = ros::Time::now();
        lane.header = header;
        lane.waypoints = final_waypoints;

        base_waypoints_pub_.publish(lane);
        
        //std::vector<autoware_msgs::Waypoint> final_waypoints(combined_waypoints.begin() + new_nearest_wp_index + 1, combined_waypoints.end());
        std::vector<cav_msgs::TrajectoryPlanPoint> uneven_traj = create_uneven_trajectory_from_waypoints(final_waypoints);
        final_trajectory = post_process_traj_points(uneven_traj);


        return final_trajectory;
    }

// TODO comments: Takes in a waypoint list that is from the next waypoint till the time boundary
    std::vector<cav_msgs::TrajectoryPlanPoint> InLaneCruisingPlugin::create_uneven_trajectory_from_waypoints(const std::vector<autoware_msgs::Waypoint>& waypoints)
    {
        std::vector<cav_msgs::TrajectoryPlanPoint> uneven_traj;
        // TODO land id is not populated because we are not using it in Autoware
        // Adding current vehicle location as the first trajectory point if it is not on the first waypoint
        // TODO there is an equivalent loop to this in the platooning plugin that should also be updated to assign the orientation value
        // Add vehicle location as first point
        cav_msgs::TrajectoryPlanPoint starting_point;
        starting_point.target_time = ros::Time(0.0);
        starting_point.x = pose_msg_->pose.position.x;
        starting_point.y = pose_msg_->pose.position.y;
        double roll,pitch,yaw;
        carma_wm::geometry::rpyFromQuaternion(pose_msg_->pose.orientation, roll, pitch, yaw);
        starting_point.yaw = yaw;
        uneven_traj.push_back(starting_point);

        if (waypoints.size() == 0) {
            ROS_ERROR_STREAM("Trying to create uneven trajectory from 0 waypoints");
            return uneven_traj;
        }
        // Update previous wp
        double previous_wp_v = current_speed_;
        double previous_wp_x = starting_point.x;
        double previous_wp_y = starting_point.y;
        double previous_wp_yaw = starting_point.yaw;
        ros::Time previous_wp_t = starting_point.target_time;

        ROS_WARN_STREAM("previous_wp_v" << previous_wp_v);

        for(int i = 0; i < waypoints.size(); i++)
        {


            cav_msgs::TrajectoryPlanPoint traj_point;
            // assume the vehicle is starting from stationary state because it is the same assumption made by pure pursuit wrapper node
            double average_speed = std::max(previous_wp_v, 1.2352); // TODO need better solution for this
            double delta_d = sqrt(pow(waypoints[i].pose.pose.position.x - previous_wp_x, 2) + pow(waypoints[i].pose.pose.position.y - previous_wp_y, 2));
            if (waypoints[i].twist.twist.linear.x > previous_wp_v){
                average_speed = sqrt(previous_wp_v*previous_wp_v + 2*smooth_accel_*delta_d);
            }
            if (waypoints[i].twist.twist.linear.x < previous_wp_v){
                average_speed = sqrt(previous_wp_v*previous_wp_v - 2*smooth_accel_*delta_d);
            }
            ros::Duration delta_t(delta_d / average_speed);
            traj_point.target_time = previous_wp_t + delta_t;
            traj_point.x = waypoints[i].pose.pose.position.x;
            traj_point.y = waypoints[i].pose.pose.position.y;
            carma_wm::geometry::rpyFromQuaternion(waypoints[i].pose.pose.orientation, roll, pitch, yaw);
            traj_point.yaw = yaw;
            uneven_traj.push_back(traj_point);

            previous_wp_v = std::min(average_speed, waypoints[i].twist.twist.linear.x);
            previous_wp_x = uneven_traj.back().x;
            previous_wp_y = uneven_traj.back().y;
            previous_wp_y = uneven_traj.back().y;
            previous_wp_t = uneven_traj.back().target_time;
        }

        return uneven_traj;
    }

    // TODO comments: This method takes in all waypoints from the nearest waypoint + 1 and returns all waypoints in that set that fit within the time boundary
    std::vector<autoware_msgs::Waypoint> InLaneCruisingPlugin::get_waypoints_in_time_boundary(const std::vector<autoware_msgs::Waypoint>& waypoints, double time_span)
    {
        // Find nearest waypoint
        ROS_WARN_STREAM("15");
        std::vector<autoware_msgs::Waypoint> sublist;

        double total_time = 0.0;
        for(int i = 0; i < waypoints.size(); ++i) // 
        {
            sublist.push_back(waypoints[i]);
            if(i == 0)
            {
                ROS_WARN_STREAM("21");
                continue;
            }
            ROS_WARN_STREAM("20");
            double delta_x_square = pow(waypoints[i].pose.pose.position.x - waypoints[i - 1].pose.pose.position.x, 2);
            double delta_y_square = pow(waypoints[i].pose.pose.position.y - waypoints[i - 1].pose.pose.position.y, 2);
            //double delta_z_square = waypoints[i].pose.pose.position.z - waypoints[i - 1].pose.pose.position.z;
            // Here we ignore z attribute because it is not used by Autoware
            double delta_d = sqrt(delta_x_square + delta_y_square);
            double average_v = 0.5 * (waypoints[i].twist.twist.linear.x + waypoints[i - 1].twist.twist.linear.x);
            double delta_t = delta_d / average_v;
            total_time += delta_t;
            if(total_time >= time_span)
            {
                break;
            }
        }
        return sublist;
    }

    std::vector<cav_msgs::TrajectoryPlanPoint> InLaneCruisingPlugin::post_process_traj_points(std::vector<cav_msgs::TrajectoryPlanPoint> trajectory)
    {
        ros::Time now = ros::Time::now();
        ros::Duration now_duration(now.sec, now.nsec);
        for(int i = 0; i < trajectory.size(); i++)
        {
            trajectory[i].controller_plugin_name = "default";
            trajectory[i].planner_plugin_name = "autoware";
            trajectory[i].target_time += now_duration;
        }

        return trajectory;
    }

    boost::optional<tk::spline> InLaneCruisingPlugin::compute_fit(std::vector<lanelet::BasicPoint2d> basic_points){
        if (basic_points.size()<3){
            ROS_WARN_STREAM("Insufficient Spline Points");
            return boost::none;
        }
        

        tk::spline spl;
        std::vector<double> points_x;
        std::vector<double> points_y;

        for (size_t i=0; i<basic_points.size(); i++){
            ROS_WARN_STREAM("basic_points[i]: " << basic_points[i].x() << ", " << basic_points[i].y());
            points_x.push_back(basic_points[i].x());
            points_y.push_back(basic_points[i].y());
        }

        spl.set_points(points_x, points_y);

        return spl;

    }

    std::vector<double> InLaneCruisingPlugin::compute_orientation_from_fit(tk::spline curve, std::vector<lanelet::BasicPoint2d> sampling_points){
        std::vector<double> orientations;
        std::vector<double> cur_point{0.0, 0.0};
        std::vector<double> next_point{0.0, 0.0};
        double lookahead = 0.3;
        for (size_t i=0; i<sampling_points.size() - 1; i++){
            cur_point[0] = sampling_points[i].x();
            cur_point[1] = sampling_points[i].y();
            next_point[0] = sampling_points[i+1].x();
            next_point[1] = sampling_points[i+1].y();
            double res = calculate_yaw(cur_point, next_point);
            orientations.push_back(res);

        }
        orientations.push_back(orientations.back());
        return orientations;
    }

    std::vector<double> InLaneCruisingPlugin::compute_curvature_from_fit(tk::spline curve, std::vector<lanelet::BasicPoint2d> sampling_points){
        std::vector<double> curvatures;
        std::vector<double> cur_point{0.0, 0.0};
        std::vector<double> next_point{0.0, 0.0};
        double lookahead = 0.3;
        ROS_WARN_STREAM("Computing Curvatures");
        for (size_t i=0; i<sampling_points.size() - 1; i++) {
            cur_point[0] = sampling_points[i].x();
            cur_point[1] = sampling_points[i].y();
            next_point[0] = sampling_points[i+1].x();
            next_point[1] = sampling_points[i+1].y();
            double cur = calculate_curvature(cur_point, next_point);
            curvatures.push_back(fabs(cur)); // TODO now using abs think in more detail if this will cause issues

        }
        curvatures.push_back(curvatures.back());
        return curvatures;
    }

    double InLaneCruisingPlugin::calculate_yaw(std::vector<double> cur_point, std::vector<double> next_point){
        double dx = next_point[0] - cur_point[0];
        double dy = next_point[1] - cur_point[1];
        double yaw = atan2 (dy, dx);
        return yaw;

    }

    double InLaneCruisingPlugin::calculate_curvature(std::vector<double> cur_point, std::vector<double> next_point){
        double dist = sqrt(pow(cur_point[0] - next_point[0], 2) + pow(cur_point[1] - next_point[0], 2));

        double angle = calculate_yaw(cur_point, next_point);

        double r = 0.5*(dist/std::sin(angle));

        double max_curvature = 100000;
        double curvature = std::min(1/r, max_curvature);

        return curvature;
    }



    // compute_fit(points);
    // compute_orientation_from_fit(curve, sampling_points)
}<|MERGE_RESOLUTION|>--- conflicted
+++ resolved
@@ -254,30 +254,8 @@
         std::vector<cav_msgs::TrajectoryPlanPoint> final_trajectory;
         int nearest_pt_index = getNearestPointIndex(points, state);
 
-<<<<<<< HEAD
 
         std::vector<PointSpeedPair> future_points(points.begin() + nearest_pt_index + 1, points.end());        
-=======
-        std::vector<autoware_msgs::Waypoint> future_waypoints(waypoints.begin() + nearest_pt_index + 1, waypoints.end());
-        std::vector<autoware_msgs::Waypoint> time_bound_waypoints = get_waypoints_in_time_boundary(future_waypoints, trajectory_time_length_);
-        
-        ROS_WARN("Got boundary");
-        std::vector<autoware_msgs::Waypoint> previous_waypoints = get_back_waypoints(waypoints, nearest_pt_index, mpc_back_waypoints_num_);
-        
-        ROS_WARN("Got Previous");
-        std::vector<autoware_msgs::Waypoint> combined_waypoints(time_bound_waypoints.begin(), time_bound_waypoints.end());
-
-        // ROS_WARN("Got combined");
-        // size_t new_nearest_wp_index = combined_waypoints.size() - 1;
-
-        // ROS_WARN_STREAM("New Nearest index: " << new_nearest_wp_index);
-
-        // combined_waypoints.insert( combined_waypoints.end(), time_bound_waypoints.begin(), time_bound_waypoints.end());
-
-        ROS_WARN("Concat completed ");
-
-        std::vector<lanelet::BasicPoint2d> basic_points = waypointsToBasicPoints(combined_waypoints);
->>>>>>> d5e0d34c
 
         ROS_WARN("Got basic points ");
         std::vector<DiscreteCurve> sub_curves = compute_sub_curves(future_points);
@@ -286,12 +264,8 @@
 
         std::vector<tf2::Quaternion> final_yaw_values;
         std::vector<double> final_actual_speeds;
-<<<<<<< HEAD
-        std::vector<lanelet::BasicPoint2d> final_positions;
-
-=======
         std::vector<lanelet::BasicPoint2d> all_sampling_points;
->>>>>>> d5e0d34c
+
         for (const auto& discreet_curve : sub_curves) {
             ROS_WARN("SubCurve");
             boost::optional<tk::spline> fit_curve = compute_fit(discreet_curve.points); // Returned data type TBD
@@ -305,14 +279,9 @@
             }
 
             ROS_WARN("Got fit");
-<<<<<<< HEAD
-            std::vector<double> sampling_points;
-            sampling_points.reserve(discreet_curve.points.size());
-            for (const auto& p : discreet_curve.points) {
-                sampling_points.push_back(std::get<0>(p).x());
-=======
+
             std::vector<lanelet::BasicPoint2d> sampling_points;
-            sampling_points.reserve(discreet_curve.points.size() * 2);
+            sampling_points.reserve(1 + discreet_curve.points.size() * 2);
 
             double totalDist = 0;
             bool firstLoop = true;
@@ -325,11 +294,10 @@
                 }
                 
                 totalDist += lanelet::geometry::distance2d(prev_point, p);
->>>>>>> d5e0d34c
             }
 
             double current_dist = 0;
-            double step_size = 1;
+            double step_size = 1; // TODO make parameter
             tk::spline actual_fit_curve = fit_curve.get();
             while(current_dist < totalDist - step_size) {
                 double x = current_dist;
@@ -338,10 +306,6 @@
                 sampling_points.push_back(p);
                 current_dist += step_size;
             }
-
-            // for (const auto& p : discreet_curve.points) {
-            //     sampling_points.push_back(p.x());
-            // }
 
              ROS_WARN("Sampled points");
             std::vector<double> yaw_values = compute_orientation_from_fit(actual_fit_curve, sampling_points);
@@ -388,49 +352,19 @@
         ROS_WARN("Processed all curves");
 
 
-<<<<<<< HEAD
-        // Apply new values to future waypoint set
-        int i = 0;
-        for (auto& wp : future_points) {
-            if (i == future_points.size() - 1) {
-=======
-        // Apply new values to combined waypoint set
-        std::vector<autoware_msgs::Waypoint> final_waypoints;
         int i = 0;
         for (auto speed : final_actual_speeds) {
             if (i == final_actual_speeds.size() - 1) {
->>>>>>> d5e0d34c
                 break; // TODO rework loop at final yaw and speed arrays should be 1 less element than original waypoint set
             }
             ROS_WARN_STREAM("final_actual_speeds[i]: " << final_actual_speeds[i]);
             ROS_WARN_STREAM("final_yaw_values[i]: " << final_yaw_values[i]);
-
-            autoware_msgs::Waypoint wp;
-
-            wp.twist.twist.linear.x = final_actual_speeds[i];
-            tf2::convert(final_yaw_values[i], wp.pose.pose.orientation);
-            wp.pose.pose.position.x = all_sampling_points[i].x();
-            wp.pose.pose.position.y = all_sampling_points[i].y();
-            final_waypoints.push_back(wp);
             i++;
         }
 
-        ROS_WARN("Created waypoints");
-
-        autoware_msgs::Lane lane;
-        lane.lane_id = 1;
-
-        std_msgs::Header header;
-        header.frame_id = "map";
-        header.seq = 0;
-        header.stamp = ros::Time::now();
-        lane.header = header;
-        lane.waypoints = final_waypoints;
-
-        base_waypoints_pub_.publish(lane);
+
         
-        //std::vector<autoware_msgs::Waypoint> final_waypoints(combined_waypoints.begin() + new_nearest_wp_index + 1, combined_waypoints.end());
-        std::vector<cav_msgs::TrajectoryPlanPoint> uneven_traj = create_uneven_trajectory_from_waypoints(final_waypoints);
+        std::vector<cav_msgs::TrajectoryPlanPoint> uneven_traj = create_uneven_trajectory_from_points(all_sampling_points, final_actual_speeds, final_yaw_values);
         final_trajectory = post_process_traj_points(uneven_traj);
 
 
@@ -438,7 +372,8 @@
     }
 
 // TODO comments: Takes in a waypoint list that is from the next waypoint till the time boundary
-    std::vector<cav_msgs::TrajectoryPlanPoint> InLaneCruisingPlugin::create_uneven_trajectory_from_waypoints(const std::vector<autoware_msgs::Waypoint>& waypoints)
+    std::vector<cav_msgs::TrajectoryPlanPoint> InLaneCruisingPlugin::create_uneven_trajectory_from_points(const std::vector<lanelet::BasicPoint2d>& points,
+    const std::vector<double>& speeds, const std::vector<tf2::Quaternion>& orientations, const cav_msgs::VehicleState& state)
     {
         std::vector<cav_msgs::TrajectoryPlanPoint> uneven_traj;
         // TODO land id is not populated because we are not using it in Autoware
@@ -447,15 +382,13 @@
         // Add vehicle location as first point
         cav_msgs::TrajectoryPlanPoint starting_point;
         starting_point.target_time = ros::Time(0.0);
-        starting_point.x = pose_msg_->pose.position.x;
-        starting_point.y = pose_msg_->pose.position.y;
-        double roll,pitch,yaw;
-        carma_wm::geometry::rpyFromQuaternion(pose_msg_->pose.orientation, roll, pitch, yaw);
-        starting_point.yaw = yaw;
+        starting_point.x = state.X_pos_global;
+        starting_point.y = state.Y_pos_global;
+        starting_point.yaw = state.orientation;
         uneven_traj.push_back(starting_point);
 
-        if (waypoints.size() == 0) {
-            ROS_ERROR_STREAM("Trying to create uneven trajectory from 0 waypoints");
+        if (points.size() == 0) {
+            ROS_ERROR_STREAM("Trying to create uneven trajectory from 0 points");
             return uneven_traj;
         }
         // Update previous wp
@@ -467,29 +400,30 @@
 
         ROS_WARN_STREAM("previous_wp_v" << previous_wp_v);
 
-        for(int i = 0; i < waypoints.size(); i++)
+        for(int i = 0; i < points.size(); i++)
         {
 
 
             cav_msgs::TrajectoryPlanPoint traj_point;
             // assume the vehicle is starting from stationary state because it is the same assumption made by pure pursuit wrapper node
             double average_speed = std::max(previous_wp_v, 1.2352); // TODO need better solution for this
-            double delta_d = sqrt(pow(waypoints[i].pose.pose.position.x - previous_wp_x, 2) + pow(waypoints[i].pose.pose.position.y - previous_wp_y, 2));
-            if (waypoints[i].twist.twist.linear.x > previous_wp_v){
+            double delta_d = sqrt(pow(points[i].x() - previous_wp_x, 2) + pow(points[i].y() - previous_wp_y, 2));
+            if (speeds[i] > previous_wp_v){
                 average_speed = sqrt(previous_wp_v*previous_wp_v + 2*smooth_accel_*delta_d);
             }
-            if (waypoints[i].twist.twist.linear.x < previous_wp_v){
+            if (speeds[i] < previous_wp_v){
                 average_speed = sqrt(previous_wp_v*previous_wp_v - 2*smooth_accel_*delta_d);
             }
             ros::Duration delta_t(delta_d / average_speed);
             traj_point.target_time = previous_wp_t + delta_t;
-            traj_point.x = waypoints[i].pose.pose.position.x;
-            traj_point.y = waypoints[i].pose.pose.position.y;
-            carma_wm::geometry::rpyFromQuaternion(waypoints[i].pose.pose.orientation, roll, pitch, yaw);
+            traj_point.x = points[i].x();
+            traj_point.y = points[i].y();
+            double roll,pitch,yaw;
+            carma_wm::geometry::rpyFromQuaternion(orientations[i], roll, pitch, yaw);
             traj_point.yaw = yaw;
             uneven_traj.push_back(traj_point);
 
-            previous_wp_v = std::min(average_speed, waypoints[i].twist.twist.linear.x);
+            previous_wp_v = std::min(average_speed, speeds[i]);
             previous_wp_x = uneven_traj.back().x;
             previous_wp_y = uneven_traj.back().y;
             previous_wp_y = uneven_traj.back().y;
