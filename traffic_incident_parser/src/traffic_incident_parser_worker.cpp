/*
 * Copyright (C) 2020 LEIDOS.
 *
 * Licensed under the Apache License, Version 2.0 (the "License"); you may not
 * use this file except in compliance with the License. You may obtain a copy of
 * the License at
 *
 * http://www.apache.org/licenses/LICENSE-2.0
 *
 * Unless required by applicable law or agreed to in writing, software
 * distributed under the License is distributed on an "AS IS" BASIS, WITHOUT
 * WARRANTIES OR CONDITIONS OF ANY KIND, either express or implied. See the
 * License for the specific language governing permissions and limitations under
 * the License.
 */

#include "traffic_incident_parser_worker.h"
#include <boost/uuid/uuid.hpp>
#include <boost/uuid/uuid_generators.hpp>
#include <carma_utils/containers/containers.h>
#include <lanelet2_core/Attribute.h>
#include <lanelet2_core/geometry/LineString.h>
#include <lanelet2_core/primitives/Traits.h>

namespace traffic
{

  TrafficIncidentParserWorker::TrafficIncidentParserWorker(carma_wm::WorldModelConstPtr wm,const PublishTrafficControlCallback &traffic_control_pub) : traffic_control_pub_(traffic_control_pub),wm_(wm){};

  void TrafficIncidentParserWorker::mobilityOperationCallback(const cav_msgs::MobilityOperation &mobility_msg)
  {
   
      if((mobility_msg.strategy=="carma3/Incident_Use_Case"))
      { 
           bool valid_msg = mobilityMessageParser(mobility_msg.strategy_params);

           if(valid_msg && event_type=="CLOSED")
           {
            previous_strategy_params=mobility_msg.strategy_params;
            cav_msgs::TrafficControlMessage traffic_control_msg;
            traffic_control_msg.choice=cav_msgs::TrafficControlMessage::TCMV01;
            for(auto &traffic_msg:composeTrafficControlMesssages())
            {
              traffic_control_msg.tcmV01=traffic_msg;
              traffic_control_pub_(traffic_control_msg);
            }
           }
           else
           {
             return;
           }
      }
   }

  void TrafficIncidentParserWorker::projectionCallback(const std_msgs::String &projection_msg)
  {
      projection_msg_=projection_msg.data;
   }


  bool TrafficIncidentParserWorker::mobilityMessageParser(std::string mobility_strategy_params)
  {

   std::vector<std::string> vec={};
   std::string delimiter = ",";
   size_t pos = 0;
   std::string token;
    while ((pos = mobility_strategy_params.find(delimiter)) != std::string::npos) 
    {
        token = mobility_strategy_params.substr(0, pos);
        vec.push_back(token);
        mobility_strategy_params.erase(0, pos + delimiter.length());
    }
    vec.push_back(mobility_strategy_params);

    if (vec.size() != 8) 
    {
      ROS_ERROR_STREAM("Given mobility strategy params are not correctly formatted.");
      return false;
    }  

    std::string lat_str=vec[0];
    std::string lon_str=vec[1];
    std::string downtrack_str=vec[2];
    std::string uptrack_str=vec[3];
    std::string min_gap_str=vec[4];
    std::string speed_advisory_str=vec[5];
    std::string event_reason_str=vec[6];
    std::string event_type_str=vec[7];

    // Evaluate if this message should be forwarded based on the gps point
    double temp_lat = stod(stringParserHelper(lat_str,lat_str.find_last_of("lat:")));
    double temp_lon = stod(stringParserHelper(lon_str,lon_str.find_last_of("lon:")));
    
    double constexpr APPROXIMATE_DEG_PER_5M = 0.00005;
    double delta_lat = temp_lat - latitude;
    double delta_lon = temp_lon - longitude;
    double approximate_degree_delta = sqrt(delta_lat*delta_lat + delta_lon*delta_lon);
    
    double temp_down_track=stod(stringParserHelper(downtrack_str,downtrack_str.find_last_of("down_track:")));
    double temp_up_track=stod(stringParserHelper(uptrack_str,uptrack_str.find_last_of("up_track:")));
    double temp_min_gap=stod(stringParserHelper(min_gap_str,min_gap_str.find_last_of("min_gap:")));
    double temp_speed_advisory=stod(stringParserHelper(speed_advisory_str,speed_advisory_str.find_last_of("advisory_speed:")));
    std::string temp_event_reason=stringParserHelper(event_reason_str,event_reason_str.find_last_of("event_reason:"));
    std::string temp_event_type=stringParserHelper(event_type_str,event_type_str.find_last_of("event_type:"));

    if ( approximate_degree_delta < APPROXIMATE_DEG_PER_5M // If the vehicle has not moved more than 5m and the parameters remain unchanged
      && temp_down_track == down_track 
      && temp_up_track == up_track 
      && temp_min_gap == min_gap 
      && temp_speed_advisory == speed_advisory 
      && temp_event_reason == event_reason 
      && temp_event_type == event_type) {
      
      ROS_DEBUG_STREAM("Strategy params are unchanged so ignoring new message: " << mobility_strategy_params
        << " degree_delta: " << approximate_degree_delta 
        << " prev_lat: " << latitude << " prev_lon: " << longitude);

      return false;

    }

    // Valid message contents so populate member variables
    latitude = temp_lat;
    longitude = temp_lon;
    down_track = temp_down_track;
    up_track = temp_up_track;
    min_gap = temp_min_gap;
    speed_advisory = temp_speed_advisory;
    event_reason = temp_event_reason;
    event_type = temp_event_type;
    
    return true;
  }

  std::string TrafficIncidentParserWorker::stringParserHelper(std::string str, unsigned long str_index) const
  {
    std::string str_temp="";
    for(int i=str_index+1;i<str.length();i++)
    {
        str_temp+=str[i];
    }
    return str_temp;
  }

 lanelet::BasicPoint2d TrafficIncidentParserWorker::getIncidentOriginPoint() const
  {
    lanelet::projection::LocalFrameProjector projector(projection_msg_.c_str());
    lanelet::GPSPoint gps_point;
    gps_point.lat = latitude;
    gps_point.lon = longitude;
    gps_point.ele = 0;
    auto local_point3d = projector.forward(gps_point);
    return {local_point3d.x(), local_point3d.y()};
  }

  /**
   * \brief Helper method to get the nearest point index of a point and a linestring
   */ 
  size_t getNearestPointIndex(const lanelet::ConstLineString3d& points,
                                                const lanelet::BasicPoint2d& point)
  {
<<<<<<< HEAD
    double min_distance = std::numeric_limits<double>::max();
    size_t i = 0;
    size_t best_index = 0;
    for (const auto& p : points)
    {
      double distance = lanelet::geometry::distance2d(p, point);
      if (distance < min_distance)
      {
        best_index = i;
        min_distance = distance;
      }
      i++;
    }

    return best_index;
  }

  void TrafficIncidentParserWorker::getAdjacentForwardCenterlines(const lanelet::ConstLanelets& adjacentSet,
    const lanelet::BasicPoint2d& start_point, double downtrack, std::vector<std::vector<lanelet::BasicPoint2d>>* forward_lanes)
  {
    ROS_DEBUG_STREAM("getAdjacentForwardCenterlines");
    for (auto ll : adjacentSet) {
      ROS_DEBUG_STREAM("Processing adjacent lanelet: " << ll.id());
      std::vector<lanelet::BasicPoint2d> following_lane;
      auto cur_ll = ll;
      double dist = 0;
      
      
      // Identify the point to start the accumulation from
      size_t p_idx = getNearestPointIndex(cur_ll.centerline(), start_point); // Get the index of the nearest point

      lanelet::BasicPoint2d prev_point = cur_ll.centerline()[p_idx].basicPoint2d();

      ROS_DEBUG_STREAM("nearest point" << cur_ll.centerline()[p_idx].id() << " : " << prev_point.x() << ", " << prev_point.y());
      
      ROS_DEBUG_STREAM("p_idx: " << p_idx);

      // Accumulate distance
      while (dist < downtrack) {
        ROS_DEBUG_STREAM("Accumulating lanelet: " << cur_ll.id());
        if (p_idx == cur_ll.centerline().size()) {
          auto next_lls = wm_->getMapRoutingGraph()->following(cur_ll, false);
          if (next_lls.size() == 0) {
            ROS_DEBUG_STREAM("No followers");
            break;
          }
          auto next = next_lls[0];
          ROS_DEBUG_STREAM("Getting next lanelet: " << next.id());
          cur_ll = next;
          p_idx = 0;
        }
        if (p_idx != 0 || dist == 0) {
          
          following_lane.push_back(lanelet::traits::to2D(cur_ll.centerline()[p_idx]));
          dist += lanelet::geometry::distance2d(prev_point, following_lane.back());
        }
        ROS_DEBUG_STREAM("distance " << dist);
        prev_point = lanelet::traits::to2D(cur_ll.centerline()[p_idx]);
        p_idx++;
      }
      ROS_DEBUG_STREAM("Adding lane with size: " << following_lane.size());
      forward_lanes->emplace_back(following_lane);
    }
  }

  void TrafficIncidentParserWorker::getAdjacentReverseCenterlines(const lanelet::ConstLanelets& adjacentSet,
    const lanelet::BasicPoint2d& start_point, double uptrack, std::vector<std::vector<lanelet::BasicPoint2d>>* reverse_lanes)
  {
    ROS_DEBUG_STREAM("getAdjacentReverseCenterlines");
    for (auto ll : adjacentSet) {
      ROS_DEBUG_STREAM("Processing adjacent lanelet: " << ll.id());
      std::vector<lanelet::BasicPoint2d> previous_lane;
      auto cur_ll = ll;
      double dist = 0;
      
      
      // Identify the point to start the accumulation from
      size_t p_idx = getNearestPointIndex(cur_ll.centerline(), start_point); // Get the index of the nearest point

      lanelet::BasicPoint2d prev_point = cur_ll.centerline()[p_idx].basicPoint2d();

      ROS_DEBUG_STREAM("nearest point" << cur_ll.centerline()[p_idx].id() << " : " << prev_point.x() << ", " << prev_point.y());
      
      ROS_DEBUG_STREAM("p_idx: " << p_idx);

      // Accumulate distance
      while (dist < uptrack) {
        ROS_DEBUG_STREAM("Accumulating lanelet: " << cur_ll.id());
        if (p_idx == 0) {
          auto next_lls = wm_->getMapRoutingGraph()->previous(cur_ll, false);
          if (next_lls.size() == 0) {
            ROS_DEBUG_STREAM("No previous lanelets");
            break;
          }
          auto next = next_lls[0];
          ROS_DEBUG_STREAM("Getting next lanelet: " << next.id());
          cur_ll = next;
          p_idx = cur_ll.centerline().size() - 1;
        }
        if (p_idx != cur_ll.centerline().size() - 1 || dist == 0) {
          
          previous_lane.push_back(lanelet::traits::to2D(cur_ll.centerline()[p_idx]));
          dist += lanelet::geometry::distance2d(prev_point, previous_lane.back());
        }
        ROS_DEBUG_STREAM("distance " << dist);
        prev_point = lanelet::traits::to2D(cur_ll.centerline()[p_idx]);
        p_idx--;
      }
      ROS_DEBUG_STREAM("Adding lane with size: " << previous_lane.size());
      reverse_lanes->emplace_back(previous_lane);
    }
  }

  std::vector<cav_msgs::TrafficControlMessageV01> TrafficIncidentParserWorker::composeTrafficControlMesssages()
  {
    ROS_DEBUG_STREAM("In composeTrafficControlMesssages");
    if(!wm_->getMap())
    {
      ROS_WARN_STREAM("Traffic Incident Parser received traffic control message, but it has not loaded the map yet. Returning empty list");
      return {};
    }
    local_point_=getIncidentOriginPoint();
    ROS_DEBUG_STREAM("Responder point in map frame: " << local_point_.x() << ", " << local_point_.y());
    auto current_lanelets = lanelet::geometry::findNearest(wm_->getMap()->laneletLayer, local_point_, 1); 
    if (current_lanelets.size() == 0) {
      ROS_ERROR_STREAM("No nearest lanelet to responder vehicle in map point: " << local_point_.x() << ", " << local_point_.y());
      return {};
    }
     
    lanelet::ConstLanelet current_lanelet = current_lanelets[0].second;

    ROS_DEBUG_STREAM("Nearest Lanelet: " << current_lanelet.id());

=======
    ROS_DEBUG_STREAM("In composeTrafficControlMesssages");
    local_point_=getIncidentOriginPoint();
    ROS_DEBUG_STREAM("Responder point in map frame: " << local_point_.x() << ", " << local_point_.y());
    auto current_lanelets = lanelet::geometry::findNearest(wm_->getMap()->laneletLayer, local_point_, 1); 
    if (current_lanelets.size() == 0) {
      ROS_ERROR_STREAM("No nearest lanelet to responder vehicle in map point: " << local_point_.x() << ", " << local_point_.y());
      return {};
    }
     
    lanelet::ConstLanelet current_lanelet = current_lanelets[0].second;

    ROS_DEBUG_STREAM("Nearest Lanelet: " << current_lanelet.id());

>>>>>>> 0ad8c400
    lanelet::ConstLanelets lefts = { current_lanelet };
    for (const auto& l : wm_->getMapRoutingGraph()->lefts(current_lanelet)) {
      lefts.emplace_back(l);
      ROS_DEBUG_STREAM("Left lanelet: " << l.id());
    }
    
    lefts.push_back(current_lanelet);
    lanelet::ConstLanelets rights = wm_->getMapRoutingGraph()->rights(current_lanelet);
    for (auto l : rights) {
      ROS_DEBUG_STREAM("Right lanelet: " << l.id());
    }

<<<<<<< HEAD
    // Assume that if there are more lanelets to the left than the right then the tahoe is on the left
    std::vector<std::vector<lanelet::BasicPoint2d>> forward_lanes, reverse_lanes;

    if (lefts.size() >=  rights.size()) {
      ROS_DEBUG_STREAM("Emergency vehicle on the left ");
      getAdjacentForwardCenterlines(lefts, local_point_, down_track, &forward_lanes);
      getAdjacentReverseCenterlines(lefts, local_point_, up_track, &reverse_lanes);     
    } else {
      ROS_DEBUG_STREAM("Emergency vehicle on the right ");
      getAdjacentForwardCenterlines(rights, local_point_, down_track, &forward_lanes);
      getAdjacentReverseCenterlines(rights, local_point_, up_track, &reverse_lanes);   
    }

    for (auto& lane : reverse_lanes) {
      std::reverse(lane.begin(), lane.end()); // Reverse the backward points
    }
  
    // Compine results
    for (size_t i = 0; i < reverse_lanes.size(); i++) {
      if (forward_lanes[i].size() > 1) {
        reverse_lanes[i].insert(reverse_lanes[i].end(), forward_lanes[i].begin() + 1, forward_lanes[i].end()); // Concat linestirngs but drop the shared point
      }
    }

    
   // auto route_lanelets = wm_->getLaneletsBetween(route_trackpos_min, route_trackpos_max, false);
    ROS_DEBUG_STREAM("Constructing message for lanes: " << reverse_lanes.size());
=======
    std::vector<std::vector<lanelet::BasicPoint2d>> forward_lanes; // Ordered from right to left
    for (auto ll : lefts) {
      ROS_DEBUG_STREAM("Processing left lanelet: " << ll.id());
      std::vector<lanelet::BasicPoint2d> following_lane;
      auto cur_ll = ll;
      double dist = 0;
      size_t p_idx = 0;
      lanelet::BasicPoint2d prev_point = lanelet::traits::to2D(cur_ll.centerline().front());
      while (dist < down_track) {
        ROS_DEBUG_STREAM("Accumulating left lanelet: " << cur_ll.id());
        if (p_idx == cur_ll.centerline().size()) {
          auto next_lls = wm_->getMapRoutingGraph()->following(cur_ll, false);
          if (next_lls.size() == 0) {
            ROS_DEBUG_STREAM("No followers");
            break;
          }
          auto next = next_lls[0];
          ROS_DEBUG_STREAM("Getting next lanelet: " << next.id());
          cur_ll = next;
          p_idx = 0;
        }
        if (p_idx != 0 || dist == 0) {
          
          following_lane.push_back(lanelet::traits::to2D(cur_ll.centerline()[p_idx]));
          dist += lanelet::geometry::distance2d(prev_point, following_lane.back());
        }
        ROS_DEBUG_STREAM("distance " << dist);
        prev_point = lanelet::traits::to2D(cur_ll.centerline()[p_idx]);
        p_idx++;
      }
      if (following_lane.size() != 0) {
        ROS_DEBUG_STREAM("Adding lane");
        forward_lanes.emplace_back(following_lane);
      }
    }

   // auto route_lanelets = wm_->getLaneletsBetween(route_trackpos_min, route_trackpos_max, false);
    ROS_DEBUG_STREAM("Constructing message for lanes: " << forward_lanes.size());
>>>>>>> 0ad8c400
    std::vector<cav_msgs::TrafficControlMessageV01> output_msg;

    cav_msgs::TrafficControlMessageV01 traffic_mobility_msg;
  
    traffic_mobility_msg.geometry_exists=true;
    traffic_mobility_msg.params_exists=true;
    traffic_mobility_msg.package_exists=true;
    j2735_msgs::TrafficControlVehClass veh_type;
    veh_type.vehicle_class = j2735_msgs::TrafficControlVehClass::ANY; // TODO decide what vehicle is affected
    traffic_mobility_msg.params.vclasses.push_back(veh_type);
    traffic_mobility_msg.geometry.proj=projection_msg_;
    traffic_mobility_msg.params.schedule.start=ros::Time::now();
    traffic_mobility_msg.params.schedule.end_exists=false;
    traffic_mobility_msg.params.schedule.dow_exists=false;
    traffic_mobility_msg.params.schedule.between_exists=false;
    traffic_mobility_msg.params.schedule.repeat_exists = false;

<<<<<<< HEAD
    for (size_t i = 0; i < reverse_lanes.size(); i++) {

      traffic_mobility_msg.geometry.nodes.clear();
      if (reverse_lanes[i].size() == 0) {
        ROS_DEBUG_STREAM("Skipping empty lane");
        continue;
      }
      for(const auto& p : carma_utils::containers::downsample_vector(reverse_lanes[i], 8))
      {
        cav_msgs::PathNode path_point;
        path_point.x=p.x();
        path_point.y=p.y();
        traffic_mobility_msg.geometry.nodes.push_back(path_point);
      }

      if (i == 0) {
        boost::uuids::uuid closure_id = boost::uuids::random_generator()();
        std::copy(closure_id.begin(), closure_id.end(), traffic_mobility_msg.id.id.begin());
        traffic_mobility_msg.params.detail.choice=cav_msgs::TrafficControlDetail::CLOSED_CHOICE;
        traffic_mobility_msg.params.detail.closed=cav_msgs::TrafficControlDetail::CLOSED;
        traffic_mobility_msg.package.label=event_reason;
        output_msg.push_back(traffic_mobility_msg);
      }

      boost::uuids::uuid headway_id = boost::uuids::random_generator()();
      std::copy(headway_id.begin(), headway_id.end(), traffic_mobility_msg.id.id.begin());
      traffic_mobility_msg.params.detail.choice=cav_msgs::TrafficControlDetail::MINHDWY_CHOICE;
      traffic_mobility_msg.params.detail.minhdwy=min_gap;
      output_msg.push_back(traffic_mobility_msg);

      boost::uuids::uuid speed_id = boost::uuids::random_generator()();
      std::copy(speed_id.begin(), speed_id.end(), traffic_mobility_msg.id.id.begin());
      traffic_mobility_msg.params.detail.choice=cav_msgs::TrafficControlDetail::MAXSPEED_CHOICE;
      traffic_mobility_msg.params.detail.maxspeed=speed_advisory;
      output_msg.push_back(traffic_mobility_msg);

=======
    for (size_t i = 0; i < forward_lanes.size(); i++) {
      //forward_lanes[i] = carma_utils::containers::downsample_vector(forward_lanes[i], 8);

      traffic_mobility_msg.geometry.nodes.clear();

      for(const auto& p : carma_utils::containers::downsample_vector(forward_lanes[i], 8))
      {
        cav_msgs::PathNode path_point;
        path_point.x=p.x();
        path_point.y=p.y();
        traffic_mobility_msg.geometry.nodes.push_back(path_point);
      }

      if (i == 0) {
        boost::uuids::uuid closure_id = boost::uuids::random_generator()();
        std::copy(closure_id.begin(), closure_id.end(), traffic_mobility_msg.id.id.begin());
        traffic_mobility_msg.params.detail.choice=cav_msgs::TrafficControlDetail::CLOSED_CHOICE;
        traffic_mobility_msg.params.detail.closed=cav_msgs::TrafficControlDetail::CLOSED;
        traffic_mobility_msg.package.label=event_reason;
        output_msg.push_back(traffic_mobility_msg);
      }

      boost::uuids::uuid headway_id = boost::uuids::random_generator()();
      std::copy(headway_id.begin(), headway_id.end(), traffic_mobility_msg.id.id.begin());
      traffic_mobility_msg.params.detail.choice=cav_msgs::TrafficControlDetail::MINHDWY_CHOICE;
      traffic_mobility_msg.params.detail.minhdwy=min_gap;
      output_msg.push_back(traffic_mobility_msg);

      boost::uuids::uuid speed_id = boost::uuids::random_generator()();
      std::copy(speed_id.begin(), speed_id.end(), traffic_mobility_msg.id.id.begin());
      traffic_mobility_msg.params.detail.choice=cav_msgs::TrafficControlDetail::MAXSPEED_CHOICE;
      traffic_mobility_msg.params.detail.maxspeed=speed_advisory;
      output_msg.push_back(traffic_mobility_msg);

>>>>>>> 0ad8c400
    }
    

    return output_msg;
   
    }

}//traffic<|MERGE_RESOLUTION|>--- conflicted
+++ resolved
@@ -160,141 +160,6 @@
   size_t getNearestPointIndex(const lanelet::ConstLineString3d& points,
                                                 const lanelet::BasicPoint2d& point)
   {
-<<<<<<< HEAD
-    double min_distance = std::numeric_limits<double>::max();
-    size_t i = 0;
-    size_t best_index = 0;
-    for (const auto& p : points)
-    {
-      double distance = lanelet::geometry::distance2d(p, point);
-      if (distance < min_distance)
-      {
-        best_index = i;
-        min_distance = distance;
-      }
-      i++;
-    }
-
-    return best_index;
-  }
-
-  void TrafficIncidentParserWorker::getAdjacentForwardCenterlines(const lanelet::ConstLanelets& adjacentSet,
-    const lanelet::BasicPoint2d& start_point, double downtrack, std::vector<std::vector<lanelet::BasicPoint2d>>* forward_lanes)
-  {
-    ROS_DEBUG_STREAM("getAdjacentForwardCenterlines");
-    for (auto ll : adjacentSet) {
-      ROS_DEBUG_STREAM("Processing adjacent lanelet: " << ll.id());
-      std::vector<lanelet::BasicPoint2d> following_lane;
-      auto cur_ll = ll;
-      double dist = 0;
-      
-      
-      // Identify the point to start the accumulation from
-      size_t p_idx = getNearestPointIndex(cur_ll.centerline(), start_point); // Get the index of the nearest point
-
-      lanelet::BasicPoint2d prev_point = cur_ll.centerline()[p_idx].basicPoint2d();
-
-      ROS_DEBUG_STREAM("nearest point" << cur_ll.centerline()[p_idx].id() << " : " << prev_point.x() << ", " << prev_point.y());
-      
-      ROS_DEBUG_STREAM("p_idx: " << p_idx);
-
-      // Accumulate distance
-      while (dist < downtrack) {
-        ROS_DEBUG_STREAM("Accumulating lanelet: " << cur_ll.id());
-        if (p_idx == cur_ll.centerline().size()) {
-          auto next_lls = wm_->getMapRoutingGraph()->following(cur_ll, false);
-          if (next_lls.size() == 0) {
-            ROS_DEBUG_STREAM("No followers");
-            break;
-          }
-          auto next = next_lls[0];
-          ROS_DEBUG_STREAM("Getting next lanelet: " << next.id());
-          cur_ll = next;
-          p_idx = 0;
-        }
-        if (p_idx != 0 || dist == 0) {
-          
-          following_lane.push_back(lanelet::traits::to2D(cur_ll.centerline()[p_idx]));
-          dist += lanelet::geometry::distance2d(prev_point, following_lane.back());
-        }
-        ROS_DEBUG_STREAM("distance " << dist);
-        prev_point = lanelet::traits::to2D(cur_ll.centerline()[p_idx]);
-        p_idx++;
-      }
-      ROS_DEBUG_STREAM("Adding lane with size: " << following_lane.size());
-      forward_lanes->emplace_back(following_lane);
-    }
-  }
-
-  void TrafficIncidentParserWorker::getAdjacentReverseCenterlines(const lanelet::ConstLanelets& adjacentSet,
-    const lanelet::BasicPoint2d& start_point, double uptrack, std::vector<std::vector<lanelet::BasicPoint2d>>* reverse_lanes)
-  {
-    ROS_DEBUG_STREAM("getAdjacentReverseCenterlines");
-    for (auto ll : adjacentSet) {
-      ROS_DEBUG_STREAM("Processing adjacent lanelet: " << ll.id());
-      std::vector<lanelet::BasicPoint2d> previous_lane;
-      auto cur_ll = ll;
-      double dist = 0;
-      
-      
-      // Identify the point to start the accumulation from
-      size_t p_idx = getNearestPointIndex(cur_ll.centerline(), start_point); // Get the index of the nearest point
-
-      lanelet::BasicPoint2d prev_point = cur_ll.centerline()[p_idx].basicPoint2d();
-
-      ROS_DEBUG_STREAM("nearest point" << cur_ll.centerline()[p_idx].id() << " : " << prev_point.x() << ", " << prev_point.y());
-      
-      ROS_DEBUG_STREAM("p_idx: " << p_idx);
-
-      // Accumulate distance
-      while (dist < uptrack) {
-        ROS_DEBUG_STREAM("Accumulating lanelet: " << cur_ll.id());
-        if (p_idx == 0) {
-          auto next_lls = wm_->getMapRoutingGraph()->previous(cur_ll, false);
-          if (next_lls.size() == 0) {
-            ROS_DEBUG_STREAM("No previous lanelets");
-            break;
-          }
-          auto next = next_lls[0];
-          ROS_DEBUG_STREAM("Getting next lanelet: " << next.id());
-          cur_ll = next;
-          p_idx = cur_ll.centerline().size() - 1;
-        }
-        if (p_idx != cur_ll.centerline().size() - 1 || dist == 0) {
-          
-          previous_lane.push_back(lanelet::traits::to2D(cur_ll.centerline()[p_idx]));
-          dist += lanelet::geometry::distance2d(prev_point, previous_lane.back());
-        }
-        ROS_DEBUG_STREAM("distance " << dist);
-        prev_point = lanelet::traits::to2D(cur_ll.centerline()[p_idx]);
-        p_idx--;
-      }
-      ROS_DEBUG_STREAM("Adding lane with size: " << previous_lane.size());
-      reverse_lanes->emplace_back(previous_lane);
-    }
-  }
-
-  std::vector<cav_msgs::TrafficControlMessageV01> TrafficIncidentParserWorker::composeTrafficControlMesssages()
-  {
-    ROS_DEBUG_STREAM("In composeTrafficControlMesssages");
-    if(!wm_->getMap())
-    {
-      ROS_WARN_STREAM("Traffic Incident Parser received traffic control message, but it has not loaded the map yet. Returning empty list");
-      return {};
-    }
-    local_point_=getIncidentOriginPoint();
-    ROS_DEBUG_STREAM("Responder point in map frame: " << local_point_.x() << ", " << local_point_.y());
-    auto current_lanelets = lanelet::geometry::findNearest(wm_->getMap()->laneletLayer, local_point_, 1); 
-    if (current_lanelets.size() == 0) {
-      ROS_ERROR_STREAM("No nearest lanelet to responder vehicle in map point: " << local_point_.x() << ", " << local_point_.y());
-      return {};
-    }
-     
-    lanelet::ConstLanelet current_lanelet = current_lanelets[0].second;
-
-    ROS_DEBUG_STREAM("Nearest Lanelet: " << current_lanelet.id());
-
-=======
     ROS_DEBUG_STREAM("In composeTrafficControlMesssages");
     local_point_=getIncidentOriginPoint();
     ROS_DEBUG_STREAM("Responder point in map frame: " << local_point_.x() << ", " << local_point_.y());
@@ -308,7 +173,6 @@
 
     ROS_DEBUG_STREAM("Nearest Lanelet: " << current_lanelet.id());
 
->>>>>>> 0ad8c400
     lanelet::ConstLanelets lefts = { current_lanelet };
     for (const auto& l : wm_->getMapRoutingGraph()->lefts(current_lanelet)) {
       lefts.emplace_back(l);
@@ -321,35 +185,6 @@
       ROS_DEBUG_STREAM("Right lanelet: " << l.id());
     }
 
-<<<<<<< HEAD
-    // Assume that if there are more lanelets to the left than the right then the tahoe is on the left
-    std::vector<std::vector<lanelet::BasicPoint2d>> forward_lanes, reverse_lanes;
-
-    if (lefts.size() >=  rights.size()) {
-      ROS_DEBUG_STREAM("Emergency vehicle on the left ");
-      getAdjacentForwardCenterlines(lefts, local_point_, down_track, &forward_lanes);
-      getAdjacentReverseCenterlines(lefts, local_point_, up_track, &reverse_lanes);     
-    } else {
-      ROS_DEBUG_STREAM("Emergency vehicle on the right ");
-      getAdjacentForwardCenterlines(rights, local_point_, down_track, &forward_lanes);
-      getAdjacentReverseCenterlines(rights, local_point_, up_track, &reverse_lanes);   
-    }
-
-    for (auto& lane : reverse_lanes) {
-      std::reverse(lane.begin(), lane.end()); // Reverse the backward points
-    }
-  
-    // Compine results
-    for (size_t i = 0; i < reverse_lanes.size(); i++) {
-      if (forward_lanes[i].size() > 1) {
-        reverse_lanes[i].insert(reverse_lanes[i].end(), forward_lanes[i].begin() + 1, forward_lanes[i].end()); // Concat linestirngs but drop the shared point
-      }
-    }
-
-    
-   // auto route_lanelets = wm_->getLaneletsBetween(route_trackpos_min, route_trackpos_max, false);
-    ROS_DEBUG_STREAM("Constructing message for lanes: " << reverse_lanes.size());
-=======
     std::vector<std::vector<lanelet::BasicPoint2d>> forward_lanes; // Ordered from right to left
     for (auto ll : lefts) {
       ROS_DEBUG_STREAM("Processing left lanelet: " << ll.id());
@@ -388,7 +223,6 @@
 
    // auto route_lanelets = wm_->getLaneletsBetween(route_trackpos_min, route_trackpos_max, false);
     ROS_DEBUG_STREAM("Constructing message for lanes: " << forward_lanes.size());
->>>>>>> 0ad8c400
     std::vector<cav_msgs::TrafficControlMessageV01> output_msg;
 
     cav_msgs::TrafficControlMessageV01 traffic_mobility_msg;
@@ -406,15 +240,12 @@
     traffic_mobility_msg.params.schedule.between_exists=false;
     traffic_mobility_msg.params.schedule.repeat_exists = false;
 
-<<<<<<< HEAD
-    for (size_t i = 0; i < reverse_lanes.size(); i++) {
+    for (size_t i = 0; i < forward_lanes.size(); i++) {
+      //forward_lanes[i] = carma_utils::containers::downsample_vector(forward_lanes[i], 8);
 
       traffic_mobility_msg.geometry.nodes.clear();
-      if (reverse_lanes[i].size() == 0) {
-        ROS_DEBUG_STREAM("Skipping empty lane");
-        continue;
-      }
-      for(const auto& p : carma_utils::containers::downsample_vector(reverse_lanes[i], 8))
+
+      for(const auto& p : carma_utils::containers::downsample_vector(forward_lanes[i], 8))
       {
         cav_msgs::PathNode path_point;
         path_point.x=p.x();
@@ -443,42 +274,6 @@
       traffic_mobility_msg.params.detail.maxspeed=speed_advisory;
       output_msg.push_back(traffic_mobility_msg);
 
-=======
-    for (size_t i = 0; i < forward_lanes.size(); i++) {
-      //forward_lanes[i] = carma_utils::containers::downsample_vector(forward_lanes[i], 8);
-
-      traffic_mobility_msg.geometry.nodes.clear();
-
-      for(const auto& p : carma_utils::containers::downsample_vector(forward_lanes[i], 8))
-      {
-        cav_msgs::PathNode path_point;
-        path_point.x=p.x();
-        path_point.y=p.y();
-        traffic_mobility_msg.geometry.nodes.push_back(path_point);
-      }
-
-      if (i == 0) {
-        boost::uuids::uuid closure_id = boost::uuids::random_generator()();
-        std::copy(closure_id.begin(), closure_id.end(), traffic_mobility_msg.id.id.begin());
-        traffic_mobility_msg.params.detail.choice=cav_msgs::TrafficControlDetail::CLOSED_CHOICE;
-        traffic_mobility_msg.params.detail.closed=cav_msgs::TrafficControlDetail::CLOSED;
-        traffic_mobility_msg.package.label=event_reason;
-        output_msg.push_back(traffic_mobility_msg);
-      }
-
-      boost::uuids::uuid headway_id = boost::uuids::random_generator()();
-      std::copy(headway_id.begin(), headway_id.end(), traffic_mobility_msg.id.id.begin());
-      traffic_mobility_msg.params.detail.choice=cav_msgs::TrafficControlDetail::MINHDWY_CHOICE;
-      traffic_mobility_msg.params.detail.minhdwy=min_gap;
-      output_msg.push_back(traffic_mobility_msg);
-
-      boost::uuids::uuid speed_id = boost::uuids::random_generator()();
-      std::copy(speed_id.begin(), speed_id.end(), traffic_mobility_msg.id.id.begin());
-      traffic_mobility_msg.params.detail.choice=cav_msgs::TrafficControlDetail::MAXSPEED_CHOICE;
-      traffic_mobility_msg.params.detail.maxspeed=speed_advisory;
-      output_msg.push_back(traffic_mobility_msg);
-
->>>>>>> 0ad8c400
     }
     
 
