--- conflicted
+++ resolved
@@ -17,17 +17,7 @@
 #include <functional>
 // ROS
 #include <ros/ros.h>
-<<<<<<< HEAD
-#include <geometry_msgs/PoseStamped.h>
-#include <geometry_msgs/TwistStamped.h>
-#include <message_filters/subscriber.h>
-#include <message_filters/time_synchronizer.h>
-#include <message_filters/sync_policies/approximate_time.h>
 #include <cav_msgs/Plugin.h>
-#include <carma_utils/CARMAUtils.h>
-=======
-#include <cav_msgs/Plugin.h>
->>>>>>> 29921896
 // msgs
 #include <cav_msgs/TrajectoryPlan.h>
 #include <autoware_msgs/Lane.h>
@@ -45,69 +35,14 @@
 
         PurePursuitWrapper(WaypointPub waypoint_pub, PluginDiscoveryPub plugin_discovery_pub);
 
-<<<<<<< HEAD
-        // @brief ROS initialize.
-        void Initialize();
-
-        // @brief Publish plugin info to plugin discovery
-        void PublishPluginDiscovery();
-        
-        // runs publish at a desired frequency
-        int rate;
-=======
         void trajectoryPlanHandler(const cav_msgs::TrajectoryPlan::ConstPtr& tp);
->>>>>>> 29921896
 
         bool onSpin();
 
     private:
-<<<<<<< HEAD
-
-        //@brief ROS node handle.
-        ros::NodeHandle& nh_;
-
-        //@brief ROS subscribers.
-        ros::Subscriber system_alert_sub_;
-
-        // @brief ROS publishers.
-        ros::Publisher way_points_pub_;
-        ros::Publisher system_alert_pub_;
-        ros::Publisher pure_pursuit_plugin_discovery_pub_;
-
-        PurePursuitWrapperWorker ppww;
-
-        // Plugin discovery message
-        cav_msgs::Plugin plugin_discovery_msg_;
-
-        /*!
-        * Reads and verifies the ROS parameters.
-        * @return true if successful.
-        */
-        bool ReadParameters();
-
-        // @brief ROS subscriber handlers.
-        void SystemAlertHandler(const cav_msgs::SystemAlert::ConstPtr& msg);
-
-        // @brief ROS pusblishers.
-        void PublisherForWayPoints(autoware_msgs::Lane& msg);
-          
-        /*
-         * @brief Handles caught exceptions which have reached the top level of this node
-         * 
-         * @param message The exception to handle
-         * 
-         * If an exception reaches the top level of this node it should be passed to this function.
-         * The function will try to log the exception and publish a FATAL message to system_alert before shutting itself down.
-         */
-        void HandleException(const std::exception& e);
-
-        // @brief Shutsdown this node
-        void Shutdown();
-=======
     WaypointPub waypoint_pub_;
     PluginDiscoveryPub plugin_discovery_pub_;
     cav_msgs::Plugin plugin_discovery_msg_;
->>>>>>> 29921896
 
 };
 
