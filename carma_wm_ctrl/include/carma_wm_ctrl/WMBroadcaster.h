#pragma once

/*
 * Copyright (C) 2020-2021 LEIDOS.
 *
 * Licensed under the Apache License, Version 2.0 (the "License"); you may not
 * use this file except in compliance with the License. You may obtain a copy of
 * the License at
 *
 * http://www.apache.org/licenses/LICENSE-2.0
 *
 * Unless required by applicable law or agreed to in writing, software
 * distributed under the License is distributed on an "AS IS" BASIS, WITHOUT
 * WARRANTIES OR CONDITIONS OF ANY KIND, either express or implied. See the
 * License for the specific language governing permissions and limitations under
 * the License.
 */

#include <functional>
#include <mutex>
#include <lanelet2_core/LaneletMap.h>
#include <autoware_lanelet2_msgs/MapBin.h>
#include <boost/date_time/posix_time/posix_time.hpp>
#include <boost/date_time/date_defs.hpp>
#include <boost/icl/interval_set.hpp>
#include <unordered_set>
#include "ros/ros.h"
#include <lanelet2_core/LaneletMap.h>
#include <lanelet2_core/geometry/Lanelet.h>
#include <lanelet2_core/primitives/Lanelet.h>
#include <autoware_lanelet2_msgs/MapBin.h>
#include <lanelet2_extension/utility/message_conversion.h>
#include <lanelet2_extension/projection/local_frame_projector.h>
#include <carma_wm_ctrl/GeofenceScheduler.h>
#include <lanelet2_core/geometry/BoundingBox.h>
#include <lanelet2_core/primitives/BoundingBox.h>
#include <carma_wm/WMListener.h>
#include <cav_msgs/Route.h>
#include <cav_msgs/TrafficControlRequest.h>
#include <cav_msgs/TrafficControlBounds.h>
#include <autoware_lanelet2_msgs/MapBin.h>
#include <lanelet2_routing/RoutingGraph.h>
#include <geometry_msgs/PoseStamped.h>

#include <carma_wm/MapConformer.h>

#include <lanelet2_extension/traffic_rules/CarmaUSTrafficRules.h>
#include <lanelet2_core/utility/Units.h>
#include <cav_msgs/TrafficControlMessage.h>
#include <cav_msgs/CheckActiveGeofence.h>
#include <carma_wm/TrafficControl.h>
#include <std_msgs/String.h>
#include <unordered_set>
#include <visualization_msgs/MarkerArray.h>
#include <cav_msgs/TrafficControlRequestPolygon.h>
#include <carma_wm/WorldModelUtils.h>
#include <std_msgs/Int32MultiArray.h>


namespace carma_wm_ctrl
{
  const int WORKZONE_TCM_REQUIRED_SIZE = 4;
  struct WorkZoneSection { static const uint8_t OPEN; static const uint8_t CLOSED; static const uint8_t TAPERLEFT; static const uint8_t TAPERRIGHT; static const uint8_t OPENLEFT; static const uint8_t OPENRIGHT; static const uint8_t REVERSE;}; 

/*!
 * \brief Class which provies exposes map publication and carma_wm update logic
 *
 * The WMBroadcaster handles updating the lanelet2 base map and publishing the new versions to the rest of the CARMA
 * Platform ROS network. The broadcaster also provides functions for adding or removing geofences from the map and
 * notifying the rest of the system.
 *
 */
class WMBroadcaster
{
public:
  using PublishMapCallback = std::function<void(const autoware_lanelet2_msgs::MapBin&)>;
  using PublishMapUpdateCallback = std::function<void(const autoware_lanelet2_msgs::MapBin&)>;
  using PublishCtrlRequestCallback = std::function<void(const cav_msgs::TrafficControlRequest&)>;
  using PublishActiveGeofCallback = std::function<void(const cav_msgs::CheckActiveGeofence&)>;
  

  /*!
   * \brief Constructor
   */

  WMBroadcaster(const PublishMapCallback& map_pub, const PublishMapUpdateCallback& map_update_pub, const PublishCtrlRequestCallback& control_msg_pub,
  const PublishActiveGeofCallback& active_pub, std::unique_ptr<carma_utils::timers::TimerFactory> timer_factory);

  /*!
   * \brief Callback to set the base map when it has been loaded
   *
   * \param map_msg The map message to use as the base map
   */
  void baseMapCallback(const autoware_lanelet2_msgs::MapBinConstPtr& map_msg);

  /*!
   * \brief Callback to set the base map georeference (proj string)
   *
   * \param georef_msg Proj string that specifies the georeference of the map. 
   * It is used for transfering frames between that of geofence and that of the vehicle
   */
  void geoReferenceCallback(const std_msgs::String& geo_ref);

  /*!
   * \brief Callback to add a geofence to the map. Currently only supports version 1 TrafficControlMessage
   *
   * \param geofence_msg The ROS msg of the geofence to add. 
   */
  void geofenceCallback(const cav_msgs::TrafficControlMessage& geofence_msg);

  /*!
   * \brief Adds a geofence to the current map and publishes the ROS msg
   */
  void addGeofence(std::shared_ptr<Geofence> gf_ptr);

  /*!
   * \brief Removes a geofence from the current map and publishes the ROS msg
   */
  void removeGeofence(std::shared_ptr<Geofence> gf_ptr);
  
  /*!
  * \brief Calls controlRequestFromRoute() and publishes the TrafficControlRequest Message returned after the completed operations
  * \param route_msg The message containing route information
  */
  void routeCallbackMessage(const cav_msgs::Route& route_msg);

   /*!
  * \brief composeTCMMarkerVisualizer() compose TCM Marker visualization
  * \param input The message containing tcm information
  */
  visualization_msgs::Marker composeTCMMarkerVisualizer(const std::vector<lanelet::Point3d>& input);

   /*!
  * \brief composeTCRStatus() compose TCM Request visualization on UI
  * \param input The message containing tcr information
  */
  cav_msgs::TrafficControlRequestPolygon composeTCRStatus(const lanelet::BasicPoint3d& localPoint, const cav_msgs::TrafficControlBounds& cB, const lanelet::projection::LocalFrameProjector& local_projector);

 /*!
  * \brief Pulls vehicle information from CARMA Cloud at startup by providing its selected route in a TrafficControlRequest message that is published after a route is selected.
  * During operation at ~10s intervals the vehicle will make another control request for the remainder of its route.
  * \param route_msg The message containing route information pulled from routeCallbackMessage()
  * \param req_id_for_testing this ptr is optional. it gives req_id for developer to test TrafficControlMessage as it needs it 
  */
  cav_msgs::TrafficControlRequest controlRequestFromRoute(const cav_msgs::Route& route_msg, std::shared_ptr<j2735_msgs::Id64b> req_id_for_testing = NULL);

  /*!
   * \brief Extract geofence points from geofence message using its given proj and datum fields
   * \param geofence_msg The ROS msg that contains proj and any point that lie on the target lanelet or area
   * \throw InvalidObjectStateError if base_map is not set or the base_map's georeference is empty
   * \return lanelet::Points3d in local frame
   */
  lanelet::Points3d getPointsInLocalFrame(const cav_msgs::TrafficControlMessageV01& geofence_msg);
  
  /*!
   * \brief Gets the affected lanelet or areas based on the points in local frame
   * \param geofence_msg lanelet::Points3d in local frame
   * NOTE:Currently this function only checks lanelets and will be expanded 
   * to areas in the future.
   */
  lanelet::ConstLaneletOrAreas getAffectedLaneletOrAreas(const lanelet::Points3d& gf_pts);

  /*!
   * \brief Sets the max lane width in meters. Geofence points are associated to a lanelet if they are 
   *        within this distance to a lanelet as geofence points are guaranteed to apply to a single lane
   */
  void setMaxLaneWidth(double max_lane_width);

  /*!
   * \brief Sets the configured speed limit. 
   */
  void setConfigSpeedLimit(double cL);

<<<<<<< HEAD
=======
/**
 * @brief Set the Vehicle Participation Type 
 * 
 * @param participant vehicle participation type
 */
  void setVehicleParticipationType(std::string participant);

  /**
   * @brief Get the Vehicle Participation Type object
   * 
   * @return Current Vehicle Participation Type being used in this World Model Instance
   */
  std::string getVehicleParticipationType();

  
>>>>>>> fbe64c49
  /*!
   * \brief Fills geofence object from TrafficControlMessageV01 ROS Msg
   * \param Geofence object to fill with information extracted from this msg and previously cached msgs that are relevant
   * \param geofence_msg The ROS msg that contains geofence information
   * \throw InvalidObjectStateError if base_map is not set or the base_map's georeference is empty
   */
  void geofenceFromMsg(std::shared_ptr<Geofence> gf_ptr, const cav_msgs::TrafficControlMessageV01& geofence_msg);

  /*!
   * \brief Returns the route distance (downtrack or crosstrack in meters) to the nearest active geofence lanelet
   * \param curr_pos Current position in local coordinates
   * \throw InvalidObjectStateError if base_map is not set
   * \throw std::invalid_argument if curr_pos is not on the road
   * \return 0 if there is no active geofence on the vehicle's route 
   */
  double distToNearestActiveGeofence(const lanelet::BasicPoint2d& curr_pos);


  void currentLocationCallback(const geometry_msgs::PoseStamped& current_pos);
  /*!
   * \brief Returns a message indicating whether or not the vehicle is inside of an active geofence lanelet
   * \param current_pos Current position of the vehicle
   * \return 0 if vehicle is not on an active geofence 
   */
  cav_msgs::CheckActiveGeofence checkActiveGeofenceLogic(const geometry_msgs::PoseStamped& current_pos);
  /*!
   * \brief Adds RegionAccessRule to the map
   * \param gf_ptr geofence pointer
   * \param msg_v01 message type
   * \param afffected_llts affected lanelets
   */
  void addRegionAccessRule(std::shared_ptr<Geofence> gf_ptr, const cav_msgs::TrafficControlMessageV01& msg_v01, const std::vector<lanelet::Lanelet>& affected_llts) const;
  /*!
   * \brief Adds Minimum Gap to the map
   * \param gf_ptr geofence pointer
   * \param double min_gap
   * \param afffected_llts affected lanelets
   * \param affected_areas affected areas
   */
  void addRegionMinimumGap(std::shared_ptr<Geofence> gf_ptr,  const cav_msgs::TrafficControlMessageV01& msg_v01, double min_gap, const std::vector<lanelet::Lanelet>& affected_llts, const std::vector<lanelet::Area>& affected_areas) const;

  /*!
   * \brief Generates participants list
   * \param msg_v01 message type
   */
  ros::V_string participantsChecker(const cav_msgs::TrafficControlMessageV01& msg_v01) const;

  /*!
   * \brief Generates inverse participants list of the given participants
   * \param ros::V_string participants vector of strings 
   */
  ros::V_string invertParticipants(const ros::V_string& input_participants) const;

   /*!
   * \brief Combines a list of the given participants into a single "vehicle" type if participants cover all possible vehicle types.
            Returns the input with no change if it doesn't cover all.
   * \param ros::V_string participants vector of strings 
   */ 
  ros::V_string combineParticipantsToVehicle(const ros::V_string& input_participants) const;

  /*!
   *  \brief Callback triggered whenever a new subscriber connects to the map_update topic of this node.
   *         This callback will publish the all updates for the current map to that node so that any missed updates are already included.
   *          
   *  \param single_sub_pub A publisher which will publish exclusively to the new subscriber 
   */ 
  void newUpdateSubscriber(const ros::SingleSubscriberPublisher& single_sub_pub) const;

  /*!
   * \brief Returns the most recently recieved route message.
   * 
   * \return The most recent route message.
   */ 
  cav_msgs::Route getRoute();

  /*!
   * \brief Creates a single workzone geofence (in the vector) that includes all additional lanelets (housing traffic lights) and update_list that blocks old lanelets.
            Geofence will have minimum of 6 lanelet_additions_ (front parallel, front diagonal, middle lanelet(s), back diagonal, back parallel, 1 opposing lanelet with trafficlight). 
            And regulatory_element_ of this geofence will be region_access_rule, where it blocks entire affected_parts of CLOSED, TAPERRIGHT, OPENRIGHT.
            It also blocks the opposing lane's lanelet that would have had the trafficlight, and new lanelet(s) would be added to replace it.

   * \param work_zone_geofence_cache Geofence map with size of 4 corresponding to CLOSED, TAPERRIGHT, OPENRIGHT, REVERSE TrafficControlMessages.
                                     Each should have gf_pts, affected_parts, schedule, and id filled. TAPERRIGHT's id and schedule is used as all should have same schedule.
     \throw InvalidObjectStateError if no map is available
     \return geofence housing all necessary workzone elements
   */
  std::shared_ptr<Geofence> createWorkzoneGeofence(std::unordered_map<uint8_t, std::shared_ptr<Geofence>> work_zone_geofence_cache);

  /*!
   * \brief Preprocess for workzone area. Parallel_llts will have front_parallel and back_parallel lanelets that were created from splitting (if necessary)
            TAPERRIGHT and OPENRIGHT lanelets. Opposite_llts will have new lanelets split from REVERSE part with same direction as parallel lanelets that connect
            to diagonal ones

   * \param work_zone_geofence_cache Geofence map with size of 4 corresponding to CLOSED, TAPERRIGHT, OPENRIGHT, REVERSE TrafficControlMessages.
                                     Each should have gf_pts, affected_parts.
   * \param parallel_llts list holding front_parallel and back_parallel. These are created from splitting old ones in place such that they connect to diagonal ones
   * \param opposite_llts list holding split and filtered lanelets from REVERSE part that connect to diagonal ones
     \throw InvalidObjectStateError if no map is available
     NOTE: REVERSE part's geofence points should have same direction as opposite lane's as that is what getAffectedLaneletOrArea requires.
   */
  void preprocessWorkzoneGeometry(std::unordered_map<uint8_t, std::shared_ptr<Geofence>> work_zone_geofence_cache, std::shared_ptr<std::vector<lanelet::Lanelet>> parallel_llts, 
                                                    std::shared_ptr<std::vector<lanelet::Lanelet>> opposite_llts);

  /*!
   * \brief Create workzone geofence. Create diagonal lanelets and a lanelet that houses opposing lane's trafficlight. Fill lanelet_additions_ with every newly created lanelets
            New lanelets will have traffic light. Old lanelets (and those from CLOSED) will be blocked using update_list as region_access_rule 

   * \param work_zone_geofence_cache Geofence map with size of 4 corresponding to CLOSED, TAPERRIGHT, OPENRIGHT, REVERSE TrafficControlMessages.
                                     Each should have gf_pts, affected_parts.
   * \param parallel_llt_front A lanelet whose end should connect to front diagonal lanelet
   * \param parallel_llt_back A lanelet whose start should connect to back diagonal lanelet
   * \param middle_opposite_lanelets A getInterGroupIdsByLightReg() connects to back diagonal (their directions are expected to be opposite of parallel ones)
   * \throw InvalidObjectStateError if no map is available
   */
  std::shared_ptr<Geofence> createWorkzoneGeometry(std::unordered_map<uint8_t, std::shared_ptr<Geofence>> work_zone_geofence_cache, lanelet::Lanelet parallel_llt_front,  lanelet::Lanelet parallel_llt_back, 
                                                    std::shared_ptr<std::vector<lanelet::Lanelet>> middle_opposite_lanelets);

  /*!
   * \brief Split given lanelet with same proportion as the given points' downtrack relative to the lanelet. 
            Newly created lanelet will have old regulatory elements copied into each of them. 
            From the front and back boundaries, it is deemed not necessary to split if the ratios are within error_distance from either of it.
            For example, if front and back points of 3 points given are both within error_distance, only middle point will be used to split into 2 lanelets.
            It will return duplicate of old lanelet (with different id) if no splitting was done.

   * \param input_pts Points whose downtrack ratio relative to given lanelet will be used to split the lanelet
   * \param input_llt A lanelet to split
   * \param error_distance if within this distance (in meters) the point will be ignored
   * \return lanelets split form original one. lanelets sorted from front to back.
   * \throw InvalidObjectStateError if no map is available. NOTE: this is requried to return mutable objects.
   */
  std::vector<lanelet::Lanelet> splitLaneletWithPoint(const std::vector<lanelet::BasicPoint2d>& input_pts, const lanelet::Lanelet& input_llt, double error_distance);

  /*!
   * \brief Split given lanelet's adjacent, OPPOSITE lanelet with same proportion as the given point's downtrack relative to the lanelet. 
            Newly created lanelet will have old regulatory elements copied into each of them. 
            From the front and back boundaries, it is deemed not necessary to split if the ratios are within error_distance from either of it.
            It will return duplicate of old lanelet (with different id) if no splitting was done.

   * \param opposite_llts return lanelets split form original one. lanelets sorted from front to back.
   * \param input_pt A point whose downtrack ratio relative to given lanelet will be used to split the lanelet
   * \param input_llt A lanelet to split
   * \param error_distance if within this distance (in meters) the point will be ignored
   * \return return original opposite lanelet(s if overlapping)
   * \throw InvalidObjectStateError if no map is available. NOTE: this is requried to return mutable objects.
   * NOTE: Opposite lanelet doesn't have to share points with current lanelet
   */
  lanelet::Lanelets splitOppositeLaneletWithPoint(std::shared_ptr<std::vector<lanelet::Lanelet>> opposite_llts, const lanelet::BasicPoint2d& input_pt, const lanelet::Lanelet& input_llt, double error_distance);

  /*!
   * \brief Split given lanelet with given downtrack ratios relative to the lanelet. 
            Newly created lanelet will have old regulatory elements copied into each of them. 
            From the front and back boundaries, it is deemed not necessary to split if the ratios are within error_distance from either of it.
            For example, if front and back points of 3 ratios given are both within error_distance, only middle ratio will be used to split, so 2 lanelets will be returned.
            It will return duplicate of old lanelet (with different id) if no splitting was done.

   * \param ratios Ratios relative to given lanelet will be used to split the lanelet
   * \param input_llt A lanelet to split
   * \param error_distance if within this distance (in meters) the ratio will be ignored as it is too small
   * \return parallel_llts return lanelets split form original one. lanelets sorted from front to back.
   * \throw InvalidObjectStateError if no map is available. NOTE: this is requried to return mutable objects. 
   */
  std::vector<lanelet::Lanelet> splitLaneletWithRatio(std::vector<double> ratios, lanelet::Lanelet input_lanelet, double error_distance) const;
  
   /*! \brief helper for generating 32bit traffic light Id from TCM label field consisting workzone intersection/signal group ids
   */
  uint32_t generate32BitId(const std::string& label);

   /*! \brief helper for generating intersection and group Id of a traffic light from lanelet id
       \param[in] traffic lanelet_id 
       \param[out] intersection_id and group_id
       \return return true if conversion was successful
   */
  bool convertLightIdToInterGroupId(unsigned& intersection_id, unsigned& group_id, const lanelet::Id& lanelet_id);

  void setErrorDistance (double error_distance);
  
  /*! \brief helps to populate upcoming_intersection_ids_ from local traffic lanelet ids
   */
  void publishLightId();

  visualization_msgs::MarkerArray tcm_marker_array_;
  cav_msgs::TrafficControlRequestPolygon tcr_polygon_;
  std_msgs::Int32MultiArray upcoming_intersection_ids_;

private:
  double error_distance_ = 5; //meters
  lanelet::ConstLanelets route_path_;
  std::unordered_set<lanelet::Id> active_geofence_llt_ids_; 
  std::unordered_map<uint8_t, std::shared_ptr<Geofence>> work_zone_geofence_cache_;
  std::unordered_map<uint32_t, lanelet::Id> traffic_light_id_lookup_;
  void addRegulatoryComponent(std::shared_ptr<Geofence> gf_ptr) const;
  void addBackRegulatoryComponent(std::shared_ptr<Geofence> gf_ptr) const;
  void removeGeofenceHelper(std::shared_ptr<Geofence> gf_ptr) const;
  void addGeofenceHelper(std::shared_ptr<Geofence> gf_ptr);
  bool shouldChangeControlLine(const lanelet::ConstLaneletOrArea& el,const lanelet::RegulatoryElementConstPtr& regem, std::shared_ptr<Geofence> gf_ptr) const;
  void addPassingControlLineFromMsg(std::shared_ptr<Geofence> gf_ptr, const cav_msgs::TrafficControlMessageV01& msg_v01, const std::vector<lanelet::Lanelet>& affected_llts) const; 
  void addScheduleFromMsg(std::shared_ptr<Geofence> gf_ptr, const cav_msgs::TrafficControlMessageV01& msg_v01);
  void scheduleGeofence(std::shared_ptr<carma_wm_ctrl::Geofence> gf_ptr_list);
  lanelet::LineString3d createLinearInterpolatingLinestring(const lanelet::Point3d& front_pt, const lanelet::Point3d& back_pt, double increment_distance = 0.25);
  lanelet::Lanelet  createLinearInterpolatingLanelet(const lanelet::Point3d& left_front_pt, const lanelet::Point3d& right_front_pt, 
                                                      const lanelet::Point3d& left_back_pt, const lanelet::Point3d& right_back_pt, double increment_distance = 0.25);
  std::unordered_set<lanelet::Lanelet> filterSuccessorLanelets(const std::unordered_set<lanelet::Lanelet>& possible_lanelets, const std::unordered_set<lanelet::Lanelet>& root_lanelets);
  
  lanelet::LaneletMapPtr base_map_;
  lanelet::LaneletMapPtr current_map_;
  lanelet::routing::RoutingGraphUPtr current_routing_graph_; // Current map routing graph
  lanelet::Velocity config_limit;
  std::string participant_ = lanelet::Participants::VehicleCar;//Default participant type
  std::unordered_set<std::string>  checked_geofence_ids_;
  std::unordered_set<std::string>  generated_geofence_reqids_;
  std::vector<lanelet::LaneletMapPtr> cached_maps_;
  std::mutex map_mutex_;
  PublishMapCallback map_pub_;
  PublishMapUpdateCallback map_update_pub_;
  PublishCtrlRequestCallback control_msg_pub_;
  PublishActiveGeofCallback active_pub_;
  GeofenceScheduler scheduler_;
  std::string base_map_georef_;
  double max_lane_width_;
  std::vector<cav_msgs::TrafficControlMessageV01> workzone_remaining_msgs_;
  bool workzone_geometry_published_ = false;
  /* Version ID of the current_map_ variable. Monotonically increasing value
   * NOTE: This parameter needs to be incremented any time a new map is ready to be published. 
   * It should not be incremented for updates that do not require a full map publication.
   */
  size_t current_map_version_ = 0;

  cav_msgs::Route current_route; // Most recently received route message
  /**
   * Queue which stores the map updates applied to the current map version as a sequence of diffs
   * This queue is implemented as a vector because it gets reused by each new subscriber connection
   * NOTE: This queue should be cleared each time the current_map_version changes
   */
  std::vector<autoware_lanelet2_msgs::MapBin> map_update_message_queue_; 

  size_t update_count_ = 0; // Records the total number of sent map updates. Used as the set value for update.header.seq

};


}  // namespace carma_wm_ctrl


<|MERGE_RESOLUTION|>--- conflicted
+++ resolved
@@ -171,8 +171,6 @@
    */
   void setConfigSpeedLimit(double cL);
 
-<<<<<<< HEAD
-=======
 /**
  * @brief Set the Vehicle Participation Type 
  * 
@@ -187,8 +185,6 @@
    */
   std::string getVehicleParticipationType();
 
-  
->>>>>>> fbe64c49
   /*!
    * \brief Fills geofence object from TrafficControlMessageV01 ROS Msg
    * \param Geofence object to fill with information extracted from this msg and previously cached msgs that are relevant
